--- conflicted
+++ resolved
@@ -73,17 +73,11 @@
         let buy_amounts = results.executed_buy_amounts;
         let sell_amounts = results.executed_sell_amounts;
 
-<<<<<<< HEAD
         for (i, execution_amounts) in buy_amounts.iter().zip(sell_amounts.iter()).enumerate() {
             let order = &orders[i];
             let (buy_amount, sell_amount) = execution_amounts;
             self.increment_balance(order.buy_token, order.account_id, *buy_amount);
             self.decrement_balance(order.sell_token, order.account_id, *sell_amount);
-=======
-        for (i, order) in orders.iter().enumerate() {
-            self.increment_balance(order.buy_token, order.account_id, buy_amounts[i]);
-            self.decrement_balance(order.sell_token, order.account_id, sell_amounts[i]);
->>>>>>> abaf6568
         }
         self.state_index = self.state_index.saturating_add(U256::one());
         self.state_hash = self.rolling_hash(self.state_index.low_u32());
