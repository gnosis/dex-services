import logging
from abc import ABC, abstractmethod
from typing import Dict, Any, Union, List, Optional

from .database_interface import DatabaseInterface, MongoDbInterface
from .models import Deposit, StateTransition, TransitionType, Withdraw, AccountRecord, Order, AuctionSettlement


class SnappEventListener(ABC):
    """Abstract SnappEventReceiver class."""

    def __init__(self, database_interface: Optional[DatabaseInterface] = None):
        self.database = database_interface if database_interface else MongoDbInterface()
        self.logger = logging.getLogger(__name__)

    @abstractmethod
    def save(self, event: Dict[str, Any], block_info: Dict[str, Any]) -> None:
        return


class DepositReceiver(SnappEventListener):
    def save(self, event: Dict[str, Any], block_info: Dict[str, Any]) -> None:
        self.save_parsed(Deposit.from_dictionary(event))

    def save_parsed(self, deposit: Deposit) -> None:
        try:
            self.database.write_deposit(deposit)
        except AssertionError as exc:
            logging.critical(
                "Failed to record Deposit [{}] - {}".format(exc, deposit))


class StateTransitionReceiver(SnappEventListener):
    def save(self, event: Dict[str, Any], block_info: Dict[str, Any]) -> None:
        self.save_parsed(StateTransition.from_dictionary(event))

    def save_parsed(self, transition: StateTransition) -> None:
        try:
            self.__update_accounts(transition)
            logging.info("Successfully updated state and balances")
        except AssertionError as exc:
            logging.critical(
                "Failed to record StateTransition [{}] - {}".format(exc, transition))

    def __update_accounts(self, transition: StateTransition) -> None:
        balances = self.database.get_account_state(transition.state_index - 1).balances.copy()
        num_tokens = self.database.get_num_tokens()
        for datum in self.__get_data_to_apply(transition):
            # Balances are stored as [b(a1, t1), b(a1, t2), ... b(a1, T), b(a2, t1), ...]
            index = num_tokens * (datum.account_id - 1) + (datum.token_id - 1)

            if transition.transition_type == TransitionType.Deposit:
                self.logger.info(
                    "Incrementing balance of account {} - token {} by {}".format(
                        datum.account_id,
                        datum.token_id,
                        datum.amount
                    )
                )
                balances[index] += datum.amount
            elif transition.transition_type == TransitionType.Withdraw:
                assert isinstance(datum, Withdraw)
                if balances[index] - datum.amount >= 0:
                    self.logger.info(
                        "Decreasing balance of account {} - token {} by {}".format(
                            datum.account_id,
                            datum.token_id,
                            datum.amount
                        )
                    )
                    balances[index] -= datum.amount
                    self.database.update_withdraw(datum, datum._replace(valid=True))
                else:
                    self.logger.info(
                        "Insufficient balance: account {} - token {} for amount {}".format(
                            datum.account_id,
                            datum.token_id,
                            datum.amount
                        )
                    )
            else:
                # This can not happen
                self.logger.error("Unrecognized transition type - this should never happen")

        new_account_record = AccountRecord(transition.state_index, transition.state_hash, balances)
        self.database.write_account_state(new_account_record)

    def __get_data_to_apply(self, transition: StateTransition) -> Union[List[Withdraw], List[Deposit]]:
        if transition.transition_type == TransitionType.Deposit:
            return self.database.get_deposits(transition.slot)
        elif transition.transition_type == TransitionType.Withdraw:
            return self.database.get_withdraws(transition.slot)
        else:
            raise Exception("Invalid transition type: {} ".format(transition.transition_type))


class SnappInitializationReceiver(SnappEventListener):
    def save(self, event: Dict[str, Any], block_info: Dict[str, Any]) -> None:

        # Verify integrity of post data
        assert event.keys() == {'stateHash', 'maxTokens', 'maxAccounts'}, "Unexpected Event Keys"
        state_hash = event['stateHash']
        assert isinstance(state_hash, str) and len(state_hash) == 64, "StateHash has unexpected values %s" % state_hash
        assert isinstance(event['maxTokens'], int), "maxTokens has unexpected values"
        assert isinstance(event['maxAccounts'], int), "maxAccounts has unexpected values"

        try:
            self.initialize_accounts(event['maxTokens'], event['maxAccounts'], state_hash)
        except AssertionError as exc:
            logging.critical(
                "Failed to record SnappInitialization [{}] - {}".format(exc, event))

    def initialize_accounts(self, num_tokens: int, num_accounts: int, state_hash: str) -> None:
        account_record = AccountRecord(0, state_hash, [0 for _ in range(num_tokens * num_accounts)])
        self.database.write_constants(num_tokens, num_accounts)
        self.database.write_account_state(account_record)


class WithdrawRequestReceiver(SnappEventListener):
    def save(self, event: Dict[str, Any], block_info: Dict[str, Any]) -> None:
        self.save_parsed(Withdraw.from_dictionary(event))

    def save_parsed(self, withdraw: Withdraw) -> None:
        try:
            self.database.write_withdraw(withdraw)
        except AssertionError as exc:
            logging.critical(
                "Failed to record Deposit [{}] - {}".format(exc, withdraw))


class OrderReceiver(SnappEventListener):
    def save(self, event: Dict[str, Any], block_info: Dict[str, Any]) -> None:
        self.save_parsed(Order.from_dictionary(event))

    def save_parsed(self, order: Order) -> None:
        try:
            self.database.write_order(order)
        except AssertionError as exc:
            logging.critical(
                "Failed to record Order [{}] - {}".format(exc, order))


class AuctionSettlementReceiver(SnappEventListener):
    def save(self, event: Dict[str, Any], block_info: Dict[str, Any]) -> None:
        self.save_parsed(AuctionSettlement.from_dictionary(event))

    def save_parsed(self, settlement: AuctionSettlement) -> None:
        try:
            self.__update_accounts(settlement)
        except AssertionError as exc:
            logging.critical(
                "Failed to record Settlement [{}] - {}".format(exc, settlement))

    def __update_accounts(self, settlement: AuctionSettlement) -> None:
        state = self.database.get_account_state(settlement.state_index - 1)
<<<<<<< HEAD
        new_account_record = AccountRecord(settlement.state_index, settlement.state_hash, state.balances.copy())
        self.database.write_account_state(new_account_record)

        # Apply the balance updates according to settlement.prices_and_volumes
        # Should we bother to fetch the corresponding orders?
        # We can assume the solution took balances into account?

        # for datum in self.__get_data_to_apply(settlement):
        #     # Balances are stored as [b(a1, t1), b(a1, t2), ... b(a1, T), b(a2, t1), ...]
        #     index = num_tokens * (datum.account_id - 1) + (datum.token_id - 1)

    def __get_data_to_apply(self, settlement: AuctionSettlement) -> Union[List[Withdraw], List[Deposit]]:
        orders = self.database.get_orders(settlement.auction_id)
        solution = settlement.extract_solution()
        logging.info()
=======
        balances = state.balances.copy()

        orders = self.database.get_orders(settlement.auction_id)
        num_tokens = self.database.get_num_tokens()
        solution = settlement.serialize_solution(num_tokens)

        buy_amounts = solution.buy_amounts
        sell_amounts = solution.sell_amounts

        for i, order in enumerate(orders):
            buy_index = num_tokens * (order.account_id - 1) + (order.buy_token - 1)
            balances[buy_index] += buy_amounts[i]

            sell_index = num_tokens * (order.account_id - 1) + (order.sell_token - 1)
            balances[sell_index] -= sell_amounts[i]

        new_account_record = AccountRecord(settlement.state_index, settlement.state_hash, balances)
        self.database.write_account_state(new_account_record)
>>>>>>> 397289c7
<|MERGE_RESOLUTION|>--- conflicted
+++ resolved
@@ -153,23 +153,6 @@
 
     def __update_accounts(self, settlement: AuctionSettlement) -> None:
         state = self.database.get_account_state(settlement.state_index - 1)
-<<<<<<< HEAD
-        new_account_record = AccountRecord(settlement.state_index, settlement.state_hash, state.balances.copy())
-        self.database.write_account_state(new_account_record)
-
-        # Apply the balance updates according to settlement.prices_and_volumes
-        # Should we bother to fetch the corresponding orders?
-        # We can assume the solution took balances into account?
-
-        # for datum in self.__get_data_to_apply(settlement):
-        #     # Balances are stored as [b(a1, t1), b(a1, t2), ... b(a1, T), b(a2, t1), ...]
-        #     index = num_tokens * (datum.account_id - 1) + (datum.token_id - 1)
-
-    def __get_data_to_apply(self, settlement: AuctionSettlement) -> Union[List[Withdraw], List[Deposit]]:
-        orders = self.database.get_orders(settlement.auction_id)
-        solution = settlement.extract_solution()
-        logging.info()
-=======
         balances = state.balances.copy()
 
         orders = self.database.get_orders(settlement.auction_id)
@@ -187,5 +170,4 @@
             balances[sell_index] -= sell_amounts[i]
 
         new_account_record = AccountRecord(settlement.state_index, settlement.state_hash, balances)
-        self.database.write_account_state(new_account_record)
->>>>>>> 397289c7
+        self.database.write_account_state(new_account_record)