--- conflicted
+++ resolved
@@ -201,40 +201,7 @@
                 "stateIndex": 2,
                 "stateHash": "hash",
                 "pricesAndVolumes": "hashed_bytes",
-<<<<<<< HEAD
             }, self.num_tokens)
-=======
-            })
-
-    def test_to_dict(self) -> None:
-        rec = AuctionSettlement(1, 2, "hash", "hashed_bytes")
-        expected = {
-            "auctionId": 1,
-            "stateIndex": 2,
-            "stateHash": "hash",
-            "pricesAndVolumes": "hashed_bytes",
-        }
-        self.assertEqual(expected, AuctionSettlement.to_dictionary(rec))
-
-    def test_serialize_solution(self) -> None:
-        num_tokens = 3
-
-        settlement = AuctionSettlement(1, 2, "hash", "0x" + "0" * 24 * num_tokens + "0" * 24 * 2)
-
-        serialized_solution = settlement.serialize_solution(num_tokens)
-        self.assertEqual([0, 0, 0], serialized_solution.prices)
-        self.assertEqual([0, 0], serialized_solution.buy_amounts)
-        self.assertEqual([0], serialized_solution.sell_amounts)
-
-    def test_serialize_solution_warning(self) -> None:
-        num_tokens = 3
-        settlement = AuctionSettlement(1, 2, "hash", "0x" + "0" * 24 * num_tokens + "0" * 24 * 3)
-
-        serialized_solution = settlement.serialize_solution(num_tokens)
-        self.assertEqual([0, 0, 0], serialized_solution.prices)
-        self.assertEqual([0, 0], serialized_solution.buy_amounts)
-        self.assertEqual([0, 0], serialized_solution.sell_amounts)
->>>>>>> 8675fd72
 
 
 class StateTransitionTest(unittest.TestCase):
