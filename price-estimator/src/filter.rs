use crate::{
    amounts_at_price,
    error::{self, InternalError},
    models::*,
    orderbook::{Orderbook, PricegraphKind},
};
use core::{
    models::TokenId,
    token_info::{TokenBaseInfo, TokenInfoFetching},
};
use pricegraph::{Market, Pricegraph, TokenPair, TransitiveOrder};
use std::convert::Infallible;
use std::sync::Arc;
use warp::{
    http::StatusCode,
    reject::{self, Reject},
    Filter, Rejection, Reply,
};

/// Handles all supported requests under a `/api/v1` root path.
pub fn all(
    orderbook: Arc<Orderbook>,
    token_info: Arc<dyn TokenInfoFetching>,
) -> impl Filter<Extract = impl Reply, Error = Infallible> + Clone {
    warp::path!("api" / "v1" / ..)
        .and(
            markets(orderbook.clone(), token_info.clone())
                .or(estimated_buy_amount(orderbook.clone(), token_info.clone()))
                .or(estimated_amounts_at_price(
                    orderbook.clone(),
                    token_info.clone(),
                ))
                .or(estimated_best_ask_price(orderbook, token_info)),
        )
        .recover(handle_rejection)
}

#[derive(Debug)]
struct NoTokenInfo;
impl Reject for NoTokenInfo {}

#[derive(Debug)]
struct TokenNotFound;
impl Reject for TokenNotFound {}

async fn handle_rejection(err: Rejection) -> Result<impl Reply, Infallible> {
    let code;
    let message;

    if err.is_not_found() {
        code = StatusCode::NOT_FOUND;
        message = "invalid url path";
    } else if let Some(NoTokenInfo) = err.find() {
        code = StatusCode::BAD_REQUEST;
        message = "request with atoms=true for token we don't have erc20 info for";
    } else if let Some(TokenNotFound) = err.find() {
        code = StatusCode::BAD_REQUEST;
        message = "token symbol or address not found";
    } else if let Some(InternalError(err)) = err.find() {
        log::warn!("internal server error: {:?}", err);
        code = StatusCode::INTERNAL_SERVER_ERROR;
        message = "internal server error";
    } else if let Some(warp::reject::InvalidQuery { .. }) = err.find() {
        code = StatusCode::BAD_REQUEST;
        message = "invalid url query";
    } else {
        log::warn!("unhandled rejection: {:?}", err);
        code = StatusCode::INTERNAL_SERVER_ERROR;
        message = "unexpected internal error";
    }

    let json = warp::reply::json(&ErrorResult { message });
    Ok(warp::reply::with_status(json, code))
}

/// Validate a request of the form
/// `/markets/<baseTokenId>-<quoteTokenId>`
/// and answer it.
fn markets(
    orderbook: Arc<Orderbook>,
    token_info: Arc<dyn TokenInfoFetching>,
) -> impl Filter<Extract = impl Reply, Error = Rejection> + Clone {
    markets_filter()
        .and(warp::any().map(move || orderbook.clone()))
        .and(warp::any().map(move || token_info.clone()))
        .and_then(get_markets)
        .with(warp::log("price_estimator::api::markets"))
}

/// Validate a request of the form
/// `/markets/<baseTokenId>-<quoteTokenId>/estimated-buy-amount/<sellAmountInQuoteToken>`
/// and answer it.
fn estimated_buy_amount(
    orderbook: Arc<Orderbook>,
    token_info: Arc<dyn TokenInfoFetching>,
) -> impl Filter<Extract = impl Reply, Error = Rejection> + Clone {
    estimated_buy_amount_filter()
        .and(warp::any().map(move || orderbook.clone()))
        .and(warp::any().map(move || token_info.clone()))
        .and_then(estimate_buy_amount)
        .with(warp::log("price_estimator::api::estimate_buy_amount"))
}

/// Validate a request of the form:
/// `/markets/<baseTokenId>-<quoteTokenId>/estimated-amounts-at-price/<exchangeRate>`
/// and answer it.
fn estimated_amounts_at_price(
    orderbook: Arc<Orderbook>,
    token_info: Arc<dyn TokenInfoFetching>,
) -> impl Filter<Extract = impl Reply, Error = Rejection> + Clone {
    estimated_amounts_at_price_filter()
        .and(warp::any().map(move || orderbook.clone()))
        .and(warp::any().map(move || token_info.clone()))
        .and_then(estimate_amounts_at_price)
        .with(warp::log("price_estimator::api::estimate_amounts_at_price"))
}

/// Validate a request of the form:
/// `/markets/<baseTokenId>-<quoteTokenId>/estimated-amounts-at-price/<exchangeRate>`
/// and answer it.
fn estimated_best_ask_price(
    orderbook: Arc<Orderbook>,
    token_infos: Arc<dyn TokenInfoFetching>,
) -> impl Filter<Extract = impl Reply, Error = Rejection> + Clone {
    estimated_best_ask_price_filter()
        .and(warp::any().map(move || orderbook.clone()))
        .and(warp::any().map(move || token_infos.clone()))
        .and_then(estimate_best_ask_price)
        .with(warp::log("price_estimator::api::estimate_best_ask_price"))
}

fn markets_prefix() -> impl Filter<Extract = (CurrencyPair,), Error = Rejection> + Copy {
    warp::path!("markets" / CurrencyPair / ..)
}

fn markets_filter(
) -> impl Filter<Extract = (CurrencyPair, QueryParameters), Error = Rejection> + Copy {
    markets_prefix()
        .and(warp::path::end())
        .and(warp::get())
        .and(warp::query::<QueryParameters>())
}

fn estimated_buy_amount_filter(
) -> impl Filter<Extract = (CurrencyPair, f64, QueryParameters), Error = Rejection> + Copy {
    markets_prefix()
        .and(warp::path!("estimated-buy-amount" / f64))
        .and(warp::get())
        .and(warp::query::<QueryParameters>())
}

fn estimated_amounts_at_price_filter(
) -> impl Filter<Extract = (CurrencyPair, f64, QueryParameters), Error = Rejection> + Copy {
    markets_prefix()
        .and(warp::path!("estimated-amounts-at-price" / f64))
        .and(warp::get())
        .and(warp::query::<QueryParameters>())
}

fn estimated_best_ask_price_filter(
) -> impl Filter<Extract = (CurrencyPair, QueryParameters), Error = Rejection> + Copy {
    markets_prefix()
        .and(warp::path!("estimated-best-ask-price"))
        .and(warp::get())
        .and(warp::query::<QueryParameters>())
}

async fn get_token_info(
    token_id: u16,
    token_info_fetching: &dyn TokenInfoFetching,
) -> Result<TokenBaseInfo, Rejection> {
    token_info_fetching
        .get_token_info(TokenId(token_id))
        .await
        .map_err(|_| reject::custom(NoTokenInfo))
}

async fn get_market(
    pair: CurrencyPair,
    token_info_fetching: &dyn TokenInfoFetching,
) -> Result<Market, Rejection> {
    pair.as_market(token_info_fetching)
        .await
        .map_err(|_| reject::custom(TokenNotFound))
}

async fn get_markets(
    pair: CurrencyPair,
    query: QueryParameters,
    orderbook: Arc<Orderbook>,
    token_infos: Arc<dyn TokenInfoFetching>,
) -> Result<impl Reply, Rejection> {
    if query.unit != Unit::Atoms {
        return Err(warp::reject());
    }
    let market = get_market(pair, &*token_infos).await?;
    // This route intentionally uses the raw pricegraph without rounding buffer so that orders are
    // unmodified.
    let transitive_orderbook = orderbook
        .pricegraph(query.time, PricegraphKind::Raw)
        .await
        .map_err(error::internal_server_rejection)?
        .transitive_orderbook(market, None);
    let result = MarketsResult::from(&transitive_orderbook);
    Ok(warp::reply::json(&result))
}

async fn estimate_buy_amount(
    pair: CurrencyPair,
    sell_amount_in_quote: f64,
    query: QueryParameters,
    orderbook: Arc<Orderbook>,
    token_infos: Arc<dyn TokenInfoFetching>,
) -> Result<impl Reply, Rejection> {
    let token_pair = get_market(pair, &*token_infos).await?.bid_pair();
    let (sell_amount_in_quote, sell_amount_in_quote_atoms) = match query.unit {
        Unit::Atoms => (
            Amount::Atoms(sell_amount_in_quote as _),
            sell_amount_in_quote,
        ),
        Unit::BaseUnits => {
            let token_info = get_token_info(token_pair.sell, token_infos.as_ref()).await?;
            let amount = Amount::BaseUnits(sell_amount_in_quote);
            (amount, amount.as_atoms(&token_info) as _)
        }
    };
    let rounding_buffer = orderbook.rounding_buffer(token_pair).await;
    let pricegraph = orderbook
        .pricegraph(query.time, PricegraphKind::WithRoundingBuffer)
        .await
        .map_err(error::internal_server_rejection)?;
    // This reduced sell amount is what the solver would see after applying the rounding buffer.
    let transitive_order = pricegraph.order_for_sell_amount(
        token_pair,
        f64::max(sell_amount_in_quote_atoms - rounding_buffer, 0.0),
    );

    let mut buy_amount_in_base =
        Amount::Atoms(transitive_order.map(|order| order.buy).unwrap_or_default() as _);
    if query.unit == Unit::BaseUnits {
        let token_info = get_token_info(token_pair.buy, token_infos.as_ref()).await?;
        buy_amount_in_base = buy_amount_in_base.into_base_units(&token_info)
    };

    let result = EstimatedOrderResult {
        base_token_id: token_pair.buy,
        quote_token_id: token_pair.sell,
        sell_amount_in_quote,
        buy_amount_in_base,
    };
    Ok(warp::reply::json(&result))
}

async fn estimate_amounts_at_price(
    pair: CurrencyPair,
    price_in_quote: f64,
    query: QueryParameters,
    orderbook: Arc<Orderbook>,
    token_infos: Arc<dyn TokenInfoFetching>,
) -> Result<impl Reply, Rejection> {
    let token_pair = get_market(pair, &*token_infos).await?.bid_pair();
    let pricegraph = orderbook
        .pricegraph(query.time, PricegraphKind::WithRoundingBuffer)
        .await
        .map_err(error::internal_server_rejection)?;
    let rounding_buffer = orderbook.rounding_buffer(token_pair).await;
    let result = match query.unit {
        Unit::Atoms => estimate_amounts_at_price_atoms(
            token_pair,
            price_in_quote,
            &pricegraph,
            rounding_buffer,
        ),
        Unit::BaseUnits => {
            let buy_token_info = get_token_info(token_pair.buy, token_infos.as_ref()).await?;
            let sell_token_info = get_token_info(token_pair.sell, token_infos.as_ref()).await?;
            let price_in_quote_atoms = price_in_quote
                * (sell_token_info.base_unit_in_atoms().get() as f64
                    / buy_token_info.base_unit_in_atoms().get() as f64);
            let mut result = estimate_amounts_at_price_atoms(
                token_pair,
                price_in_quote_atoms,
                &pricegraph,
                rounding_buffer,
            );
            result.buy_amount_in_base = result.buy_amount_in_base.into_base_units(&buy_token_info);
            result.sell_amount_in_quote = result
                .sell_amount_in_quote
                .into_base_units(&sell_token_info);
            result
        }
    };
    Ok(warp::reply::json(&result))
}

/// Like `estimate_amounts_at_price` but the price is given and returned in atoms.
fn estimate_amounts_at_price_atoms(
    token_pair: TokenPair,
    price_in_quote: f64,
    pricegraph: &Pricegraph,
    rounding_buffer: f64,
) -> EstimatedOrderResult {
    // NOTE: The price in quote is `sell_amount / buy_amount` which is the
    // inverse of an exchange rate.
    let limit_price = 1.0 / price_in_quote;
    let order = amounts_at_price::order_at_price_with_rounding_buffer(
        token_pair,
        limit_price,
        pricegraph,
        rounding_buffer,
    )
    .unwrap_or(TransitiveOrder {
        buy: 0.0,
        sell: 0.0,
    });
    EstimatedOrderResult {
        base_token_id: token_pair.buy,
        quote_token_id: token_pair.sell,
        sell_amount_in_quote: Amount::Atoms(order.sell as _),
        buy_amount_in_base: Amount::Atoms(order.buy as _),
    }
}

async fn estimate_best_ask_price(
    pair: CurrencyPair,
    query: QueryParameters,
    orderbook: Arc<Orderbook>,
    token_infos: Arc<dyn TokenInfoFetching>,
) -> Result<impl Reply, Rejection> {
    if query.unit != Unit::Atoms {
        return Err(warp::reject());
    }
    let token_pair = get_market(pair, &*token_infos).await?.bid_pair();
    let price = orderbook
        .pricegraph(query.time, PricegraphKind::WithRoundingBuffer)
        .await
        .map_err(error::internal_server_rejection)?
        .estimate_limit_price(token_pair, 0.0);

    let result = PriceEstimateResult(price);
    Ok(warp::reply::json(&result))
}

#[cfg(test)]
mod tests {
    use super::*;
    use crate::infallible_price_source::PriceCacheUpdater;
    use anyhow::{anyhow, Result};
    use core::orderbook::NoopOrderbook;
    use futures::future::{BoxFuture, FutureExt as _};

    fn empty_token_info() -> impl TokenInfoFetching {
        struct TokenInfoFetcher {}
        impl TokenInfoFetching for TokenInfoFetcher {
            fn get_token_info<'a>(
                &'a self,
                _: TokenId,
            ) -> BoxFuture<'a, Result<core::token_info::TokenBaseInfo>> {
                async { Err(anyhow!("")) }.boxed()
            }
            fn all_ids<'a>(&'a self) -> BoxFuture<'a, Result<Vec<TokenId>>> {
                async { Ok(Default::default()) }.boxed()
            }
        }
        TokenInfoFetcher {}
    }

    fn all_filter() -> impl Filter<Extract = impl Reply, Error = Infallible> + Clone {
        let token_info = Arc::new(empty_token_info());
        let orderbook = Arc::new(Orderbook::new(
            Box::new(NoopOrderbook {}),
            PriceCacheUpdater::new(token_info.clone(), Vec::new()),
        ));
        all(orderbook, token_info)
    }

    #[test]
    fn error_unhandled_path() {
        let response = warp::test::request()
            .path("/")
            .reply(&all_filter())
            .now_or_never()
            .unwrap();
        assert_eq!(response.status(), 404);
    }

    #[test]
    fn error_no_token_info() {
        let response = warp::test::request()
            .path("/api/v1/markets/0-1/estimated-buy-amount/2?atoms=false&hops=3")
            .reply(&all_filter())
            .now_or_never()
            .unwrap();
        assert_eq!(response.status(), 400);
    }

    #[test]
    fn all_filter_ok() {
        let response = warp::test::request()
            .path("/api/v1/markets/0-1/estimated-buy-amount/2?atoms=true&hops=3")
            .reply(&all_filter())
            .now_or_never()
            .unwrap();
        assert_eq!(response.status(), 200);
    }

    #[test]
    fn token_by_symbol_and_address() {
        let (pair, _) = warp::test::request()
            .path("/markets/WETH-0x1A5F9352Af8aF974bFC03399e3767DF6370d82e4?atoms=false")
            .filter(&markets_filter())
            .now_or_never()
            .unwrap()
            .unwrap();
        assert_eq!(
            pair,
            CurrencyPair {
                base: TokenRef::Symbol("WETH".into()),
                quote: TokenRef::Address(
                    "1A5F9352Af8aF974bFC03399e3767DF6370d82e4".parse().unwrap(),
                ),
            }
        );
    }

    #[test]
    #[allow(clippy::float_cmp)]
    fn estimated_buy_amount_ok() {
        let (pair, volume, query) = warp::test::request()
            .path("/markets/0-65535/estimated-buy-amount/1?atoms=true&hops=2")
            .filter(&estimated_buy_amount_filter())
            .now_or_never()
            .unwrap()
            .unwrap();
        assert_eq!(pair.base, TokenRef::Id(0));
        assert_eq!(pair.quote, TokenRef::Id(65535));
        assert_eq!(volume, 1.0);
        assert_eq!(query.unit, Unit::Atoms);
        assert_eq!(query.hops, Some(2));
    }

    #[test]
    fn markets_ok() {
<<<<<<< HEAD
        let (market, query) = warp::test::request()
            .path("/markets/1-2?atoms=true&hops=3&batchId=123")
=======
        let (pair, query) = warp::test::request()
            .path("/markets/1-2?atoms=true&hops=3")
>>>>>>> 6e35e035
            .filter(&markets_filter())
            .now_or_never()
            .unwrap()
            .unwrap();
        assert_eq!(pair.base, TokenRef::Id(1));
        assert_eq!(pair.quote, TokenRef::Id(2));
        assert_eq!(query.unit, Unit::Atoms);
        assert_eq!(query.hops, Some(3));
        assert_eq!(query.time, EstimationTime::Batch(123.into()));
    }

    #[test]
    fn estimated_buy_amount_too_few_tokens() {
        for path in &[
            "/markets//estimated-buy-amount/1",
            "/markets/0/estimated-buy-amount/1",
        ] {
            assert!(warp::test::request()
                .path(path)
                .filter(&estimated_buy_amount_filter())
                .now_or_never()
                .unwrap()
                .is_err());
        }
    }

    #[test]
    fn estimated_buy_amount_too_many_tokens() {
        for path in &[
            "/markets/0-1-2/estimated-buy-amount/1",
            "/markets/0-1-asdf/estimated-buy-amount/1",
            "/markets/0-1-2-3/estimated-buy-amount/1",
            "/markets/0-1-/estimated-buy-amount/1",
        ] {
            assert!(warp::test::request()
                .path(path)
                .filter(&estimated_buy_amount_filter())
                .now_or_never()
                .unwrap()
                .is_err());
        }
    }

    #[test]
    fn estimated_buy_amount_no_sell_amount() {
        for path in &[
            "/markets/0-1/estimated-buy-amount/",
            "/markets/0-1/estimated-buy-amount/asdf",
        ] {
            assert!(warp::test::request()
                .path(path)
                .filter(&estimated_buy_amount_filter())
                .now_or_never()
                .unwrap()
                .is_err());
        }
    }

    #[test]
    fn estimated_amounts_at_price_ok() {
        let (pair, volume, query) = warp::test::request()
            .path("/markets/0-65535/estimated-amounts-at-price/0.5?atoms=true")
            .filter(&estimated_amounts_at_price_filter())
            .now_or_never()
            .unwrap()
            .unwrap();
        assert_eq!(pair.base, TokenRef::Id(0));
        assert_eq!(pair.quote, TokenRef::Id(65535));
        assert!((volume - 0.5).abs() < f64::EPSILON);
        assert_eq!(query.unit, Unit::Atoms);
        assert_eq!(query.hops, None);
    }

    #[test]
    fn estimated_best_ask_xrate_ok() {
        let (pair, query) = warp::test::request()
            .path("/markets/0-65535/estimated-best-ask-price?atoms=true")
            .filter(&estimated_best_ask_price_filter())
            .now_or_never()
            .unwrap()
            .unwrap();
        assert_eq!(pair.base, TokenRef::Id(0));
        assert_eq!(pair.quote, TokenRef::Id(65535));
        assert_eq!(query.unit, Unit::Atoms);
        assert_eq!(query.hops, None);
    }
}<|MERGE_RESOLUTION|>--- conflicted
+++ resolved
@@ -441,13 +441,8 @@
 
     #[test]
     fn markets_ok() {
-<<<<<<< HEAD
-        let (market, query) = warp::test::request()
+        let (pair, query) = warp::test::request()
             .path("/markets/1-2?atoms=true&hops=3&batchId=123")
-=======
-        let (pair, query) = warp::test::request()
-            .path("/markets/1-2?atoms=true&hops=3")
->>>>>>> 6e35e035
             .filter(&markets_filter())
             .now_or_never()
             .unwrap()
