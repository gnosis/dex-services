//! Gnosis Safe gas station `GasPriceEstimating` implementation.
//! Api documentation at https://safe-relay.gnosis.io/ .

<<<<<<< HEAD
use super::{linear_interpolation, GasPriceEstimating, Transport};

use anyhow::Result;
=======
use super::{linear_interpolation, GasPriceEstimating};
use crate::http::{HttpClient, HttpFactory, HttpLabel};
use anyhow::{anyhow, Result};
use isahc::http::uri::Uri;
>>>>>>> f2311ff4
use serde::Deserialize;
use serde_with::rust::display_fromstr;
use std::{convert::TryInto, time::Duration};

/// The default uris at which the gas station api is available under.
const DEFAULT_MAINNET_URI: &str = "https://safe-relay.gnosis.io/api/v1/gas-station/";
const DEFAULT_RINKEBY_URI: &str = "https://safe-relay.rinkeby.gnosis.io/api/v1/gas-station/";

pub fn api_url_from_network_id(network_id: &str) -> Option<&'static str> {
    match network_id {
        "1" => Some(DEFAULT_MAINNET_URI),
        "4" => Some(DEFAULT_RINKEBY_URI),
        _ => None,
    }
}

/// Gas prices in wei retrieved from the gas station. This is a result from the
/// API call.
#[derive(Deserialize, Debug, Default)]
#[serde(rename_all = "camelCase")]
pub struct GasPrices {
    pub last_update: String,
    #[serde(with = "display_fromstr")]
    pub lowest: f64,
    #[serde(with = "display_fromstr")]
    pub safe_low: f64,
    #[serde(with = "display_fromstr")]
    pub standard: f64,
    #[serde(with = "display_fromstr")]
    pub fast: f64,
    #[serde(with = "display_fromstr")]
    pub fastest: f64,
}

// The gnosis safe gas station looks at the gas price of all transactions in the last 200 blocks.
// The fast gas price is the price at the 75th percentile of gas prices and so on.
const FAST_PERCENTILE: f64 = 0.75;
const STANDARD_PERCENTILE: f64 = 0.5;
const SAFE_LOW_PERCENTILE: f64 = 0.3;

// For this module we need to estimate confirmation times. So we need some way of converting the
// percentiles into time. The standard percentile is 50% which means transactions at this gas price
// were included in 50% of the blocks. Thus for every block a transaction at this price has a 0.5
// chance to be included. We treat this as a geometric distribution in which the expected time for
// the event to happen (transaction is included in block) is 1/p. Blocks happen every 15 seconds so
// this is how we get a time estimate.
// In reality this estimation can be problematic when gas prices are changing quickly. When prices
// are rising, the prices calculated based on the last 200 blocks lag behind the real price. For
// this reason we insert two extra points for the linear interpolation below in estimate_limits.
// We do not make use of the lowest and fastest gas price because they are too strong outliers. The
// lowest gas price is skewed by miners including their own transactions at 1 gwei. The highest gas
// price can be 1000 times the fast gas price which is not reasonable.
const SECONDS_PER_BLOCK: f64 = 15.0;
// Treat percentiles as probabilities for geometric distribution.
const FAST_TIME: f64 = SECONDS_PER_BLOCK / FAST_PERCENTILE;
const STANDARD_TIME: f64 = SECONDS_PER_BLOCK / STANDARD_PERCENTILE;
const SAFE_LOW_TIME: f64 = SECONDS_PER_BLOCK / SAFE_LOW_PERCENTILE;

/// Retrieve gas prices from the Gnosis Safe gas station service.
#[derive(Debug)]
pub struct GnosisSafeGasStation<T> {
    transport: T,
    uri: String,
}

<<<<<<< HEAD
impl<T: Transport> GnosisSafeGasStation<T> {
    pub fn new(transport: T, uri: String) -> GnosisSafeGasStation<T> {
        GnosisSafeGasStation { transport, uri }
=======
impl GnosisSafeGasStation {
    pub fn with_network_id(network_id: &str, http_factory: &HttpFactory) -> Result<Self> {
        let api_uri = api_url_from_network_id(network_id)
            .ok_or_else(|| anyhow!("unsupported network id {}", network_id))?;
        let client = http_factory.create()?;
        let uri: Uri = api_uri.parse()?;
        Ok(Self { client, uri })
>>>>>>> f2311ff4
    }

    /// Retrieves the current gas prices from the gas station.
    pub async fn gas_prices(&self) -> Result<GasPrices> {
        self.transport.get_json(&self.uri).await
    }
}

#[async_trait::async_trait]
impl<T: Transport> GasPriceEstimating for GnosisSafeGasStation<T> {
    // The default implementation calls estimate_with_limits with 30 seconds which would result in
    // the standard time instead of fast. So to keep that behavior we implement it manually.
    async fn estimate(&self) -> Result<f64> {
        let response = self.gas_prices().await?;
        Ok(response.fast)
    }

    async fn estimate_with_limits(&self, gas_limit: f64, time_limit: Duration) -> Result<f64> {
        let response = self.gas_prices().await?;
        let result = estimate_with_limits(&response, gas_limit, time_limit)?;
        Ok(result)
    }
}

fn estimate_with_limits(
    response: &GasPrices,
    _gas_limit: f64,
    time_limit: Duration,
) -> Result<f64> {
    let points: &[(f64, f64)] = &[
        (0.0, response.fast * 2.0),
        (FAST_TIME, response.fast),
        (STANDARD_TIME, response.standard),
        (SAFE_LOW_TIME, response.safe_low),
        (600.0, response.safe_low / 2.0),
    ];
    Ok(linear_interpolation::interpolate(
        time_limit.as_secs_f64(),
        points.try_into()?,
    ))
}

#[cfg(test)]
pub mod tests {
    use super::super::tests::TestTransport;
    use super::super::DEFAULT_GAS_LIMIT;
    use super::*;
    use crate::util::FutureWaitExt as _;
    use assert_approx_eq::assert_approx_eq;

    #[test]
    fn deserialize() {
        let json = r#"
        {
            "lastUpdate": "2020-02-13T09:37:45.551231Z",
            "lowest": "6",
            "safeLow": "9000000001",
            "standard": "12000000001",
            "fast": "20000000001",
            "fastest": "1377000000001"
        }"#;
        let result = serde_json::from_str::<GasPrices>(json).unwrap();
        assert_eq!(result.last_update, "2020-02-13T09:37:45.551231Z");
        assert_approx_eq!(result.lowest, 6.0);
        assert_approx_eq!(result.safe_low, 9000000001.0);
        assert_approx_eq!(result.standard, 12000000001.0);
        assert_approx_eq!(result.fast, 20000000001.0);
        assert_approx_eq!(result.fastest, 1377000000001.0);
    }

    #[test]
    fn returns_standard_gas_price_for_30_second_limit() {
        let price = GasPrices {
            last_update: String::new(),
            lowest: 100.0,
            safe_low: 200.0,
            standard: 300.0,
            fast: 400.0,
            fastest: 500.0,
        };
        let estimate = estimate_with_limits(&price, 0.0, Duration::from_secs(30)).unwrap();
        assert_approx_eq!(estimate, 300.0);
    }

    // cargo test -p services-core gnosis_safe -- --ignored --nocapture
    #[test]
    #[ignore]
    fn real_request() {
        let gas_station =
<<<<<<< HEAD
            GnosisSafeGasStation::new(TestTransport::default(), DEFAULT_MAINNET_URI.into());
=======
            GnosisSafeGasStation::with_network_id("1", &HttpFactory::default()).unwrap();
>>>>>>> f2311ff4
        let response = gas_station.gas_prices().wait().unwrap();
        println!("{:?}", response);
        for i in 0..10 {
            let time_limit = Duration::from_secs(i * 10);
            let price = estimate_with_limits(&response, DEFAULT_GAS_LIMIT, time_limit).unwrap();
            println!(
                "gas price estimate for {} seconds: {} gwei",
                time_limit.as_secs(),
                price / 1e9,
            );
        }
    }
}<|MERGE_RESOLUTION|>--- conflicted
+++ resolved
@@ -1,16 +1,8 @@
 //! Gnosis Safe gas station `GasPriceEstimating` implementation.
 //! Api documentation at https://safe-relay.gnosis.io/ .
 
-<<<<<<< HEAD
 use super::{linear_interpolation, GasPriceEstimating, Transport};
-
-use anyhow::Result;
-=======
-use super::{linear_interpolation, GasPriceEstimating};
-use crate::http::{HttpClient, HttpFactory, HttpLabel};
 use anyhow::{anyhow, Result};
-use isahc::http::uri::Uri;
->>>>>>> f2311ff4
 use serde::Deserialize;
 use serde_with::rust::display_fromstr;
 use std::{convert::TryInto, time::Duration};
@@ -76,19 +68,12 @@
     uri: String,
 }
 
-<<<<<<< HEAD
 impl<T: Transport> GnosisSafeGasStation<T> {
-    pub fn new(transport: T, uri: String) -> GnosisSafeGasStation<T> {
-        GnosisSafeGasStation { transport, uri }
-=======
-impl GnosisSafeGasStation {
-    pub fn with_network_id(network_id: &str, http_factory: &HttpFactory) -> Result<Self> {
-        let api_uri = api_url_from_network_id(network_id)
-            .ok_or_else(|| anyhow!("unsupported network id {}", network_id))?;
-        let client = http_factory.create()?;
-        let uri: Uri = api_uri.parse()?;
-        Ok(Self { client, uri })
->>>>>>> f2311ff4
+    pub fn with_network_id(network_id: &str, transport: T) -> Result<Self> {
+        let uri = api_url_from_network_id(network_id)
+            .ok_or_else(|| anyhow!("unsupported network id {}", network_id))?
+            .into();
+        Ok(Self { transport, uri })
     }
 
     /// Retrieves the current gas prices from the gas station.
@@ -178,11 +163,7 @@
     #[ignore]
     fn real_request() {
         let gas_station =
-<<<<<<< HEAD
-            GnosisSafeGasStation::new(TestTransport::default(), DEFAULT_MAINNET_URI.into());
-=======
-            GnosisSafeGasStation::with_network_id("1", &HttpFactory::default()).unwrap();
->>>>>>> f2311ff4
+            GnosisSafeGasStation::with_network_id("1", TestTransport::default()).unwrap();
         let response = gas_station.gas_prices().wait().unwrap();
         println!("{:?}", response);
         for i in 0..10 {
