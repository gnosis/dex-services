mod retry;

use crate::{
    contracts::stablex_contract::{NoopTransactionError, StableXContract},
    models::{BatchId, Solution},
    util::AsyncSleeping,
};
use anyhow::{anyhow, Error, Result};
use ethcontract::{
    errors::{ExecutionError, MethodError},
    jsonrpc::types::Error as RpcError,
    web3::{error::Error as Web3Error, types::TransactionReceipt},
    U256,
};
use futures::future::{self, Either};
<<<<<<< HEAD
use gas_estimation::GasPriceEstimating;
use pricegraph::num;
=======
>>>>>>> 9a4d61e7
use retry::SolutionTransactionSending;
use std::{
    sync::Arc,
    time::{Duration, Instant, SystemTime},
};
use thiserror::Error;

// openethereum requires that the gas price of the resubmitted transaction has increased by at
// least 12.5%.
const MIN_GAS_PRICE_INCREASE_FACTOR: f64 = 1.125 * (1.0 + f64::EPSILON);

#[cfg_attr(test, mockall::automock)]
#[async_trait::async_trait]
pub trait StableXSolutionSubmitting {
    /// Return the objective value for the given solution in the given
    /// batch or an error.
    ///
    /// # Arguments
    /// * `batch_index` - the auction for which this solutions should be evaluated
    /// * `orders` - the list of orders for which this solution is applicable
    /// * `solution` - the solution to be evaluated
    async fn get_solution_objective_value(
        &self,
        batch_index: u32,
        solution: Solution,
    ) -> Result<U256, SolutionSubmissionError>;

    /// Submits the provided solution and returns the result of the submission
    ///
    /// # Arguments
    /// * `batch_index` - the auction for which this solutions should be evaluated
    /// * `orders` - the list of orders for which this solution is applicable
    /// * `solution` - the solution to be evaluated
    /// * `claimed_objective_value` - the objective value of the provided solution.
    async fn submit_solution(
        &self,
        batch_index: u32,
        solution: Solution,
        claimed_objective_value: U256,
        gas_price_cap: f64,
    ) -> Result<(), SolutionSubmissionError>;
}

/// An error with verifying or submitting a solution
#[derive(Debug, Error)]
pub enum SolutionSubmissionError {
    #[error("Benign Error: {0}")]
    Benign(String),
    #[error("Unexpected Error: {0}")]
    Unexpected(Error),
}

impl From<Error> for SolutionSubmissionError {
    fn from(err: Error) -> Self {
        err.downcast_ref::<MethodError>()
            .and_then(|method_error| match &method_error.inner {
                ExecutionError::Revert(Some(reason)) => {
                    let reason_slice: &str = &*reason;
                    match reason_slice {
                        "New objective doesn\'t sufficiently improve current solution" => {
                            Some(SolutionSubmissionError::Benign(reason.clone()))
                        }
                        "Claimed objective doesn't sufficiently improve current solution" => {
                            Some(SolutionSubmissionError::Benign(reason.clone()))
                        }
                        "SafeMath: subtraction overflow" => {
                            Some(SolutionSubmissionError::Benign(reason.clone()))
                        }
                        _ => None,
                    }
                }
                _ => None,
            })
            .unwrap_or_else(|| SolutionSubmissionError::Unexpected(err))
    }
}

pub struct StableXSolutionSubmitter<'a> {
    contract: Arc<dyn StableXContract>,
    retry_with_gas_price_increase: Box<dyn SolutionTransactionSending + Send + Sync + 'a>,
    async_sleep: Box<dyn AsyncSleeping + 'a>,
}

impl<'a> StableXSolutionSubmitter<'a> {
    pub fn new(
        contract: Arc<dyn StableXContract>,
        gas_price_estimating: Arc<dyn GasPriceEstimating>,
    ) -> Self {
        Self::with_retry_and_sleep(
            contract.clone(),
            retry::RetryWithGasPriceIncrease::new(contract, gas_price_estimating),
            crate::util::AsyncSleep {},
        )
    }

    fn with_retry_and_sleep(
        contract: Arc<dyn StableXContract>,
        retry_with_gas_price_increase: impl SolutionTransactionSending + Send + Sync + 'a,
        async_sleep: impl AsyncSleeping + 'a,
    ) -> Self {
        Self {
            contract,
            retry_with_gas_price_increase: Box::new(retry_with_gas_price_increase),
            async_sleep: Box::new(async_sleep),
        }
    }

    /// Turn a method error from a solution submission into a SolutionSubmissionError.
    async fn convert_submit_error(
        &self,
        batch_index: u32,
        solution: Solution,
        err: MethodError,
    ) -> SolutionSubmissionError {
        if let Some(tx) = extract_transaction_receipt(&err) {
            if let Some(block_number) = tx.block_number {
                if let Err(err) = self
                    .contract
                    .get_solution_objective_value(batch_index, solution, Some(block_number.into()))
                    .await
                {
                    return SolutionSubmissionError::from(err);
                }
            }
        }
        SolutionSubmissionError::Unexpected(err.into())
    }

    async fn convert_submit_result(
        &self,
        batch_index: u32,
        solution: Solution,
        result: Result<(), MethodError>,
    ) -> Result<(), SolutionSubmissionError> {
        match result {
            Ok(()) => Ok(()),
            Err(err) => Err(self.convert_submit_error(batch_index, solution, err).await),
        }
    }

    async fn cancel_transaction_after_deadline(
        &self,
        nonce: U256,
        gas_price_cap: f64,
        deadline: Instant,
    ) -> Result<(), NoopTransactionError> {
        let remaining = deadline
            .checked_duration_since(Instant::now())
            .unwrap_or_default();
        self.async_sleep.sleep(remaining).await;
        let gas_price = (gas_price_cap * MIN_GAS_PRICE_INCREASE_FACTOR).ceil();
        log::info!(
            "cancelling transaction because it took too long, using gas price {}",
            gas_price
        );
        self.contract
            .send_noop_transaction(U256::from_f64_lossy(gas_price), nonce)
            .await
            .map(|_| ())
    }
}

#[async_trait::async_trait]
impl<'a> StableXSolutionSubmitting for StableXSolutionSubmitter<'a> {
    async fn get_solution_objective_value(
        &self,
        batch_index: u32,
        solution: Solution,
    ) -> Result<U256, SolutionSubmissionError> {
        self.contract
            .get_solution_objective_value(batch_index, solution, None)
            .await
            .map_err(SolutionSubmissionError::from)
    }

    async fn submit_solution(
        &self,
        batch_index: u32,
        solution: Solution,
        claimed_objective_value: U256,
        gas_price_cap: f64,
    ) -> Result<(), SolutionSubmissionError> {
        let target_confirm_time = Instant::now()
            + BatchId::from(batch_index)
                .solve_end_time()
                .duration_since(SystemTime::now())
                .unwrap_or_else(|_| Duration::from_secs(0));
        let nonce = self.contract.get_transaction_count().await?;
        let submit_future = self.retry_with_gas_price_increase.retry(retry::Args {
            batch_index,
            solution: solution.clone(),
            claimed_objective_value,
            gas_price_cap,
            nonce,
            target_confirm_time,
        });
        // Add some extra time in case of desync between real time and ethereum node current block time.
        let deadline = target_confirm_time + Duration::from_secs(30);
        let cancel_future = self.cancel_transaction_after_deadline(nonce, gas_price_cap, deadline);

        // Run both futures at the same time. When one of them completes check whether the
        // result is a "nonce already used error". If this is the case then the other future's
        // transaction must have gone through so return that one instead.
        // We need to handle this error because exactly one of the transactions will go through
        // but we might observe the other transaction failing first.
        futures::pin_mut!(cancel_future);
        match future::select(submit_future, cancel_future).await {
            Either::Left((submit_result, cancel_future)) => {
                if submit_result.is_transaction_error() {
                    log::info!("solution submission transaction is nonce error");
                    Err(convert_cancel_result(cancel_future.await))
                } else {
                    log::info!("solution submission transaction completed first");
                    self.convert_submit_result(batch_index, solution, submit_result)
                        .await
                }
            }
            Either::Right((cancel_result, submit_future)) => {
                if cancel_result.is_transaction_error() {
                    log::info!("cancel transaction is nonce error");
                    self.convert_submit_result(batch_index, solution, submit_future.await)
                        .await
                } else {
                    log::info!("cancel transaction completed first");
                    Err(convert_cancel_result(cancel_result))
                }
            }
        }
    }
}

fn extract_transaction_receipt(err: &MethodError) -> Option<&TransactionReceipt> {
    match &err.inner {
        ExecutionError::Failure(tx) => Some(tx.as_ref()),
        _ => None,
    }
}

fn convert_cancel_result(result: Result<(), NoopTransactionError>) -> SolutionSubmissionError {
    match result {
        Ok(()) => SolutionSubmissionError::Unexpected(anyhow!(
            "solution submission transaction not confirmed in time"
        )),
        Err(err) => SolutionSubmissionError::Unexpected(
            Error::from(err).context("failed to cancel solution submission"),
        ),
    }
}

trait IsOpenEthereumTransactionError {
    /// Is this an error with the transaction itself instead of an evm related error.
    fn is_transaction_error(&self) -> bool;
}

impl IsOpenEthereumTransactionError for ExecutionError {
    fn is_transaction_error(&self) -> bool {
        // This is the error as we've seen it on openethereum nodes. The code and error messages can
        // be found in openethereum's source code in `rpc/src/v1/helpers/errors.rs`.
        // TODO: check how this looks on geth and infura. Not recognizing the error is not a serious
        // problem but it will make us sometimes log an error when there actually was no problem.
        matches!(self, ExecutionError::Web3(Web3Error::Rpc(RpcError { code, .. })) if code.code() == -32010)
    }
}

impl IsOpenEthereumTransactionError for Result<(), MethodError> {
    fn is_transaction_error(&self) -> bool {
        match self {
            Ok(()) => false,
            Err(MethodError { inner, .. }) => inner.is_transaction_error(),
        }
    }
}

impl IsOpenEthereumTransactionError for Result<(), NoopTransactionError> {
    fn is_transaction_error(&self) -> bool {
        match self {
            Err(NoopTransactionError::ExecutionError(err)) => err.is_transaction_error(),
            _ => false,
        }
    }
}

#[cfg(test)]
mod tests {
    use super::*;
    use crate::{
        contracts::stablex_contract::{MockStableXContract, NoopTransactionError},
        util::{FutureWaitExt as _, MockAsyncSleeping},
    };
    use anyhow::anyhow;
    use ethcontract::{web3::types::H2048, H256};
    use futures::FutureExt as _;
    use mockall::predicate::{always, eq};
    use retry::MockSolutionTransactionSending;

    #[test]
    fn test_benign_verification_failure() {
        let mut contract = MockStableXContract::new();

        contract
            .expect_get_current_auction_index()
            .return_once(|| Ok(1));
        contract
            .expect_get_solution_objective_value()
            .return_once(move |_, _, _| {
                Err(anyhow!(MethodError::from_parts(
                    "submitSolution(uint32,uint256,address[],uint16[],uint128[],uint128[],uint16[])"
                        .to_owned(),
                    ExecutionError::Revert(Some("SafeMath: subtraction overflow".to_owned())),
                )))
            });

        let retry = MockSolutionTransactionSending::new();
        let sleep = MockAsyncSleeping::new();

        let submitter =
            StableXSolutionSubmitter::with_retry_and_sleep(Arc::new(contract), retry, sleep);
        let result = submitter
            .get_solution_objective_value(0, Solution::trivial())
            .now_or_never()
            .unwrap();

        match result.expect_err("Should have errored") {
            SolutionSubmissionError::Benign(_) => (),
            SolutionSubmissionError::Unexpected(err) => {
                panic!("Expecting benign failure, but got {}", err)
            }
        };
    }

    #[test]
    fn test_benign_solution_submission_failure() {
        let mut contract = MockStableXContract::new();

        let tx_hash = H256::zero();
        let block_number = 42.into();
        let receipt = TransactionReceipt {
            transaction_hash: tx_hash,
            transaction_index: 0.into(),
            block_hash: None,
            block_number: Some(block_number),
            cumulative_gas_used: U256::zero(),
            gas_used: None,
            contract_address: None,
            logs: vec![],
            status: None,
            root: None,
            logs_bloom: H2048::zero(),
        };

        contract
            .expect_get_transaction_count()
            .returning(|| Ok(U256::from(0)));
        // Get objective value on old block number returns revert reason
        contract
            .expect_get_solution_objective_value()
            .with(always(), always(), eq(Some(block_number.into())))
            .return_once(move |_, _, _| {
                Err(anyhow!(MethodError::from_parts(
                    "submitSolution(uint32,uint256,address[],uint16[],uint128[],uint128[],uint16[])"
                        .to_owned(),
                    ExecutionError::Revert(Some("Claimed objective doesn't sufficiently improve current solution".to_owned())),
                )))
            });

        let mut retry = MockSolutionTransactionSending::new();
        retry.expect_retry().times(1).return_once(|_| {
            async move {
                Err(MethodError::from_parts(
                "submitSolution(uint32,uint256,address[],uint16[],uint128[],uint128[],uint16[])"
                    .to_owned(),
                ExecutionError::Failure(Box::new(receipt)),
            ))
            }
            .boxed()
        });

        let mut sleep = MockAsyncSleeping::new();
        sleep
            .expect_sleep()
            .returning(|_| future::pending().boxed());

        let submitter =
            StableXSolutionSubmitter::with_retry_and_sleep(Arc::new(contract), retry, sleep);
        let result = submitter
            .submit_solution(0, Solution::trivial(), U256::zero(), 0.0)
            .now_or_never()
            .unwrap();

        match result.expect_err("Should have errored") {
            SolutionSubmissionError::Benign(_) => (),
            SolutionSubmissionError::Unexpected(err) => {
                panic!("Expecting benign failure, but got {}", err)
            }
        };
    }

    #[test]
    fn submit_timeout_results_in_cancellation() {
        let mut contract = MockStableXContract::new();
        let mut retry = MockSolutionTransactionSending::new();
        let mut sleep = MockAsyncSleeping::new();

        contract
            .expect_get_transaction_count()
            .returning(|| Ok(U256::from(0)));
        retry
            .expect_retry()
            .returning(|_| future::pending().boxed());
        sleep
            .expect_sleep()
            .returning(|_| future::ready(()).boxed());
        contract
            .expect_send_noop_transaction()
            .times(1)
            .returning(|_, _| immediate!(Err(NoopTransactionError::NoAccount)));

        let submitter =
            StableXSolutionSubmitter::with_retry_and_sleep(Arc::new(contract), retry, sleep);
        let result = submitter
            .submit_solution(0, Solution::trivial(), 0.into(), 0.into())
            .now_or_never()
            .unwrap();
        assert!(result.is_err());
    }

    #[test]
    fn submission_completes_during_cancellation() {
        let (sender, receiver) = futures::channel::oneshot::channel();
        let mut contract = MockStableXContract::new();
        let mut retry = MockSolutionTransactionSending::new();
        let mut async_sleep = MockAsyncSleeping::new();

        contract
            .expect_get_transaction_count()
            .returning(|| Ok(U256::from(0)));
        retry.expect_retry().return_once(|_| {
            async move {
                receiver.await.unwrap();
                Ok(())
            }
            .boxed()
        });
        async_sleep.expect_sleep().returning(|_| immediate!(()));
        contract
            .expect_send_noop_transaction()
            .times(1)
            .return_once(move |_, _| {
                sender.send(()).unwrap();
                futures::future::pending().boxed()
            });

        let submitter =
            StableXSolutionSubmitter::with_retry_and_sleep(Arc::new(contract), retry, async_sleep);
        let result = submitter
            .submit_solution(0, Solution::trivial(), 0.into(), 0.into())
            .wait();
        assert!(result.is_ok());
    }

    pub fn nonce_error() -> ExecutionError {
        ExecutionError::Web3(Web3Error::Rpc(RpcError {
            code: ethcontract::jsonrpc::types::ErrorCode::ServerError(-32010),
            message: "Transaction nonce is too low.".to_string(),
            data: None,
        }))
    }

    #[test]
    fn cancellation_fails_with_nonce_error_before_submission_completes() {
        let (sender, receiver) = futures::channel::oneshot::channel();
        let mut contract = MockStableXContract::new();
        let mut retry = MockSolutionTransactionSending::new();
        let mut async_sleep = MockAsyncSleeping::new();

        contract
            .expect_get_transaction_count()
            .returning(|| Ok(U256::from(0)));
        retry.expect_retry().return_once(|_| {
            async move {
                receiver.await.unwrap();
                Ok(())
            }
            .boxed()
        });
        async_sleep.expect_sleep().returning(|_| immediate!(()));
        contract
            .expect_send_noop_transaction()
            .times(1)
            .return_once(move |_, _| {
                sender.send(()).unwrap();
                immediate!(Err(nonce_error().into()))
            });

        let submitter =
            StableXSolutionSubmitter::with_retry_and_sleep(Arc::new(contract), retry, async_sleep);
        let result = submitter
            .submit_solution(0, Solution::trivial(), 0.into(), 0.into())
            .wait();
        assert!(result.is_ok());
    }
}<|MERGE_RESOLUTION|>--- conflicted
+++ resolved
@@ -13,11 +13,7 @@
     U256,
 };
 use futures::future::{self, Either};
-<<<<<<< HEAD
 use gas_estimation::GasPriceEstimating;
-use pricegraph::num;
-=======
->>>>>>> 9a4d61e7
 use retry::SolutionTransactionSending;
 use std::{
     sync::Arc,
