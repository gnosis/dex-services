[package]
name = "driver"
version = "0.1.0"
authors = ["Alexander Herrmann <alex@gnosis.io>", "Ben Smith <ben@gnosis.io>", "Felix Leupold <felix@gnosis.io>"]
edition = "2018"

[lib]
name = "driver"
path = "src/lib.rs"

[dependencies]
byteorder = "1.3.1"
chrono = "0.4.10"
dfusion_core = { path = "../dfusion_rust_core" }
<<<<<<< HEAD
ethcontract = { git = "https://github.com/gnosis/ethcontract-rs", branch = "graph-patches-v0.3.0" }
ethereum-tx-sign = "3.0.0"
=======
ethcontract = { git = "https://github.com/gnosis/ethcontract-rs", branch = "graph-patches" }
>>>>>>> 6e677560
futures = { version = "0.3.3", features = ["compat"] }
jsonrpc-core = "13.2.0"
lazy_static = "1.4.0"
log = "0.4.8"
prometheus = "0.7.0"
rouille = "3.0.0"
rustc-hex = "*"
serde = { version = "1.0", features = ["derive"] }
serde_json = "1.0"
slog = "2.5.2"
slog-async = "2.4.0"
slog-envlogger = "2.2.0"
slog-scope = "4.3.0"
slog-stdlog = "4.0.0"
slog-term = "2.5.0"
web3 = "0.8.0"

[dev-dependencies]
mockall = "0.6.0"

[build-dependencies]
ethcontract-generate = { git = "https://github.com/gnosis/ethcontract-rs", branch = "graph-patches-v0.3.0" }<|MERGE_RESOLUTION|>--- conflicted
+++ resolved
@@ -12,12 +12,7 @@
 byteorder = "1.3.1"
 chrono = "0.4.10"
 dfusion_core = { path = "../dfusion_rust_core" }
-<<<<<<< HEAD
 ethcontract = { git = "https://github.com/gnosis/ethcontract-rs", branch = "graph-patches-v0.3.0" }
-ethereum-tx-sign = "3.0.0"
-=======
-ethcontract = { git = "https://github.com/gnosis/ethcontract-rs", branch = "graph-patches" }
->>>>>>> 6e677560
 futures = { version = "0.3.3", features = ["compat"] }
 jsonrpc-core = "13.2.0"
 lazy_static = "1.4.0"
