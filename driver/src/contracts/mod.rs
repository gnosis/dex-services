pub mod snapp_contract;
pub mod stablex_auction_element;
pub mod stablex_contract;

use crate::error::DriverError;
use crate::transport::LoggingTransport;
use ethcontract::contract::MethodDefaults;
use ethcontract::{ethsign, Account, SecretKey, H256};
use log::Level;
use std::env;
use web3::transports::{EventLoopHandle, Http};

<<<<<<< HEAD
pub type Web3 = web3::api::Web3<LoggingTransport<Http>>;

pub fn web3_provider() -> Result<(Web3, EventLoopHandle), DriverError> {
    let url = env::var("ETHEREUM_NODE_URL")?;
=======
fn web3_provider(
    url: String,
) -> Result<(Web3<LoggingTransport<Http>>, EventLoopHandle), DriverError> {
>>>>>>> e9a589b5
    let (event_loop, http) = Http::new(&url)?;
    let logging = LoggingTransport::new(http, Level::Debug);
    let web3 = Web3::new(logging);

    Ok((web3, event_loop))
}

fn method_defaults(network_id: u64) -> Result<MethodDefaults, DriverError> {
    let secret = {
        let private_key: H256 = env::var("PRIVATE_KEY")?.parse()?;
        SecretKey::from_raw(&private_key[..]).map_err(ethsign::Error::from)?
    };
    let account = Account::Offline(secret, Some(network_id));
    let defaults = MethodDefaults {
        from: Some(account),
        gas: Some(100_000.into()),
        gas_price: Some(1_000_000_000.into()),
    };

    Ok(defaults)
}<|MERGE_RESOLUTION|>--- conflicted
+++ resolved
@@ -10,16 +10,9 @@
 use std::env;
 use web3::transports::{EventLoopHandle, Http};
 
-<<<<<<< HEAD
 pub type Web3 = web3::api::Web3<LoggingTransport<Http>>;
 
-pub fn web3_provider() -> Result<(Web3, EventLoopHandle), DriverError> {
-    let url = env::var("ETHEREUM_NODE_URL")?;
-=======
-fn web3_provider(
-    url: String,
-) -> Result<(Web3<LoggingTransport<Http>>, EventLoopHandle), DriverError> {
->>>>>>> e9a589b5
+pub fn web3_provider(url: &str) -> Result<(Web3, EventLoopHandle), DriverError> {
     let (event_loop, http) = Http::new(&url)?;
     let logging = LoggingTransport::new(http, Level::Debug);
     let web3 = Web3::new(logging);
