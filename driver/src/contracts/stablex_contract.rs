--- conflicted
+++ resolved
@@ -24,14 +24,8 @@
 include!(concat!(env!("OUT_DIR"), "/batch_exchange.rs"));
 
 impl BatchExchange {
-<<<<<<< HEAD
-    pub fn new(web3: &contracts::Web3) -> Result<Self> {
-        let defaults = contracts::method_defaults()?;
-=======
-    pub fn new(ethereum_node_url: String, network_id: u64) -> Result<(Self, EventLoopHandle)> {
-        let (web3, event_loop) = contracts::web3_provider(ethereum_node_url)?;
+    pub fn new(web3: &contracts::Web3, network_id: u64) -> Result<Self> {
         let defaults = contracts::method_defaults(network_id)?;
->>>>>>> e9a589b5
 
         let mut instance = BatchExchange::deployed(&web3).wait()?;
         *instance.defaults_mut() = defaults;
