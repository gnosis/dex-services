--- conflicted
+++ resolved
@@ -7,7 +7,7 @@
 use crate::util::{find_first_unapplied_slot, can_process, hash_consistency_check};
 use sha2::{Digest, Sha256};
 
-use web3::types::{U256, H256};
+use web3::types::{U256, H256, U128};
 
 pub fn run_order_listener<D, C>(
     db: &D, 
@@ -40,10 +40,7 @@
             hash_consistency_check(order_hash, contract_order_hash, "order")?;
 
             let standing_orders = db.get_standing_orders_of_slot(slot.low_u32())?;
-            let standing_order_index = db.get_standing_orders_index_of_slot(slot.low_u32())?;
-            let order_hash_calculated = calculate_order_hash(order_hash, standing_orders.clone());
-            let order_hash_from_contract = contract.calculate_order_hash(slot, standing_order_index.clone())?;
-            hash_consistency_check(order_hash_calculated, order_hash_from_contract, "order")?;
+            
 
             orders.extend(standing_orders
                 .iter()
@@ -56,6 +53,8 @@
             // Hopefully, we can take the following line out by switching to u32 ipo U128
             let standing_order_index: Vec<U128> = standing_order_index_u32.iter().map(|x| U128::from_dec_str(&(x).to_string()).unwrap()).collect();
             let order_hash_from_contract = contract.calculate_order_hash(slot, standing_order_index.clone())?;
+            let order_hash_calculated = calculate_order_hash(order_hash, standing_orders.clone());
+            hash_consistency_check(order_hash_calculated, order_hash_from_contract, "order")?;
 
             let solution = if !orders.is_empty() {
                 price_finder.find_prices(&orders, &state).unwrap_or_else(|e| {
@@ -82,13 +81,9 @@
             let new_state_root = state.rolling_hash(state.state_index + 1);
             
             info!("New State_hash is {}, Solution: {:?}", new_state_root, solution);
-<<<<<<< HEAD
-
-            contract.apply_auction(slot, state_root, new_state_root, order_hash_calculated, standing_order_index, solution.bytes())?;
-=======
+
             // next line is temporary just to make tests pass
             contract.apply_auction(slot, state_root, new_state_root, order_hash_from_contract, standing_order_index, solution.bytes())?;
->>>>>>> d4d2b882
             return Ok(true);
         } else {
             info!("Need to wait before processing auction slot {:?}", slot);
@@ -107,7 +102,6 @@
     }
 }
 
-<<<<<<< HEAD
 fn calculate_order_hash(nonreserved_order_hash: H256, standing_orders: Vec<models::StandingOrder>) -> H256 {
     let mut hasher = Sha256::new();
     hasher.input(nonreserved_order_hash);
@@ -122,7 +116,8 @@
     let result = hasher.result();
     let b: Vec<u8> = result.to_vec();
     H256::from(b.as_slice())
-=======
+}
+
 fn get_standing_orders_indexes(standing_orders: &Vec<models::StandingOrder>) -> Vec<u32> {
     let mut standing_order_indexes = Vec::<u32>::with_capacity(models::NUM_RESERVED_ACCOUNTS as usize);
         for i in 0..models::NUM_RESERVED_ACCOUNTS {
@@ -137,7 +132,6 @@
                 //but wanna keep it readable
         }
     standing_order_indexes 
->>>>>>> d4d2b882
 }
 
 #[cfg(test)]
