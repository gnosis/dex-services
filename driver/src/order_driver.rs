use crate::contract::SnappContract;
use crate::error::{DriverError, ErrorKind};
use super::price_finding::PriceFinding;
use crate::util::{
    batch_processing_state, find_first_unapplied_slot, hash_consistency_check, ProcessingState,
};

use dfusion_core::database::DbInterface;
use dfusion_core::models::{
    AccountState,
    ConcatenatingHashable,
    Order,
    RollingHashable,
    Serializable,
    Solution,
    StandingOrder,
};

<<<<<<< HEAD
use web3::types::U128;

pub fn run_order_listener<D, C>(
    db: &D,
    contract: &C,
    price_finder: &mut PriceFinding,
) -> Result<bool, DriverError>
where
    D: DbInterface,
    C: SnappContract,
{
    let auction_slot = contract.get_current_auction_slot()?;

    info!("Current top auction slot is {:?}", auction_slot);
    let slot = find_first_unapplied_slot(
        auction_slot,
        &|i| contract.has_auction_slot_been_applied(i)
    )?;
    if slot <= auction_slot {
        info!("Highest unprocessed auction slot is {:?}", slot);
        let creation_time_block = |i| {
            contract.creation_timestamp_for_auction_slot(i)
        };
        if can_process(slot, contract, &creation_time_block)? {
            info!("Processing auction slot {:?}", slot);
            let state_root = contract.get_current_state_root()?;
            let non_reserved_orders_hash_from_contract = contract.order_hash_for_slot(slot)?;
            let mut state = db.get_balances_for_state_root(&state_root)?;

            let mut orders = db.get_orders_of_slot(&slot)?;
            let non_reserved_orders_hash = orders.rolling_hash(0);
            hash_consistency_check(
                non_reserved_orders_hash,
                non_reserved_orders_hash_from_contract,
                "non-reserved-orders",
            )?;

            let standing_orders = db.get_standing_orders_of_slot(&slot)?;

            orders.extend(
                standing_orders
                    .iter()
                    .filter(|standing_order| standing_order.num_orders() > 0)
                    .flat_map(|standing_order| standing_order.get_orders().clone()),
            );
            info!("All Orders: {:?}", orders);

            let standing_order_indexes = batch_index_from_standing_orders(&standing_orders);
            let total_order_hash_from_contract =
                contract.calculate_order_hash(slot, standing_order_indexes.clone())?;
            let total_order_hash_calculated =
                standing_orders.concatenating_hash(non_reserved_orders_hash);
            hash_consistency_check(
                total_order_hash_calculated,
                total_order_hash_from_contract,
                "overall-order",
            )?;

            let solution = if !orders.is_empty() {
                price_finder
                    .find_prices(&orders, &state)
                    .unwrap_or_else(|e| {
                        error!(
                            "Error computing result: {}\n Falling back to trivial solution",
                            e
                        );
                        Solution::trivial(orders.len())
                    })
            } else {
                warn!("No orders in batch. Falling back to trivial solution");
                Solution::trivial(orders.len())
            };

            // Compute updated balances
            update_balances(&mut state, &orders, &solution);
            let new_state_root = state.rolling_hash(state.state_index.low_u32() + 1);

            info!(
                "New AccountState hash is {}, Solution: {:?}",
                new_state_root, solution
            );

            contract.apply_auction(
                slot,
                state_root,
                new_state_root,
                total_order_hash_from_contract,
                standing_order_indexes,
                solution.bytes(),
            )?;
            return Ok(true);
        } else {
            info!("Need to wait before processing auction slot {:?}", slot);
=======
use web3::types::{H256, U128, U256};

use std::collections::HashMap;

struct AuctionBid {
    previous_state: H256,
    new_state: H256,
    solution: Solution,
}

pub struct OrderProcessor<'a, D: DbInterface, C: SnappContract> {
    auction_bids: HashMap<U256, AuctionBid>,
    db: &'a D,
    contract: &'a C,
    price_finder: &'a mut PriceFinding,
}

#[derive(Eq, PartialEq, Debug)]
pub enum ProcessResult {
    NoAction,
    AuctionBid(U256),
    AuctionApplied(U256),
}

impl<'a, D: DbInterface, C: SnappContract> OrderProcessor<'a, D, C> {
    pub fn new(db: &'a D, contract: &'a C, price_finder: &'a mut PriceFinding) -> Self {
        OrderProcessor {
            auction_bids: HashMap::new(),
            db,
            contract,
            price_finder,
        }
    }

    pub fn run(&mut self) -> Result<ProcessResult, DriverError> {
        let auction_slot = self.contract.get_current_auction_slot()?;

        info!("Current top auction slot is {:?}", auction_slot);
        let slot = find_first_unapplied_slot(auction_slot, &|i| {
            self.contract.has_auction_slot_been_applied(i)
        })?;
        if slot <= auction_slot {
            info!("Highest unprocessed auction slot is {:?}", slot);
            let processing_state = batch_processing_state(slot, self.contract, &|i| {
                self.contract.creation_timestamp_for_auction_slot(i)
            })?;
            match processing_state {
                ProcessingState::TooEarly => {
                    info!("Need to wait before processing auction slot {:?}", slot)
                }
                ProcessingState::AcceptsBids => {
                    if !self.auction_bids.contains_key(&slot) {
                        self.bid_for_auction(slot)?;
                        return Ok(ProcessResult::AuctionBid(slot));
                    }
                    info!("Already bid for auction slot {:?}", slot);
                }
                ProcessingState::AcceptsSolution => {
                    if let Some(bid) = self.auction_bids.get(&slot) {
                        self.contract.apply_auction(
                            slot,
                            bid.previous_state,
                            bid.new_state,
                            bid.solution.bytes(),
                        )?;
                        return Ok(ProcessResult::AuctionApplied(slot));
                    }
                    return Err(DriverError::new(
                        &format!("Cannot find saved bid for auction slot {:?}", slot),
                        ErrorKind::StateError
                    ))
                }
            }
>>>>>>> 3acb555a
        }
        Ok(ProcessResult::NoAction)
    }

    fn bid_for_auction(&mut self, auction_index: U256) -> Result<(), DriverError> {
        info!("Processing auction slot {:?}", auction_index);
        let state_root = self.contract.get_current_state_root()?;
        let non_reserved_orders_hash_from_contract =
            self.contract.order_hash_for_slot(auction_index)?;
        let mut state = self.db.get_balances_for_state_root(&state_root)?;

        let mut orders = self.db.get_orders_of_slot(&auction_index)?;
        let non_reserved_orders_hash = orders.rolling_hash(0);
        hash_consistency_check(
            non_reserved_orders_hash,
            non_reserved_orders_hash_from_contract,
            "non-reserved-orders",
        )?;

        let standing_orders = self.db.get_standing_orders_of_slot(&auction_index)?;

        orders.extend(
            standing_orders
                .iter()
                .filter(|standing_order| standing_order.num_orders() > 0)
                .flat_map(|standing_order| standing_order.get_orders().clone()),
        );
        info!("All Orders: {:?}", orders);

        let standing_order_indexes = batch_index_from_standing_orders(&standing_orders);
        let total_order_hash_from_contract = self
            .contract
            .calculate_order_hash(auction_index, standing_order_indexes.clone())?;
        let total_order_hash_calculated =
            standing_orders.concatenating_hash(non_reserved_orders_hash);
        hash_consistency_check(
            total_order_hash_calculated,
            total_order_hash_from_contract,
            "overall-order",
        )?;

        let solution = if !orders.is_empty() {
            self.price_finder
                .find_prices(&orders, &state)
                .unwrap_or_else(|e| {
                    error!(
                        "Error computing result: {}\n Falling back to trivial solution",
                        e
                    );
                    Solution::trivial(orders.len())
                })
        } else {
            warn!("No orders in batch. Falling back to trivial solution");
            Solution::trivial(orders.len())
        };

        // Compute updated balances
        update_balances(&mut state, &orders, &solution);
        let new_state_root = state.rolling_hash(state.state_index.low_u32() + 1);

        info!(
            "New AccountState hash is {}, Solution: {:?}",
            new_state_root, solution
        );

        self.contract.auction_solution_bid(
            auction_index,
            state_root,
            new_state_root,
            total_order_hash_from_contract,
            standing_order_indexes,
            solution.surplus.unwrap_or_else(U256::zero),
        )?;

        self.auction_bids.insert(
            auction_index,
            AuctionBid {
                previous_state: state_root,
                new_state: new_state_root,
                solution: solution.clone(),
            },
        );

        Ok(())
    }
}

fn update_balances(state: &mut AccountState, orders: &[Order], solution: &Solution) {
    for (i, order) in orders.iter().enumerate() {
        let buy_volume = solution.executed_buy_amounts[i];
        state.increment_balance(order.buy_token, order.account_id, buy_volume);

        let sell_volume = solution.executed_sell_amounts[i];
        state.decrement_balance(order.sell_token, order.account_id, sell_volume);
    }
}

fn batch_index_from_standing_orders(standing_orders: &[StandingOrder]) -> Vec<U128> {
    standing_orders
        .iter()
        .map(|o| U128::from(o.batch_index))
        .collect()
}

#[cfg(test)]
mod tests {
    use super::*;
    use crate::contract::tests::SnappContractMock;
    use crate::error::ErrorKind;
    use crate::price_finding::error::PriceFindingError;
    use crate::price_finding::price_finder_interface::tests::PriceFindingMock;
    use dfusion_core::database::tests::DbInterfaceMock;
    use dfusion_core::models::order::tests::create_order_for_test;
    use dfusion_core::models::{NUM_RESERVED_ACCOUNTS, TOKENS};
    use mock_it::Matcher::*;
    use web3::types::{H256, U128, U256};

    #[test]
    fn bids_for_and_applies_auction_if_unapplied_and_enough_blocks_passed() {
        let slot = U256::from(1);
        let state_hash = H256::zero();
        let orders = vec![create_order_for_test(), create_order_for_test()];
        let state = AccountState::new(
            state_hash,
            U256::one(),
            vec![100; (TOKENS * 2) as usize],
            TOKENS,
        );
        let contract = SnappContractMock::new();
        contract
            .get_current_auction_slot
            .given(())
            .will_return(Ok(slot));
        contract
            .has_auction_slot_been_applied
            .given(slot)
            .will_return(Ok(false));
        contract
            .has_auction_slot_been_applied
            .given(slot - 1)
            .will_return(Ok(true));
        contract
            .creation_timestamp_for_auction_slot
            .given(slot)
            .will_return(Ok(U256::from(10)));
        let get_current_block_timestamp = contract.get_current_block_timestamp.given(());
        get_current_block_timestamp.will_return(Ok(U256::from(200)));
        contract
            .order_hash_for_slot
            .given(slot)
            .will_return(Ok(orders.rolling_hash(0)));
        contract
            .get_current_state_root
            .given(())
            .will_return(Ok(state_hash));
        contract
            .calculate_order_hash
            .given((slot, Any))
            .will_return(Ok(H256::from(
                "0x438d54b20a21fa0b2f8f176c86446d9db7067f6e68a1e58c22873544eb20d72c",
            )));

        contract
            .auction_solution_bid
            .given((slot, Any, Any, Any, Any, U256::zero()))
            .will_return(Ok(()));
        let standing_orders = StandingOrder::empty_array();
        let db = DbInterfaceMock::new();
        db.get_orders_of_slot
            .given(U256::one())
            .will_return(Ok(orders.clone()));
        db.get_standing_orders_of_slot
            .given(U256::one())
            .will_return(Ok(standing_orders));
        db.get_balances_for_state_root
            .given(state_hash)
            .will_return(Ok(state.clone()));

        let mut pf = PriceFindingMock::new();
        let expected_solution = Solution {
            surplus: Some(U256::zero()),
            prices: vec![1, 2],
            executed_sell_amounts: vec![0, 2],
            executed_buy_amounts: vec![0, 2],
        };
        pf.find_prices
            .given((orders, state))
            .will_return(Ok(expected_solution));

        let mut processor = OrderProcessor::new(&db, &contract, &mut pf);
        assert_eq!(processor.run(), Ok(ProcessResult::AuctionBid(slot)));

        get_current_block_timestamp.will_return(Ok(U256::from(400)));
        contract
            .apply_auction
            .given((slot, Any, Any, Any))
            .will_return(Ok(()));

        assert_eq!(processor.run(), Ok(ProcessResult::AuctionApplied(slot)));
    }

    #[test]
    fn does_not_bid_if_highest_slot_already_applied() {
        let slot = U256::from(1);
        let contract = SnappContractMock::new();
        contract
            .get_current_auction_slot
            .given(())
            .will_return(Ok(slot));
        contract
            .has_auction_slot_been_applied
            .given(slot)
            .will_return(Ok(true));

        let db = DbInterfaceMock::new();
        let mut pf = PriceFindingMock::new();

        let mut processor = OrderProcessor::new(&db, &contract, &mut pf);
        assert_eq!(processor.run(), Ok(ProcessResult::NoAction));
    }

    #[test]
    fn does_not_bid_if_highest_slot_too_close_to_current_block() {
        let slot = U256::from(1);
        let contract = SnappContractMock::new();
        contract
            .get_current_auction_slot
            .given(())
            .will_return(Ok(slot));
        contract
            .has_auction_slot_been_applied
            .given(slot)
            .will_return(Ok(false));
        contract
            .has_auction_slot_been_applied
            .given(slot - 1)
            .will_return(Ok(true));

        contract
            .creation_timestamp_for_auction_slot
            .given(slot)
            .will_return(Ok(U256::from(10)));
        contract
            .get_current_block_timestamp
            .given(())
            .will_return(Ok(U256::from(11)));

        let db = DbInterfaceMock::new();
        let mut pf = PriceFindingMock::new();

        let mut processor = OrderProcessor::new(&db, &contract, &mut pf);
        assert_eq!(processor.run(), Ok(ProcessResult::NoAction));
    }

    #[test]
    fn test_does_not_bid_twice_on_same_slot() {
        let slot = U256::from(1);
        let state_hash = H256::zero();
        let orders = vec![create_order_for_test(), create_order_for_test()];
        let state = AccountState::new(
            state_hash,
            U256::one(),
            vec![100; (TOKENS * 2) as usize],
            TOKENS,
        );
        let contract = SnappContractMock::new();
        contract
            .get_current_auction_slot
            .given(())
            .will_return(Ok(slot));
        contract
            .has_auction_slot_been_applied
            .given(slot)
            .will_return(Ok(false));
        contract
            .has_auction_slot_been_applied
            .given(slot - 1)
            .will_return(Ok(true));
        contract
            .creation_timestamp_for_auction_slot
            .given(slot)
            .will_return(Ok(U256::from(10)));
        contract
            .get_current_block_timestamp
            .given(())
            .will_return(Ok(U256::from(200)));
        contract
            .order_hash_for_slot
            .given(slot)
            .will_return(Ok(orders.rolling_hash(0)));
        contract
            .get_current_state_root
            .given(())
            .will_return(Ok(state_hash));
        contract
            .calculate_order_hash
            .given((slot, Any))
            .will_return(Ok(H256::from(
                "0x438d54b20a21fa0b2f8f176c86446d9db7067f6e68a1e58c22873544eb20d72c",
            )));

        contract
            .auction_solution_bid
            .given((slot, Any, Any, Any, Any, U256::zero()))
            .will_return(Ok(()));
        let standing_orders = StandingOrder::empty_array();
        let db = DbInterfaceMock::new();
        db.get_orders_of_slot
            .given(U256::one())
            .will_return(Ok(orders.clone()));
        db.get_standing_orders_of_slot
            .given(U256::one())
            .will_return(Ok(standing_orders));
        db.get_balances_for_state_root
            .given(state_hash)
            .will_return(Ok(state.clone()));

        let mut pf = PriceFindingMock::new();
        let mut processor = OrderProcessor::new(&db, &contract, &mut pf);
        assert_eq!(processor.run(), Ok(ProcessResult::AuctionBid(slot)));
        assert_eq!(processor.run(), Ok(ProcessResult::NoAction));
    }

    #[test]
    fn processes_all_unapplied_states_before_current() {
        let slot = U256::from(1);
        let state_hash = H256::zero();
        let first_orders = vec![create_order_for_test(), create_order_for_test()];
        let second_orders = vec![create_order_for_test(), create_order_for_test()];

        let contract = SnappContractMock::new();
        contract
            .get_current_auction_slot
            .given(())
            .will_return(Ok(slot));

        let has_first_slot_been_applied = contract.has_auction_slot_been_applied.given(slot - 1);
        contract
            .has_auction_slot_been_applied
            .given(slot)
            .will_return(Ok(false));

        contract
            .creation_timestamp_for_auction_slot
            .given(slot - 1)
            .will_return(Ok(U256::from(10)));
        contract
            .creation_timestamp_for_auction_slot
            .given(slot)
            .will_return(Ok(U256::from(200)));

        let get_current_block_timestamp = contract.get_current_block_timestamp.given(());
        contract
            .order_hash_for_slot
            .given(slot - 1)
            .will_return(Ok(second_orders.rolling_hash(0)));
        contract
            .calculate_order_hash
            .given((slot - 1, Any))
            .will_return(Ok(H256::from(
                "0x438d54b20a21fa0b2f8f176c86446d9db7067f6e68a1e58c22873544eb20d72c",
            )));
        contract
            .order_hash_for_slot
            .given(slot)
            .will_return(Ok(second_orders.rolling_hash(0)));
        contract
            .calculate_order_hash
            .given((slot, Any))
            .will_return(Ok(H256::from(
                "0x438d54b20a21fa0b2f8f176c86446d9db7067f6e68a1e58c22873544eb20d72c",
            )));

        contract
            .get_current_state_root
            .given(())
            .will_return(Ok(state_hash));
        contract
            .auction_solution_bid
            .given((slot - 1, Any, Any, Any, Any, U256::zero()))
            .will_return(Ok(()));
        contract
            .auction_solution_bid
            .given((slot, Any, Any, Any, Any, U256::zero()))
            .will_return(Ok(()));
        contract
            .apply_auction
            .given((slot - 1, Any, Any, Any))
            .will_return(Ok(()));

        let state = AccountState::new(
            state_hash,
            U256::one(),
            vec![100; (TOKENS * 2) as usize],
            TOKENS,
        );
        let standing_orders = StandingOrder::empty_array();
        let db = DbInterfaceMock::new();
        db.get_orders_of_slot
            .given(slot - 1)
            .will_return(Ok(first_orders.clone()));
        db.get_standing_orders_of_slot
            .given(slot - 1)
            .will_return(Ok(standing_orders.clone()));
        db.get_orders_of_slot
            .given(slot)
            .will_return(Ok(first_orders.clone()));
        db.get_standing_orders_of_slot
            .given(slot)
            .will_return(Ok(standing_orders));

        db.get_balances_for_state_root
            .given(state_hash)
            .will_return(Ok(state.clone()));

        let mut pf = PriceFindingMock::new();
        let expected_solution = Solution {
            surplus: Some(U256::zero()),
            prices: vec![1, 2],
            executed_sell_amounts: vec![0, 2],
            executed_buy_amounts: vec![0, 2],
        };
        pf.find_prices
            .given((first_orders, state))
            .will_return(Ok(expected_solution));

        let mut processor = OrderProcessor::new(&db, &contract, &mut pf);
        get_current_block_timestamp.will_return(Ok(U256::from(200)));
        has_first_slot_been_applied.will_return(Ok(false));
        assert_eq!(processor.run(), Ok(ProcessResult::AuctionBid(slot - 1)));

        get_current_block_timestamp.will_return(Ok(U256::from(400)));
        assert_eq!(processor.run(), Ok(ProcessResult::AuctionApplied(slot - 1)));

        // Lastly process newer auction
        has_first_slot_been_applied.will_return(Ok(true));
        assert_eq!(processor.run(), Ok(ProcessResult::AuctionBid(slot)));
    }

    #[test]
    fn returns_error_if_db_order_hash_doesnt_match_contract_hash() {
        let slot = U256::from(1);
        let state_hash = H256::zero();

        let orders = vec![create_order_for_test(), create_order_for_test()];

        let state = AccountState::new(
            state_hash,
            U256::one(),
            vec![100; (TOKENS * 2) as usize],
            TOKENS,
        );

        let contract = SnappContractMock::new();
        contract
            .get_current_auction_slot
            .given(())
            .will_return(Ok(slot));
        contract
            .has_auction_slot_been_applied
            .given(slot)
            .will_return(Ok(false));
        contract
            .has_auction_slot_been_applied
            .given(slot - 1)
            .will_return(Ok(true));

        contract
            .creation_timestamp_for_auction_slot
            .given(slot)
            .will_return(Ok(U256::from(10)));
        contract
            .get_current_block_timestamp
            .given(())
            .will_return(Ok(U256::from(200)));

        contract
            .order_hash_for_slot
            .given(slot)
            .will_return(Ok(H256::zero()));
        contract
            .get_current_state_root
            .given(())
            .will_return(Ok(state_hash));
        let db = DbInterfaceMock::new();
        db.get_orders_of_slot
            .given(U256::one())
            .will_return(Ok(orders.clone()));
        db.get_balances_for_state_root
            .given(state_hash)
            .will_return(Ok(state.clone()));

        let mut pf = PriceFindingMock::new();

        let mut processor = OrderProcessor::new(&db, &contract, &mut pf);
        let error = processor.run().expect_err("Expected Error");
        assert_eq!(error.kind, ErrorKind::StateError);
    }

    #[test]
    fn considers_standing_orders_in_bid() {
        let slot = U256::from(1);
        let state_hash = H256::zero();
        let standing_order = StandingOrder::new(
            1,
            U256::zero(),
            U256::from(3),
            vec![create_order_for_test(), create_order_for_test()],
        );

        let state = AccountState::new(
            state_hash,
            U256::one(),
            vec![100; (TOKENS * 2) as usize],
            TOKENS,
        );

        let contract = SnappContractMock::new();
        contract
            .get_current_auction_slot
            .given(())
            .will_return(Ok(slot));
        contract
            .has_auction_slot_been_applied
            .given(slot)
            .will_return(Ok(false));
        contract
            .has_auction_slot_been_applied
            .given(slot - 1)
            .will_return(Ok(true));
        contract
            .creation_timestamp_for_auction_slot
            .given(slot)
            .will_return(Ok(U256::from(10)));
        contract
            .get_current_block_timestamp
            .given(())
            .will_return(Ok(U256::from(200)));
        contract
            .order_hash_for_slot
            .given(slot)
            .will_return(Ok(H256::zero()));
        contract
            .calculate_order_hash
            .given((slot, Any))
            .will_return(Ok(H256::from(
                "0x6bdda4f03645914c836a16ba8565f26dffb7bec640b31e1f23e0b3b22f0a64ae",
            )));
        contract
            .get_current_state_root
            .given(())
            .will_return(Ok(state_hash));
        contract
            .auction_solution_bid
            .given((slot, Any, Any, Any, Any, U256::zero()))
            .will_return(Ok(()));

        let mut standing_orders = StandingOrder::empty_array();
        standing_orders[1] = standing_order.clone();
        let db = DbInterfaceMock::new();
        db.get_orders_of_slot
            .given(U256::one())
            .will_return(Ok(vec![]));
        db.get_standing_orders_of_slot
            .given(U256::one())
            .will_return(Ok(standing_orders.clone()));
        db.get_balances_for_state_root
            .given(state_hash)
            .will_return(Ok(state.clone()));

        let mut pf = PriceFindingMock::new();
        pf.find_prices
            .given((standing_order.get_orders().clone(), state))
            .will_return(Err(PriceFindingError::from("Trivial solution is fine")));

        let mut processor = OrderProcessor::new(&db, &contract, &mut pf);
        assert_eq!(processor.run(), Ok(ProcessResult::AuctionBid(slot)));
    }

    #[test]
    fn test_get_standing_orders_indexes() {
        let standing_order = StandingOrder::new(
            1,
            U256::from(3),
            U256::from(2),
            vec![create_order_for_test(), create_order_for_test()],
        );
        let empty_order = StandingOrder::new(0, U256::zero(), U256::from(2), vec![]);
        let mut standing_orders = vec![empty_order; NUM_RESERVED_ACCOUNTS as usize];
        standing_orders[1] = standing_order.clone();
        let mut standing_order_indexes = vec![U128::zero(); NUM_RESERVED_ACCOUNTS as usize];
        standing_order_indexes[1] = U128::from(3);
        assert_eq!(
            batch_index_from_standing_orders(&standing_orders),
            standing_order_indexes
        );
    }

    #[test]
    fn test_update_balances() {
        let mut state = AccountState::new(H256::zero(), U256::one(), vec![100; 70], TOKENS);
        let solution = Solution {
            surplus: U256::from_dec_str("0").ok(),
            prices: vec![1, 2],
            executed_sell_amounts: vec![1, 1],
            executed_buy_amounts: vec![1, 1],
        };
        let order_1 = Order {
            batch_information: None,
            account_id: 1,
            sell_token: 0,
            buy_token: 1,
            sell_amount: 4,
            buy_amount: 5,
        };
        let order_2 = Order {
            batch_information: None,
            account_id: 0,
            sell_token: 1,
            buy_token: 0,
            sell_amount: 5,
            buy_amount: 4,
        };
        let orders = vec![order_1, order_2];

        update_balances(&mut state, &orders, &solution);
        assert_eq!(state.read_balance(0, 0), 101);
        assert_eq!(state.read_balance(1, 0), 99);
        assert_eq!(state.read_balance(0, 1), 99);
        assert_eq!(state.read_balance(1, 1), 101);
    }
}<|MERGE_RESOLUTION|>--- conflicted
+++ resolved
@@ -16,101 +16,6 @@
     StandingOrder,
 };
 
-<<<<<<< HEAD
-use web3::types::U128;
-
-pub fn run_order_listener<D, C>(
-    db: &D,
-    contract: &C,
-    price_finder: &mut PriceFinding,
-) -> Result<bool, DriverError>
-where
-    D: DbInterface,
-    C: SnappContract,
-{
-    let auction_slot = contract.get_current_auction_slot()?;
-
-    info!("Current top auction slot is {:?}", auction_slot);
-    let slot = find_first_unapplied_slot(
-        auction_slot,
-        &|i| contract.has_auction_slot_been_applied(i)
-    )?;
-    if slot <= auction_slot {
-        info!("Highest unprocessed auction slot is {:?}", slot);
-        let creation_time_block = |i| {
-            contract.creation_timestamp_for_auction_slot(i)
-        };
-        if can_process(slot, contract, &creation_time_block)? {
-            info!("Processing auction slot {:?}", slot);
-            let state_root = contract.get_current_state_root()?;
-            let non_reserved_orders_hash_from_contract = contract.order_hash_for_slot(slot)?;
-            let mut state = db.get_balances_for_state_root(&state_root)?;
-
-            let mut orders = db.get_orders_of_slot(&slot)?;
-            let non_reserved_orders_hash = orders.rolling_hash(0);
-            hash_consistency_check(
-                non_reserved_orders_hash,
-                non_reserved_orders_hash_from_contract,
-                "non-reserved-orders",
-            )?;
-
-            let standing_orders = db.get_standing_orders_of_slot(&slot)?;
-
-            orders.extend(
-                standing_orders
-                    .iter()
-                    .filter(|standing_order| standing_order.num_orders() > 0)
-                    .flat_map(|standing_order| standing_order.get_orders().clone()),
-            );
-            info!("All Orders: {:?}", orders);
-
-            let standing_order_indexes = batch_index_from_standing_orders(&standing_orders);
-            let total_order_hash_from_contract =
-                contract.calculate_order_hash(slot, standing_order_indexes.clone())?;
-            let total_order_hash_calculated =
-                standing_orders.concatenating_hash(non_reserved_orders_hash);
-            hash_consistency_check(
-                total_order_hash_calculated,
-                total_order_hash_from_contract,
-                "overall-order",
-            )?;
-
-            let solution = if !orders.is_empty() {
-                price_finder
-                    .find_prices(&orders, &state)
-                    .unwrap_or_else(|e| {
-                        error!(
-                            "Error computing result: {}\n Falling back to trivial solution",
-                            e
-                        );
-                        Solution::trivial(orders.len())
-                    })
-            } else {
-                warn!("No orders in batch. Falling back to trivial solution");
-                Solution::trivial(orders.len())
-            };
-
-            // Compute updated balances
-            update_balances(&mut state, &orders, &solution);
-            let new_state_root = state.rolling_hash(state.state_index.low_u32() + 1);
-
-            info!(
-                "New AccountState hash is {}, Solution: {:?}",
-                new_state_root, solution
-            );
-
-            contract.apply_auction(
-                slot,
-                state_root,
-                new_state_root,
-                total_order_hash_from_contract,
-                standing_order_indexes,
-                solution.bytes(),
-            )?;
-            return Ok(true);
-        } else {
-            info!("Need to wait before processing auction slot {:?}", slot);
-=======
 use web3::types::{H256, U128, U256};
 
 use std::collections::HashMap;
@@ -184,7 +89,6 @@
                     ))
                 }
             }
->>>>>>> 3acb555a
         }
         Ok(ProcessResult::NoAction)
     }
