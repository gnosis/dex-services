use crate::contract::SnappContract;
use crate::db_interface::DbInterface;
use crate::error::DriverError;
use crate::models::{RollingHashable, Serializable, ConcatenatingHashable, State, Order};
use crate::models;
use crate::price_finding::{PriceFinding, Solution};
use crate::util::{find_first_unapplied_slot, can_process, hash_consistency_check};

use web3::types::{U256, U128};

pub fn run_order_listener<D, C>(
    db: &D, 
    contract: &C, 
<<<<<<< HEAD
    price_finder: &mut PriceFinding
=======
    price_finder: &mut Box<dyn PriceFinding>
>>>>>>> c2f22ba1
) -> Result<bool, DriverError>
    where   D: DbInterface,
            C: SnappContract,
{
    let auction_slot = contract.get_current_auction_slot()?;

    info!("Current top auction slot is {:?}", auction_slot);
    let slot = find_first_unapplied_slot(
        auction_slot,
        &|i| contract.has_auction_slot_been_applied(i)
    )?;
    if slot <= auction_slot {
        info!("Highest unprocessed auction slot is {:?}", slot);
        if can_process(slot, contract,
            &|i| contract.creation_timestamp_for_auction_slot(i)
        )? {
            info!("Processing auction slot {:?}", slot);
            let state_root = contract.get_current_state_root()?;
            let non_reserved_orders_hash_from_contract = contract.order_hash_for_slot(slot)?;
            let mut state = db.get_current_balances(&state_root)?;

            let mut orders = db.get_orders_of_slot(slot.low_u32())?;
            let non_reserved_orders_hash = orders.rolling_hash(0);
            hash_consistency_check(non_reserved_orders_hash, non_reserved_orders_hash_from_contract, "non-reserved-orders")?;

            let standing_orders = db.get_standing_orders_of_slot(slot.low_u32())?;
            
            orders.extend(standing_orders
                .iter()
                .flat_map(|standing_order| standing_order.get_orders().clone())
            );
            info!("Standing Orders: {:?}", standing_orders);
            info!("All Orders: {:?}", orders);

            let standing_order_indexes = batch_index_from_standing_orders(&standing_orders);
            let total_order_hash_from_contract = contract.calculate_order_hash(slot, standing_order_indexes.clone())?;
            let total_order_hash_calculated = standing_orders.concatenating_hash(non_reserved_orders_hash);
            hash_consistency_check(total_order_hash_calculated, total_order_hash_from_contract, "overall-order")?;

            let solution = if !orders.is_empty() {
                price_finder.find_prices(&orders, &state).unwrap_or_else(|e| {
                    error!("Error computing result: {}\n Falling back to trivial solution", e);
                    Solution {
                        surplus: U256::zero(),
                        prices: vec![0; models::TOKENS as usize],
                        executed_sell_amounts: vec![0; orders.len()],
                        executed_buy_amounts: vec![0; orders.len()],
                    }
                })
            } else {
                warn!("No orders in batch. Falling back to trivial solution");
                Solution {
                    surplus: U256::zero(),
                    prices: vec![0; models::TOKENS as usize],
                    executed_sell_amounts: vec![0; orders.len()],
                    executed_buy_amounts: vec![0; orders.len()],
                }
            };

            // Compute updated balances
            update_balances(&mut state, &orders, &solution);
            let new_state_root = state.rolling_hash(state.state_index + 1);
            
            info!("New State_hash is {}, Solution: {:?}", new_state_root, solution);

            contract.apply_auction(slot, state_root, new_state_root, total_order_hash_from_contract, standing_order_indexes, solution.bytes())?;
            return Ok(true);
        } else {
            info!("Need to wait before processing auction slot {:?}", slot);
        }
    }
    Ok(false)
}

fn update_balances(state: &mut State, orders: &[Order], solution: &Solution) {
    for (i, order) in orders.iter().enumerate() {
        let buy_volume = solution.executed_buy_amounts[i];
        state.increment_balance(order.buy_token, order.account_id, buy_volume);

        let sell_volume = solution.executed_sell_amounts[i];
        state.decrement_balance(order.sell_token, order.account_id, sell_volume);
    }
}

fn batch_index_from_standing_orders(standing_orders: &[models::StandingOrder]) -> Vec<U128> {
    let mut standing_order_indexes = vec![U128::zero(); models::NUM_RESERVED_ACCOUNTS as usize];

    for o in standing_orders {
        standing_order_indexes[o.account_id as usize] = U128::from(o.batch_index);
    }
    standing_order_indexes 
}

#[cfg(test)]
mod tests {
    use super::*;
    use crate::contract::tests::SnappContractMock;
    use crate::models::order::tests::create_order_for_test;
    use crate::db_interface::tests::DbInterfaceMock;
    use crate::price_finding::price_finder_interface::tests::PriceFindingMock;
    use mock_it::Matcher::*;
    use web3::types::{H256, U128, U256};
    use crate::error::{ErrorKind};
    use crate::price_finding::error::{PriceFindingError};

    #[test]
    fn applies_current_state_if_unapplied_and_enough_blocks_passed() {
        let slot = U256::from(1);
        let state_hash = H256::zero();
        let orders = vec![create_order_for_test(), create_order_for_test()];
        let state = models::State::new(
            format!("{:x}", state_hash),
            1,
            vec![100; (models::TOKENS * 2) as usize],
            models::TOKENS,
        );
        let contract = SnappContractMock::new();
        contract.get_current_auction_slot.given(()).will_return(Ok(slot));
        contract.has_auction_slot_been_applied.given(slot).will_return(Ok(false));
        contract.has_auction_slot_been_applied.given(slot - 1).will_return(Ok(true));
        contract.creation_timestamp_for_auction_slot.given(slot).will_return(Ok(U256::from(10)));
        contract.get_current_block_timestamp.given(()).will_return(Ok(U256::from(200)));
        contract.order_hash_for_slot.given(slot).will_return(Ok(orders.rolling_hash(0)));
        contract.get_current_state_root.given(()).will_return(Ok(state_hash));
        contract.calculate_order_hash.given((slot, Any)).will_return(Ok(H256::from("0x438d54b20a21fa0b2f8f176c86446d9db7067f6e68a1e58c22873544eb20d72c")));

        contract.apply_auction.given((slot, Any, Any, Any, Any, Any)).will_return(Ok(()));

        let db = DbInterfaceMock::new();
        db.get_orders_of_slot.given(1).will_return(Ok(orders.clone()));
        db.get_standing_orders_of_slot.given(1).will_return(Ok(vec![]));
        db.get_current_balances.given(state_hash).will_return(Ok(state.clone()));

        let mut pf = PriceFindingMock::new();
        let expected_solution = Solution {
            surplus: U256::from_dec_str("0").unwrap(),
            prices: vec![1, 2],
            executed_sell_amounts: vec![0, 2],
            executed_buy_amounts: vec![0, 2],
        };
        pf.find_prices.given((orders, state)).will_return(Ok(expected_solution));
<<<<<<< HEAD
=======
        let mut pf_box : Box<dyn PriceFinding> = Box::new(pf);
>>>>>>> c2f22ba1

        assert_eq!(run_order_listener(&db, &contract, &mut pf), Ok(true));
    }

    #[test]
    fn does_not_apply_if_highest_slot_already_applied() {
        let slot = U256::from(1);
        let contract = SnappContractMock::new();
        contract.get_current_auction_slot.given(()).will_return(Ok(slot));
        contract.has_auction_slot_been_applied.given(slot).will_return(Ok(true));

        let db = DbInterfaceMock::new();
<<<<<<< HEAD
        let mut pf = PriceFindingMock::new();
=======
        let mut pf : Box<dyn PriceFinding> = Box::new(PriceFindingMock::new());
>>>>>>> c2f22ba1
        assert_eq!(run_order_listener(&db, &contract, &mut pf), Ok(false));
    }

    #[test]
    fn does_not_apply_if_highest_slot_too_close_to_current_block() {
        let slot = U256::from(1);
        let contract = SnappContractMock::new();
        contract.get_current_auction_slot.given(()).will_return(Ok(slot));
        contract.has_auction_slot_been_applied.given(slot).will_return(Ok(false));
        contract.has_auction_slot_been_applied.given(slot-1).will_return(Ok(true));

        contract.creation_timestamp_for_auction_slot.given(slot).will_return(Ok(U256::from(10)));
        contract.get_current_block_timestamp.given(()).will_return(Ok(U256::from(11)));

        let db = DbInterfaceMock::new();
<<<<<<< HEAD
        let mut pf = PriceFindingMock::new();
=======
        let mut pf : Box<dyn PriceFinding> = Box::new(PriceFindingMock::new());
>>>>>>> c2f22ba1
        assert_eq!(run_order_listener(&db, &contract, &mut pf), Ok(false));
    }

    #[test]
    fn applies_all_unapplied_states_before_current() {
        let slot = U256::from(1);
        let state_hash = H256::zero();
        let first_orders = vec![create_order_for_test(), create_order_for_test()];
        let second_orders = vec![create_order_for_test(), create_order_for_test()];

        let contract = SnappContractMock::new();
        contract.get_current_auction_slot.given(()).will_return(Ok(slot));

        contract.has_auction_slot_been_applied.given(slot).will_return(Ok(false));
        contract.has_auction_slot_been_applied.given(slot - 1).will_return(Ok(false));

        contract.creation_timestamp_for_auction_slot.given(slot-1).will_return(Ok(U256::from(10)));

        contract.get_current_block_timestamp.given(()).will_return(Ok(U256::from(200)));
        contract.order_hash_for_slot.given(slot-1).will_return(Ok(second_orders.rolling_hash(0)));
        contract.calculate_order_hash.given((slot-1, Any)).will_return(Ok(H256::from("0x438d54b20a21fa0b2f8f176c86446d9db7067f6e68a1e58c22873544eb20d72c")));

        contract.get_current_state_root.given(()).will_return(Ok(state_hash));
        contract.apply_auction.given((slot - 1, Any, Any, Any, Any, Any)).will_return(Ok(()));

        let state = models::State::new(
            format!("{:x}", state_hash),
            1,
            vec![100; (models::TOKENS * 2) as usize],
            models::TOKENS,
        );

        let db = DbInterfaceMock::new();
        db.get_orders_of_slot.given(0).will_return(Ok(first_orders.clone()));
        db.get_standing_orders_of_slot.given(0).will_return(Ok(vec![]));

        db.get_current_balances.given(state_hash).will_return(Ok(state.clone()));

        let mut pf = PriceFindingMock::new();
        let expected_solution = Solution {
            surplus: U256::from_dec_str("0").unwrap(),
            prices: vec![1, 2],
            executed_sell_amounts: vec![0, 2],
            executed_buy_amounts: vec![0, 2],
        };
        pf.find_prices.given((first_orders, state)).will_return(Ok(expected_solution));

<<<<<<< HEAD
        assert_eq!(run_order_listener(&db, &contract, &mut pf), Ok(true));
        assert_eq!(run_order_listener(&db, &contract, &mut pf), Ok(true));
=======
        let mut pf_box : Box<dyn PriceFinding> = Box::new(pf);

        assert_eq!(run_order_listener(&db, &contract, &mut pf_box), Ok(true));
        assert_eq!(run_order_listener(&db, &contract, &mut pf_box), Ok(true));
>>>>>>> c2f22ba1
    }

    #[test]
    fn returns_error_if_db_order_hash_doesnt_match_contract_hash() {
        let slot = U256::from(1);
        let state_hash = H256::zero();

        let orders = vec![create_order_for_test(), create_order_for_test()];

        let state = models::State::new(
            format!("{:x}", state_hash),
            1,
            vec![100; (models::TOKENS * 2) as usize],
            models::TOKENS,
        );

        let contract = SnappContractMock::new();
        contract.get_current_auction_slot.given(()).will_return(Ok(slot));
        contract.has_auction_slot_been_applied.given(slot).will_return(Ok(false));
        contract.has_auction_slot_been_applied.given(slot - 1).will_return(Ok(true));

        contract.creation_timestamp_for_auction_slot.given(slot).will_return(Ok(U256::from(10)));
        contract.get_current_block_timestamp.given(()).will_return(Ok(U256::from(200)));
        
        contract.order_hash_for_slot.given(slot).will_return(Ok(H256::zero()));
        contract.get_current_state_root.given(()).will_return(Ok(state_hash));

        let db = DbInterfaceMock::new();
        db.get_orders_of_slot.given(1).will_return(Ok(orders.clone()));
        db.get_current_balances.given(state_hash).will_return(Ok(state.clone()));

<<<<<<< HEAD
        let mut pf = PriceFindingMock::new();
=======
        let mut pf : Box<dyn PriceFinding> = Box::new(PriceFindingMock::new());
>>>>>>> c2f22ba1

        let error = run_order_listener(&db, &contract, &mut pf).expect_err("Expected Error");
        assert_eq!(error.kind, ErrorKind::StateError);
    }

    #[test]
    fn considers_standing_orders() {
        let slot = U256::from(1);
        let state_hash = H256::zero();
        let standing_order = models::StandingOrder::new(
            1, 0, vec![create_order_for_test(), create_order_for_test()]
        );

        let state = models::State::new(
            format!("{:x}", state_hash),
            1,
            vec![100; (models::TOKENS * 2) as usize],
            models::TOKENS,
        );

        let contract = SnappContractMock::new();
        contract.get_current_auction_slot.given(()).will_return(Ok(slot));
        contract.has_auction_slot_been_applied.given(slot).will_return(Ok(false));
        contract.has_auction_slot_been_applied.given(slot - 1).will_return(Ok(true));
        contract.creation_timestamp_for_auction_slot.given(slot).will_return(Ok(U256::from(10)));
        contract.get_current_block_timestamp.given(()).will_return(Ok(U256::from(200)));
        contract.order_hash_for_slot.given(slot).will_return(Ok(H256::zero()));
        contract.calculate_order_hash.given((slot, Any)).will_return(Ok(H256::from("0x6bdda4f03645914c836a16ba8565f26dffb7bec640b31e1f23e0b3b22f0a64ae")));
        contract.get_current_state_root.given(()).will_return(Ok(state_hash));
        contract.apply_auction.given((slot, Any, Any, Any, Any, Any)).will_return(Ok(()));

        let db = DbInterfaceMock::new();
        db.get_orders_of_slot.given(1).will_return(Ok(vec![]));
        db.get_standing_orders_of_slot.given(1).will_return(Ok(vec![standing_order.clone()]));
        db.get_current_balances.given(state_hash).will_return(Ok(state.clone()));

        let mut pf = PriceFindingMock::new();
        pf.find_prices
            .given((standing_order.get_orders().clone(), state))
            .will_return(Err(PriceFindingError::from("Trivial solution is fine")));
<<<<<<< HEAD
=======
        let mut pf_box : Box<dyn PriceFinding> = Box::new(pf);
>>>>>>> c2f22ba1


        assert_eq!(run_order_listener(&db, &contract, &mut pf), Ok(true));
    }

    #[test]
    fn test_get_standing_orders_indexes(){
        let standing_order = models::StandingOrder::new(
            1, 3, vec![create_order_for_test(), create_order_for_test()]
        );
        let standing_orders = vec![standing_order];
        let mut standing_order_indexes = vec![U128::zero(); models::NUM_RESERVED_ACCOUNTS as usize];
        standing_order_indexes[1] = U128::from(3);
        assert_eq!(batch_index_from_standing_orders(&standing_orders), standing_order_indexes);
    }

    #[test]
    fn test_update_balances(){
        let mut state = State::new(
            "test".to_string(),
            0,
            vec![100; 70],
            models::TOKENS,
        );
        let solution = Solution {
            surplus: U256::from_dec_str("0").unwrap(),
            prices: vec![1, 2],
            executed_sell_amounts: vec![1, 1],
            executed_buy_amounts: vec![1, 1],
        };
        let order_1 = Order{
          account_id: 1,
          sell_token: 0,
          buy_token: 1,
          sell_amount: 4,
          buy_amount: 5,
        };
        let order_2 = Order{
          account_id: 0,
          sell_token: 1,
          buy_token: 0,
          sell_amount: 5,
          buy_amount: 4,
        };
        let orders = vec![order_1, order_2];

        update_balances(&mut state, &orders, &solution);
        assert_eq!(state.read_balance(0, 0), 101);
        assert_eq!(state.read_balance(1, 0), 99);
        assert_eq!(state.read_balance(0, 1), 99);
        assert_eq!(state.read_balance(1, 1), 101);
    }
}<|MERGE_RESOLUTION|>--- conflicted
+++ resolved
@@ -10,12 +10,8 @@
 
 pub fn run_order_listener<D, C>(
     db: &D, 
-    contract: &C, 
-<<<<<<< HEAD
+    contract: &C,
     price_finder: &mut PriceFinding
-=======
-    price_finder: &mut Box<dyn PriceFinding>
->>>>>>> c2f22ba1
 ) -> Result<bool, DriverError>
     where   D: DbInterface,
             C: SnappContract,
@@ -157,10 +153,6 @@
             executed_buy_amounts: vec![0, 2],
         };
         pf.find_prices.given((orders, state)).will_return(Ok(expected_solution));
-<<<<<<< HEAD
-=======
-        let mut pf_box : Box<dyn PriceFinding> = Box::new(pf);
->>>>>>> c2f22ba1
 
         assert_eq!(run_order_listener(&db, &contract, &mut pf), Ok(true));
     }
@@ -173,11 +165,8 @@
         contract.has_auction_slot_been_applied.given(slot).will_return(Ok(true));
 
         let db = DbInterfaceMock::new();
-<<<<<<< HEAD
-        let mut pf = PriceFindingMock::new();
-=======
-        let mut pf : Box<dyn PriceFinding> = Box::new(PriceFindingMock::new());
->>>>>>> c2f22ba1
+        let mut pf = PriceFindingMock::new();
+
         assert_eq!(run_order_listener(&db, &contract, &mut pf), Ok(false));
     }
 
@@ -193,11 +182,8 @@
         contract.get_current_block_timestamp.given(()).will_return(Ok(U256::from(11)));
 
         let db = DbInterfaceMock::new();
-<<<<<<< HEAD
-        let mut pf = PriceFindingMock::new();
-=======
-        let mut pf : Box<dyn PriceFinding> = Box::new(PriceFindingMock::new());
->>>>>>> c2f22ba1
+        let mut pf = PriceFindingMock::new();
+
         assert_eq!(run_order_listener(&db, &contract, &mut pf), Ok(false));
     }
 
@@ -245,15 +231,8 @@
         };
         pf.find_prices.given((first_orders, state)).will_return(Ok(expected_solution));
 
-<<<<<<< HEAD
         assert_eq!(run_order_listener(&db, &contract, &mut pf), Ok(true));
         assert_eq!(run_order_listener(&db, &contract, &mut pf), Ok(true));
-=======
-        let mut pf_box : Box<dyn PriceFinding> = Box::new(pf);
-
-        assert_eq!(run_order_listener(&db, &contract, &mut pf_box), Ok(true));
-        assert_eq!(run_order_listener(&db, &contract, &mut pf_box), Ok(true));
->>>>>>> c2f22ba1
     }
 
     #[test]
@@ -285,11 +264,7 @@
         db.get_orders_of_slot.given(1).will_return(Ok(orders.clone()));
         db.get_current_balances.given(state_hash).will_return(Ok(state.clone()));
 
-<<<<<<< HEAD
-        let mut pf = PriceFindingMock::new();
-=======
-        let mut pf : Box<dyn PriceFinding> = Box::new(PriceFindingMock::new());
->>>>>>> c2f22ba1
+        let mut pf = PriceFindingMock::new();
 
         let error = run_order_listener(&db, &contract, &mut pf).expect_err("Expected Error");
         assert_eq!(error.kind, ErrorKind::StateError);
@@ -330,11 +305,6 @@
         pf.find_prices
             .given((standing_order.get_orders().clone(), state))
             .will_return(Err(PriceFindingError::from("Trivial solution is fine")));
-<<<<<<< HEAD
-=======
-        let mut pf_box : Box<dyn PriceFinding> = Box::new(pf);
->>>>>>> c2f22ba1
-
 
         assert_eq!(run_order_listener(&db, &contract, &mut pf), Ok(true));
     }
