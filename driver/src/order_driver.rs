use crate::contract::SnappContract;
use crate::error::DriverError;
use crate::price_finding::PriceFinding;
use crate::util::{can_process, find_first_unapplied_slot, hash_consistency_check};

use dfusion_core::database::DbInterface;
use dfusion_core::models::{
    AccountState, ConcatenatingHashable, Order, RollingHashable, Serializable, Solution,
    StandingOrder,
};

use web3::types::U128;

pub fn run_order_listener<D, C>(
    db: &D,
    contract: &C,
    price_finder: &mut PriceFinding,
) -> Result<bool, DriverError>
where
    D: DbInterface,
    C: SnappContract,
{
    let auction_slot = contract.get_current_auction_slot()?;

<<<<<<< HEAD
    debug!("Current top auction slot is {:?}", auction_slot);
    let slot = find_first_unapplied_slot(
        auction_slot,
        &|i| contract.has_auction_slot_been_applied(i)
    )?;
    if slot <= auction_slot {
        debug!("Highest unprocessed auction slot is {:?}", slot);
        if can_process(slot, contract,
            &|i| contract.creation_timestamp_for_auction_slot(i)
        )? {
=======
    info!("Current top auction slot is {:?}", auction_slot);
    let slot =
        find_first_unapplied_slot(auction_slot, &|i| contract.has_auction_slot_been_applied(i))?;
    if slot <= auction_slot {
        info!("Highest unprocessed auction slot is {:?}", slot);
        let creation_time_block = |i| {
            contract.creation_timestamp_for_auction_slot(i)
        };
        if can_process(slot, contract, &creation_time_block)? {
>>>>>>> 4b22dfa8
            info!("Processing auction slot {:?}", slot);
            let state_root = contract.get_current_state_root()?;
            let non_reserved_orders_hash_from_contract = contract.order_hash_for_slot(slot)?;
            let mut state = db.get_balances_for_state_root(&state_root)?;

            let mut orders = db.get_orders_of_slot(&slot)?;
            let non_reserved_orders_hash = orders.rolling_hash(0);
            hash_consistency_check(
                non_reserved_orders_hash,
                non_reserved_orders_hash_from_contract,
                "non-reserved-orders",
            )?;

            let standing_orders = db.get_standing_orders_of_slot(&slot)?;

            orders.extend(
                standing_orders
                    .iter()
                    .filter(|standing_order| standing_order.num_orders() > 0)
                    .flat_map(|standing_order| standing_order.get_orders().clone()),
            );
            debug!("All Orders: {:?}", orders);

            let standing_order_indexes = batch_index_from_standing_orders(&standing_orders);
            let total_order_hash_from_contract =
                contract.calculate_order_hash(slot, standing_order_indexes.clone())?;
            let total_order_hash_calculated =
                standing_orders.concatenating_hash(non_reserved_orders_hash);
            hash_consistency_check(
                total_order_hash_calculated,
                total_order_hash_from_contract,
                "overall-order",
            )?;

            let solution = if !orders.is_empty() {
                price_finder
                    .find_prices(&orders, &state)
                    .unwrap_or_else(|e| {
                        error!(
                            "Error computing result: {}\n Falling back to trivial solution",
                            e
                        );
                        Solution::trivial(orders.len())
                    })
            } else {
                warn!("No orders in batch. Falling back to trivial solution");
                Solution::trivial(orders.len())
            };

            // Compute updated balances
            update_balances(&mut state, &orders, &solution);
            let new_state_root = state.rolling_hash(state.state_index.low_u32() + 1);

            info!(
                "New AccountState hash is {}, Solution: {:?}",
                new_state_root, solution
            );

            contract.apply_auction(
                slot,
                state_root,
                new_state_root,
                total_order_hash_from_contract,
                standing_order_indexes,
                solution.bytes(),
            )?;
            return Ok(true);
        } else {
            debug!("Need to wait before processing auction slot {:?}", slot);
        }
    }
    Ok(false)
}

fn update_balances(state: &mut AccountState, orders: &[Order], solution: &Solution) {
    for (i, order) in orders.iter().enumerate() {
        let buy_volume = solution.executed_buy_amounts[i];
        state.increment_balance(order.buy_token, order.account_id, buy_volume);

        let sell_volume = solution.executed_sell_amounts[i];
        state.decrement_balance(order.sell_token, order.account_id, sell_volume);
    }
}

fn batch_index_from_standing_orders(standing_orders: &[StandingOrder]) -> Vec<U128> {
    standing_orders
        .iter()
        .map(|o| U128::from(o.batch_index))
        .collect()
}

#[cfg(test)]
mod tests {
    use super::*;
    use crate::contract::tests::SnappContractMock;
    use crate::error::ErrorKind;
    use crate::price_finding::error::PriceFindingError;
    use crate::price_finding::price_finder_interface::tests::PriceFindingMock;
    use dfusion_core::database::tests::DbInterfaceMock;
    use dfusion_core::models::order::tests::create_order_for_test;
    use dfusion_core::models::{NUM_RESERVED_ACCOUNTS, TOKENS};
    use mock_it::Matcher::*;
    use web3::types::{H256, U128, U256};

    #[test]
    fn applies_current_state_if_unapplied_and_enough_blocks_passed() {
        let slot = U256::from(1);
        let state_hash = H256::zero();
        let orders = vec![create_order_for_test(), create_order_for_test()];
        let state = AccountState::new(
            state_hash,
            U256::one(),
            vec![100; (TOKENS * 2) as usize],
            TOKENS,
        );
        let contract = SnappContractMock::new();
        contract
            .get_current_auction_slot
            .given(())
            .will_return(Ok(slot));
        contract
            .has_auction_slot_been_applied
            .given(slot)
            .will_return(Ok(false));
        contract
            .has_auction_slot_been_applied
            .given(slot - 1)
            .will_return(Ok(true));
        contract
            .creation_timestamp_for_auction_slot
            .given(slot)
            .will_return(Ok(U256::from(10)));
        contract
            .get_current_block_timestamp
            .given(())
            .will_return(Ok(U256::from(200)));
        contract
            .order_hash_for_slot
            .given(slot)
            .will_return(Ok(orders.rolling_hash(0)));
        contract
            .get_current_state_root
            .given(())
            .will_return(Ok(state_hash));
        contract
            .calculate_order_hash
            .given((slot, Any))
            .will_return(Ok(H256::from(
                "0x438d54b20a21fa0b2f8f176c86446d9db7067f6e68a1e58c22873544eb20d72c",
            )));

        contract
            .apply_auction
            .given((slot, Any, Any, Any, Any, Any))
            .will_return(Ok(()));
        let standing_orders = StandingOrder::empty_array();
        let db = DbInterfaceMock::new();
        db.get_orders_of_slot
            .given(U256::one())
            .will_return(Ok(orders.clone()));
        db.get_standing_orders_of_slot
            .given(U256::one())
            .will_return(Ok(standing_orders));
        db.get_balances_for_state_root
            .given(state_hash)
            .will_return(Ok(state.clone()));

        let mut pf = PriceFindingMock::new();
        let expected_solution = Solution {
            surplus: U256::from_dec_str("0").ok(),
            prices: vec![1, 2],
            executed_sell_amounts: vec![0, 2],
            executed_buy_amounts: vec![0, 2],
        };
        pf.find_prices
            .given((orders, state))
            .will_return(Ok(expected_solution));

        assert_eq!(run_order_listener(&db, &contract, &mut pf), Ok(true));
    }

    #[test]
    fn does_not_apply_if_highest_slot_already_applied() {
        let slot = U256::from(1);
        let contract = SnappContractMock::new();
        contract
            .get_current_auction_slot
            .given(())
            .will_return(Ok(slot));
        contract
            .has_auction_slot_been_applied
            .given(slot)
            .will_return(Ok(true));

        let db = DbInterfaceMock::new();
        let mut pf = PriceFindingMock::new();

        assert_eq!(run_order_listener(&db, &contract, &mut pf), Ok(false));
    }

    #[test]
    fn does_not_apply_if_highest_slot_too_close_to_current_block() {
        let slot = U256::from(1);
        let contract = SnappContractMock::new();
        contract
            .get_current_auction_slot
            .given(())
            .will_return(Ok(slot));
        contract
            .has_auction_slot_been_applied
            .given(slot)
            .will_return(Ok(false));
        contract
            .has_auction_slot_been_applied
            .given(slot - 1)
            .will_return(Ok(true));

        contract
            .creation_timestamp_for_auction_slot
            .given(slot)
            .will_return(Ok(U256::from(10)));
        contract
            .get_current_block_timestamp
            .given(())
            .will_return(Ok(U256::from(11)));

        let db = DbInterfaceMock::new();
        let mut pf = PriceFindingMock::new();

        assert_eq!(run_order_listener(&db, &contract, &mut pf), Ok(false));
    }

    #[test]
    fn applies_all_unapplied_states_before_current() {
        let slot = U256::from(1);
        let state_hash = H256::zero();
        let first_orders = vec![create_order_for_test(), create_order_for_test()];
        let second_orders = vec![create_order_for_test(), create_order_for_test()];

        let contract = SnappContractMock::new();
        contract
            .get_current_auction_slot
            .given(())
            .will_return(Ok(slot));

        contract
            .has_auction_slot_been_applied
            .given(slot)
            .will_return(Ok(false));
        contract
            .has_auction_slot_been_applied
            .given(slot - 1)
            .will_return(Ok(false));

        contract
            .creation_timestamp_for_auction_slot
            .given(slot - 1)
            .will_return(Ok(U256::from(10)));

        contract
            .get_current_block_timestamp
            .given(())
            .will_return(Ok(U256::from(200)));
        contract
            .order_hash_for_slot
            .given(slot - 1)
            .will_return(Ok(second_orders.rolling_hash(0)));
        contract
            .calculate_order_hash
            .given((slot - 1, Any))
            .will_return(Ok(H256::from(
                "0x438d54b20a21fa0b2f8f176c86446d9db7067f6e68a1e58c22873544eb20d72c",
            )));

        contract
            .get_current_state_root
            .given(())
            .will_return(Ok(state_hash));
        contract
            .apply_auction
            .given((slot - 1, Any, Any, Any, Any, Any))
            .will_return(Ok(()));

        let state = AccountState::new(
            state_hash,
            U256::one(),
            vec![100; (TOKENS * 2) as usize],
            TOKENS,
        );
        let standing_orders = StandingOrder::empty_array();
        let db = DbInterfaceMock::new();
        db.get_orders_of_slot
            .given(U256::zero())
            .will_return(Ok(first_orders.clone()));
        db.get_standing_orders_of_slot
            .given(U256::zero())
            .will_return(Ok(standing_orders));
        db.get_balances_for_state_root
            .given(state_hash)
            .will_return(Ok(state.clone()));

        let mut pf = PriceFindingMock::new();
        let expected_solution = Solution {
            surplus: U256::from_dec_str("0").ok(),
            prices: vec![1, 2],
            executed_sell_amounts: vec![0, 2],
            executed_buy_amounts: vec![0, 2],
        };
        pf.find_prices
            .given((first_orders, state))
            .will_return(Ok(expected_solution));

        assert_eq!(run_order_listener(&db, &contract, &mut pf), Ok(true));
        assert_eq!(run_order_listener(&db, &contract, &mut pf), Ok(true));
    }

    #[test]
    fn returns_error_if_db_order_hash_doesnt_match_contract_hash() {
        let slot = U256::from(1);
        let state_hash = H256::zero();

        let orders = vec![create_order_for_test(), create_order_for_test()];

        let state = AccountState::new(
            state_hash,
            U256::one(),
            vec![100; (TOKENS * 2) as usize],
            TOKENS,
        );

        let contract = SnappContractMock::new();
        contract
            .get_current_auction_slot
            .given(())
            .will_return(Ok(slot));
        contract
            .has_auction_slot_been_applied
            .given(slot)
            .will_return(Ok(false));
        contract
            .has_auction_slot_been_applied
            .given(slot - 1)
            .will_return(Ok(true));

        contract
            .creation_timestamp_for_auction_slot
            .given(slot)
            .will_return(Ok(U256::from(10)));
        contract
            .get_current_block_timestamp
            .given(())
            .will_return(Ok(U256::from(200)));

        contract
            .order_hash_for_slot
            .given(slot)
            .will_return(Ok(H256::zero()));
        contract
            .get_current_state_root
            .given(())
            .will_return(Ok(state_hash));

        let db = DbInterfaceMock::new();
        db.get_orders_of_slot
            .given(U256::one())
            .will_return(Ok(orders.clone()));
        db.get_balances_for_state_root
            .given(state_hash)
            .will_return(Ok(state.clone()));

        let mut pf = PriceFindingMock::new();

        let error = run_order_listener(&db, &contract, &mut pf).expect_err("Expected Error");
        assert_eq!(error.kind, ErrorKind::StateError);
    }

    #[test]
    fn considers_standing_orders() {
        let slot = U256::from(1);
        let state_hash = H256::zero();
        let standing_order = StandingOrder::new(
            1,
            U256::zero(),
            U256::from(3),
            vec![create_order_for_test(), create_order_for_test()],
        );

        let state = AccountState::new(
            state_hash,
            U256::one(),
            vec![100; (TOKENS * 2) as usize],
            TOKENS,
        );

        let contract = SnappContractMock::new();
        contract
            .get_current_auction_slot
            .given(())
            .will_return(Ok(slot));
        contract
            .has_auction_slot_been_applied
            .given(slot)
            .will_return(Ok(false));
        contract
            .has_auction_slot_been_applied
            .given(slot - 1)
            .will_return(Ok(true));
        contract
            .creation_timestamp_for_auction_slot
            .given(slot)
            .will_return(Ok(U256::from(10)));
        contract
            .get_current_block_timestamp
            .given(())
            .will_return(Ok(U256::from(200)));
        contract
            .order_hash_for_slot
            .given(slot)
            .will_return(Ok(H256::zero()));
        contract
            .calculate_order_hash
            .given((slot, Any))
            .will_return(Ok(H256::from(
                "0x6bdda4f03645914c836a16ba8565f26dffb7bec640b31e1f23e0b3b22f0a64ae",
            )));
        contract
            .get_current_state_root
            .given(())
            .will_return(Ok(state_hash));
        contract
            .apply_auction
            .given((slot, Any, Any, Any, Any, Any))
            .will_return(Ok(()));

        let mut standing_orders = StandingOrder::empty_array();
        standing_orders[1] = standing_order.clone();
        let db = DbInterfaceMock::new();
        db.get_orders_of_slot
            .given(U256::one())
            .will_return(Ok(vec![]));
        db.get_standing_orders_of_slot
            .given(U256::one())
            .will_return(Ok(standing_orders.clone()));
        db.get_balances_for_state_root
            .given(state_hash)
            .will_return(Ok(state.clone()));

        let mut pf = PriceFindingMock::new();
        pf.find_prices
            .given((standing_order.get_orders().clone(), state))
            .will_return(Err(PriceFindingError::from("Trivial solution is fine")));

        assert_eq!(run_order_listener(&db, &contract, &mut pf), Ok(true));
    }

    #[test]
    fn test_get_standing_orders_indexes() {
        let standing_order = StandingOrder::new(
            1,
            U256::from(3),
            U256::from(2),
            vec![create_order_for_test(), create_order_for_test()],
        );
        let empty_order = StandingOrder::new(0, U256::zero(), U256::from(2), vec![]);
        let mut standing_orders = vec![empty_order; NUM_RESERVED_ACCOUNTS as usize];
        standing_orders[1] = standing_order.clone();
        let mut standing_order_indexes = vec![U128::zero(); NUM_RESERVED_ACCOUNTS as usize];
        standing_order_indexes[1] = U128::from(3);
        assert_eq!(
            batch_index_from_standing_orders(&standing_orders),
            standing_order_indexes
        );
    }

    #[test]
    fn test_update_balances() {
        let mut state = AccountState::new(H256::zero(), U256::one(), vec![100; 70], TOKENS);
        let solution = Solution {
            surplus: U256::from_dec_str("0").ok(),
            prices: vec![1, 2],
            executed_sell_amounts: vec![1, 1],
            executed_buy_amounts: vec![1, 1],
        };
        let order_1 = Order {
            batch_information: None,
            account_id: 1,
            sell_token: 0,
            buy_token: 1,
            sell_amount: 4,
            buy_amount: 5,
        };
        let order_2 = Order {
            batch_information: None,
            account_id: 0,
            sell_token: 1,
            buy_token: 0,
            sell_amount: 5,
            buy_amount: 4,
        };
        let orders = vec![order_1, order_2];

        update_balances(&mut state, &orders, &solution);
        assert_eq!(state.read_balance(0, 0), 101);
        assert_eq!(state.read_balance(1, 0), 99);
        assert_eq!(state.read_balance(0, 1), 99);
        assert_eq!(state.read_balance(1, 1), 101);
    }
}<|MERGE_RESOLUTION|>--- conflicted
+++ resolved
@@ -5,7 +5,12 @@
 
 use dfusion_core::database::DbInterface;
 use dfusion_core::models::{
-    AccountState, ConcatenatingHashable, Order, RollingHashable, Serializable, Solution,
+    AccountState,
+    ConcatenatingHashable,
+    Order,
+    RollingHashable,
+    Serializable,
+    Solution,
     StandingOrder,
 };
 
@@ -22,7 +27,6 @@
 {
     let auction_slot = contract.get_current_auction_slot()?;
 
-<<<<<<< HEAD
     debug!("Current top auction slot is {:?}", auction_slot);
     let slot = find_first_unapplied_slot(
         auction_slot,
@@ -30,20 +34,10 @@
     )?;
     if slot <= auction_slot {
         debug!("Highest unprocessed auction slot is {:?}", slot);
-        if can_process(slot, contract,
-            &|i| contract.creation_timestamp_for_auction_slot(i)
-        )? {
-=======
-    info!("Current top auction slot is {:?}", auction_slot);
-    let slot =
-        find_first_unapplied_slot(auction_slot, &|i| contract.has_auction_slot_been_applied(i))?;
-    if slot <= auction_slot {
-        info!("Highest unprocessed auction slot is {:?}", slot);
         let creation_time_block = |i| {
-            contract.creation_timestamp_for_auction_slot(i)
+            contract.creation_timestamp_for_withdraw_slot(i)
         };
         if can_process(slot, contract, &creation_time_block)? {
->>>>>>> 4b22dfa8
             info!("Processing auction slot {:?}", slot);
             let state_root = contract.get_current_state_root()?;
             let non_reserved_orders_hash_from_contract = contract.order_hash_for_slot(slot)?;
