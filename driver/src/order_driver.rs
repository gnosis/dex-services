use crate::contract::SnappContract;
use crate::db_interface::DbInterface;
use crate::error::DriverError;
use crate::models::{RollingHashable, Serializable, State, Order};
use crate::models;
use crate::price_finding::{PriceFinding, Solution};
use crate::util::{find_first_unapplied_slot, can_process, hash_consistency_check};


use web3::types::U256;

pub fn run_order_listener<D, C>(
    db: &D, 
    contract: &C, 
    price_finder: &mut Box<PriceFinding>
) -> Result<bool, DriverError>
    where   D: DbInterface,
            C: SnappContract,
{
    let auction_slot = contract.get_current_auction_slot()?;

<<<<<<< HEAD
    info!("Current top auction slot is {:?}", auction_slot);
    let slot = util::find_first_unapplied_slot(
=======
    println!("Current top auction slot is {:?}", auction_slot);
    let slot = find_first_unapplied_slot(
>>>>>>> ab0c607f
        auction_slot, 
        Box::new(&|i| contract.has_auction_slot_been_applied(i))
    )?;
    if slot <= auction_slot {
<<<<<<< HEAD
        info!("Highest unprocessed auction slot is {:?}", slot);
        if util::can_process(slot, contract,
=======
        println!("Highest unprocessed auction slot is {:?}", slot);
        if can_process(slot, contract,
>>>>>>> ab0c607f
            Box::new(&|i| contract.creation_timestamp_for_auction_slot(i))
        )? {
            info!("Processing auction slot {:?}", slot);
            let state_root = contract.get_current_state_root()?;
            let contract_order_hash = contract.order_hash_for_slot(slot)?;
            let mut state = db.get_current_balances(&state_root)?;

            let orders = db.get_orders_of_slot(slot.low_u32())?;
            let order_hash = orders.rolling_hash(0);
            hash_consistency_check(order_hash, contract_order_hash, "order")?;

            let solution = if !orders.is_empty() {
                price_finder.find_prices(&orders, &state).unwrap_or_else(|e| {
                    error!("Error computing result: {}\n Falling back to trivial solution", e);
                    Solution {
                        surplus: U256::zero(),
                        prices: vec![0; models::TOKENS as usize],
                        executed_sell_amounts: vec![0; orders.len()],
                        executed_buy_amounts: vec![0; orders.len()],
                    }
                })
            } else {
                warn!("No orders in batch. Falling back to trivial solution");
                Solution {
                    surplus: U256::zero(),
                    prices: vec![0; models::TOKENS as usize],
                    executed_sell_amounts: vec![0; orders.len()],
                    executed_buy_amounts: vec![0; orders.len()],
                }
            };

            // Compute updated balances
            update_balances(&mut state, &orders, &solution);
            let new_state_root = state.rolling_hash(state.state_index + 1);
            
            info!("New State_hash is {}, Solution: {:?}", new_state_root, solution);
            contract.apply_auction(slot, state_root, new_state_root, order_hash, solution.bytes())?;
            return Ok(true);
        } else {
            info!("Need to wait before processing auction slot {:?}", slot);
        }
    }
    Ok(false)
}

fn update_balances(state: &mut State, orders: &[Order], solution: &Solution) {
    for (i, order) in orders.iter().enumerate() {
        let buy_volume = solution.executed_buy_amounts[i];
        state.increment_balance(order.buy_token, order.account_id, buy_volume);

        let sell_volume = solution.executed_sell_amounts[i];
        state.decrement_balance(order.sell_token, order.account_id, sell_volume);
    }
}

#[cfg(test)]
mod tests {
    use super::*;
    use crate::contract::tests::SnappContractMock;
    use crate::models::order::tests::create_order_for_test;
    use crate::db_interface::tests::DbInterfaceMock;
    use crate::price_finding::price_finder_interface::tests::PriceFindingMock;
    use mock_it::Matcher::*;
    use web3::types::{H256, U256};
    use crate::error::{ErrorKind};

    #[test]
    fn applies_current_state_if_unapplied_and_enough_blocks_passed() {
        let slot = U256::from(1);
        let state_hash = H256::zero();
        let orders = vec![create_order_for_test(1), create_order_for_test(2)];
        let state = models::State::new(
            format!("{:x}", state_hash),
            1,
            vec![100; (models::TOKENS * 2) as usize],
            models::TOKENS,
        );
        let contract = SnappContractMock::new();
        contract.get_current_auction_slot.given(()).will_return(Ok(slot));
        contract.has_auction_slot_been_applied.given(slot).will_return(Ok(false));
        contract.has_auction_slot_been_applied.given(slot - 1).will_return(Ok(true));
        contract.creation_timestamp_for_auction_slot.given(slot).will_return(Ok(U256::from(10)));
        contract.get_current_block_timestamp.given(()).will_return(Ok(U256::from(200)));
        contract.order_hash_for_slot.given(slot).will_return(Ok(orders.rolling_hash(0)));
        contract.get_current_state_root.given(()).will_return(Ok(state_hash));
        contract.apply_auction.given((slot, Any, Any, Any, Any)).will_return(Ok(()));

        let db = DbInterfaceMock::new();
        db.get_orders_of_slot.given(1).will_return(Ok(orders.clone()));
        db.get_current_balances.given(state_hash).will_return(Ok(state.clone()));

        let pf = PriceFindingMock::new();
        let expected_solution = Solution {
            surplus: U256::from_dec_str("0").unwrap(),
            prices: vec![1, 2],
            executed_sell_amounts: vec![0, 2],
            executed_buy_amounts: vec![0, 2],
        };
        pf.find_prices.given((orders, state)).will_return(Ok(expected_solution));
        let mut pf_box : Box<PriceFinding> = Box::new(pf);

        assert_eq!(run_order_listener(&db, &contract, &mut pf_box), Ok(true));
    }

    #[test]
    fn does_not_apply_if_highest_slot_already_applied() {
        let slot = U256::from(1);
        let contract = SnappContractMock::new();
        contract.get_current_auction_slot.given(()).will_return(Ok(slot));
        contract.has_auction_slot_been_applied.given(slot).will_return(Ok(true));

        let db = DbInterfaceMock::new();
        let mut pf : Box<PriceFinding> = Box::new(PriceFindingMock::new());
        assert_eq!(run_order_listener(&db, &contract, &mut pf), Ok(false));
    }

    #[test]
    fn does_not_apply_if_highest_slot_too_close_to_current_block() {
        let slot = U256::from(1);
        let contract = SnappContractMock::new();
        contract.get_current_auction_slot.given(()).will_return(Ok(slot));
        contract.has_auction_slot_been_applied.given(slot).will_return(Ok(false));
        contract.has_auction_slot_been_applied.given(slot-1).will_return(Ok(true));

        contract.creation_timestamp_for_auction_slot.given(slot).will_return(Ok(U256::from(10)));
        contract.get_current_block_timestamp.given(()).will_return(Ok(U256::from(11)));

        let db = DbInterfaceMock::new();
        let mut pf : Box<PriceFinding> = Box::new(PriceFindingMock::new());
        assert_eq!(run_order_listener(&db, &contract, &mut pf), Ok(false));
    }

    #[test]
    fn applies_all_unapplied_states_before_current() {
        let slot = U256::from(1);
        let state_hash = H256::zero();
        let first_orders = vec![create_order_for_test(1), create_order_for_test(2)];
        let second_orders = vec![create_order_for_test(1), create_order_for_test(2)];

        let contract = SnappContractMock::new();
        contract.get_current_auction_slot.given(()).will_return(Ok(slot));

        contract.has_auction_slot_been_applied.given(slot).will_return(Ok(false));
        contract.has_auction_slot_been_applied.given(slot - 1).will_return(Ok(false));

        contract.creation_timestamp_for_auction_slot.given(slot-1).will_return(Ok(U256::from(10)));

        contract.get_current_block_timestamp.given(()).will_return(Ok(U256::from(200)));
        contract.order_hash_for_slot.given(slot-1).will_return(Ok(second_orders.rolling_hash(0)));

        contract.get_current_state_root.given(()).will_return(Ok(state_hash));
        contract.apply_auction.given((slot - 1, Any, Any, Any, Any)).will_return(Ok(()));

        let state = models::State::new(
            format!("{:x}", state_hash),
            1,
            vec![100; (models::TOKENS * 2) as usize],
            models::TOKENS,
        );

        let db = DbInterfaceMock::new();
        db.get_orders_of_slot.given(0).will_return(Ok(first_orders.clone()));
        db.get_current_balances.given(state_hash).will_return(Ok(state.clone()));
        
        let pf = PriceFindingMock::new();
        let expected_solution = Solution {
            surplus: U256::from_dec_str("0").unwrap(),
            prices: vec![1, 2],
            executed_sell_amounts: vec![0, 2],
            executed_buy_amounts: vec![0, 2],
        };
        pf.find_prices.given((first_orders, state)).will_return(Ok(expected_solution));

        let mut pf_box : Box<PriceFinding> = Box::new(pf);

        assert_eq!(run_order_listener(&db, &contract, &mut pf_box), Ok(true));
        assert_eq!(run_order_listener(&db, &contract, &mut pf_box), Ok(true));
    }

    #[test]
    fn returns_error_if_db_order_hash_doesnt_match_contract_hash() {
        let slot = U256::from(1);
        let state_hash = H256::zero();

        let orders = vec![create_order_for_test(1), create_order_for_test(2)];

        let state = models::State::new(
            format!("{:x}", state_hash),
            1,
            vec![100; (models::TOKENS * 2) as usize],
            models::TOKENS,
        );

        let contract = SnappContractMock::new();
        contract.get_current_auction_slot.given(()).will_return(Ok(slot));
        contract.has_auction_slot_been_applied.given(slot).will_return(Ok(false));
        contract.has_auction_slot_been_applied.given(slot - 1).will_return(Ok(true));

        contract.creation_timestamp_for_auction_slot.given(slot).will_return(Ok(U256::from(10)));
        contract.get_current_block_timestamp.given(()).will_return(Ok(U256::from(200)));
        
        contract.order_hash_for_slot.given(slot).will_return(Ok(H256::zero()));
        contract.get_current_state_root.given(()).will_return(Ok(state_hash));

        let db = DbInterfaceMock::new();
        db.get_orders_of_slot.given(1).will_return(Ok(orders.clone()));
        db.get_current_balances.given(state_hash).will_return(Ok(state.clone()));

        let mut pf : Box<PriceFinding> = Box::new(PriceFindingMock::new());

        let error = run_order_listener(&db, &contract, &mut pf).expect_err("Expected Error");
        assert_eq!(error.kind, ErrorKind::StateError);
    }

    #[test]
    fn test_update_balances(){
        let mut state = State::new(
            "test".to_string(),
            0,
            vec![100; 70],
            models::TOKENS,
        );
        let solution = Solution {
            surplus: U256::from_dec_str("0").unwrap(),
            prices: vec![1, 2],
            executed_sell_amounts: vec![1, 1],
            executed_buy_amounts: vec![1, 1],
        };
        let order_1 = Order{
          slot_index: 1,
          account_id: 1,
          sell_token: 0,
          buy_token: 1,
          sell_amount: 4,
          buy_amount: 5,
        };
        let order_2 = Order{
          slot_index: 1,
          account_id: 0,
          sell_token: 1,
          buy_token: 0,
          sell_amount: 5,
          buy_amount: 4,
        };
        let orders = vec![order_1, order_2];

        update_balances(&mut state, &orders, &solution);
        assert_eq!(state.read_balance(0, 0), 101);
        assert_eq!(state.read_balance(1, 0), 99);
        assert_eq!(state.read_balance(0, 1), 99);
        assert_eq!(state.read_balance(1, 1), 101);
    }
}<|MERGE_RESOLUTION|>--- conflicted
+++ resolved
@@ -19,24 +19,13 @@
 {
     let auction_slot = contract.get_current_auction_slot()?;
 
-<<<<<<< HEAD
     info!("Current top auction slot is {:?}", auction_slot);
-    let slot = util::find_first_unapplied_slot(
-=======
-    println!("Current top auction slot is {:?}", auction_slot);
     let slot = find_first_unapplied_slot(
->>>>>>> ab0c607f
         auction_slot, 
         Box::new(&|i| contract.has_auction_slot_been_applied(i))
     )?;
     if slot <= auction_slot {
-<<<<<<< HEAD
         info!("Highest unprocessed auction slot is {:?}", slot);
-        if util::can_process(slot, contract,
-=======
-        println!("Highest unprocessed auction slot is {:?}", slot);
-        if can_process(slot, contract,
->>>>>>> ab0c607f
             Box::new(&|i| contract.creation_timestamp_for_auction_slot(i))
         )? {
             info!("Processing auction slot {:?}", slot);
