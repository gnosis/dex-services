use crate::contract::SnappContract;
use crate::db_interface::DbInterface;
use crate::error::DriverError;
use crate::models::{RollingHashable, Serializable, State, Order};
use crate::models;
use crate::price_finding::{PriceFinding, Solution};
use crate::util::{find_first_unapplied_slot, can_process, hash_consistency_check};
use sha2::{Digest, Sha256};

use web3::types::{U256, H256, U128};

pub fn run_order_listener<D, C>(
    db: &D, 
    contract: &C, 
    price_finder: &mut Box<PriceFinding>
) -> Result<bool, DriverError>
    where   D: DbInterface,
            C: SnappContract,
{
    let auction_slot = contract.get_current_auction_slot()?;

    info!("Current top auction slot is {:?}", auction_slot);
    let slot = find_first_unapplied_slot(
        auction_slot, 
        Box::new(&|i| contract.has_auction_slot_been_applied(i))
    )?;
    if slot <= auction_slot {
        info!("Highest unprocessed auction slot is {:?}", slot);
        if can_process(slot, contract,
            Box::new(&|i| contract.creation_timestamp_for_auction_slot(i))
        )? {
            info!("Processing auction slot {:?}", slot);
            let state_root = contract.get_current_state_root()?;
            let contract_order_hash = contract.order_hash_for_slot(slot)?;
            let mut state = db.get_current_balances(&state_root)?;


            let mut orders = db.get_orders_of_slot(slot.low_u32())?;
            let order_hash = orders.rolling_hash(0);
            hash_consistency_check(order_hash, contract_order_hash, "orders")?;

            let standing_orders = db.get_standing_orders_of_slot(slot.low_u32())?;
            

            orders.extend(standing_orders
                .iter()
                .flat_map(|standing_order| standing_order.get_orders().clone())
            );
            info!("Standing Orders: {:?}", standing_orders);
            info!("All Orders: {:?}", orders);

            let standing_order_indexes_u32 = get_standing_orders_indexes(&standing_orders);
            // Hopefully, we can take the following line out by switching to u32 ipo U128
<<<<<<< HEAD
            let standing_order_index: Vec<U128> = standing_order_index_u32.iter().map(|x| U128::from_dec_str(&(x).to_string()).unwrap()).collect();
            let order_hash_from_contract = contract.calculate_order_hash(slot, standing_order_index.clone())?;
            let order_hash_calculated = calculate_order_hash(order_hash, standing_orders.clone());
            hash_consistency_check(order_hash_calculated, order_hash_from_contract, "order")?;
=======
            let standing_order_indexes: Vec<U128> = standing_order_indexes_u32.iter().map(|x| U128::from_dec_str(&(x).to_string()).unwrap()).collect();
            let order_hash_from_contract = contract.calculate_order_hash(slot, standing_order_indexes.clone())?;
>>>>>>> b66a9c69

            let solution = if !orders.is_empty() {
                price_finder.find_prices(&orders, &state).unwrap_or_else(|e| {
                    error!("Error computing result: {}\n Falling back to trivial solution", e);
                    Solution {
                        surplus: U256::zero(),
                        prices: vec![0; models::TOKENS as usize],
                        executed_sell_amounts: vec![0; orders.len()],
                        executed_buy_amounts: vec![0; orders.len()],
                    }
                })
            } else {
                warn!("No orders in batch. Falling back to trivial solution");
                Solution {
                    surplus: U256::zero(),
                    prices: vec![0; models::TOKENS as usize],
                    executed_sell_amounts: vec![0; orders.len()],
                    executed_buy_amounts: vec![0; orders.len()],
                }
            };

            // Compute updated balances
            update_balances(&mut state, &orders, &solution);
            let new_state_root = state.rolling_hash(state.state_index + 1);
            
            info!("New State_hash is {}, Solution: {:?}", new_state_root, solution);

            // next line is temporary just to make tests pass
            contract.apply_auction(slot, state_root, new_state_root, order_hash_from_contract, standing_order_indexes, solution.bytes())?;
            return Ok(true);
        } else {
            info!("Need to wait before processing auction slot {:?}", slot);
        }
    }
    Ok(false)
}

fn update_balances(state: &mut State, orders: &[Order], solution: &Solution) {
    for (i, order) in orders.iter().enumerate() {
        let buy_volume = solution.executed_buy_amounts[i];
        state.increment_balance(order.buy_token, order.account_id, buy_volume);

        let sell_volume = solution.executed_sell_amounts[i];
        state.decrement_balance(order.sell_token, order.account_id, sell_volume);
    }
}

fn calculate_order_hash(nonreserved_order_hash: H256, standing_orders: Vec<models::StandingOrder>) -> H256 {
    let mut hasher = Sha256::new();
    hasher.input(nonreserved_order_hash);
    for i in 0..models::NUM_RESERVED_ACCOUNTS {
        hasher.input(standing_orders
            .iter()
            .position(|so| so.account_id == i as u16) 
            .map(|k| standing_orders[k].get_orders())
            .map(|o| o.rolling_hash(0))
            .unwrap_or(H256::zero()));
    }
    let result = hasher.result();
    let b: Vec<u8> = result.to_vec();
    H256::from(b.as_slice())
}

fn get_standing_orders_indexes(standing_orders: &Vec<models::StandingOrder>) -> Vec<u32> {
    let mut standing_order_indexes = Vec::<u32>::with_capacity(models::NUM_RESERVED_ACCOUNTS as usize);
        for i in 0..models::NUM_RESERVED_ACCOUNTS {
            standing_order_indexes.push(standing_orders
                .iter()
                .position(|x| x.account_id == i as u16) 
                .map(|k| standing_orders[k].batch_index as u32)
                .unwrap_or(0 as u32)
            );
        }
    standing_order_indexes 
}

#[cfg(test)]
mod tests {
    use super::*;
    use crate::contract::tests::SnappContractMock;
    use crate::models::order::tests::create_order_for_test;
    use crate::db_interface::tests::DbInterfaceMock;
    use crate::price_finding::price_finder_interface::tests::PriceFindingMock;
    use mock_it::Matcher::*;
    use web3::types::{H256, U128, U256};
    use crate::error::{ErrorKind};
    use crate::price_finding::error::{PriceFindingError};

    #[test]
    fn applies_current_state_if_unapplied_and_enough_blocks_passed() {
        let slot = U256::from(1);
        let state_hash = H256::zero();
        let orders = vec![create_order_for_test(), create_order_for_test()];
        let state = models::State::new(
            format!("{:x}", state_hash),
            1,
            vec![100; (models::TOKENS * 2) as usize],
            models::TOKENS,
        );
        let contract = SnappContractMock::new();
        contract.get_current_auction_slot.given(()).will_return(Ok(slot));
        contract.has_auction_slot_been_applied.given(slot).will_return(Ok(false));
        contract.has_auction_slot_been_applied.given(slot - 1).will_return(Ok(true));
        contract.creation_timestamp_for_auction_slot.given(slot).will_return(Ok(U256::from(10)));
        contract.get_current_block_timestamp.given(()).will_return(Ok(U256::from(200)));
        contract.order_hash_for_slot.given(slot).will_return(Ok(orders.rolling_hash(0)));
        contract.get_current_state_root.given(()).will_return(Ok(state_hash));
        contract.calculate_order_hash.given((slot, Any)).will_return(Ok(H256::from("0x438d54b20a21fa0b2f8f176c86446d9db7067f6e68a1e58c22873544eb20d72c")));
        contract.apply_auction.given((slot, Any, Any, Any, Any, Any)).will_return(Ok(()));

        let db = DbInterfaceMock::new();
        db.get_orders_of_slot.given(1).will_return(Ok(orders.clone()));
        db.get_standing_orders_of_slot.given(1).will_return(Ok(vec![]));
        db.get_current_balances.given(state_hash).will_return(Ok(state.clone()));

        let pf = PriceFindingMock::new();
        let expected_solution = Solution {
            surplus: U256::from_dec_str("0").unwrap(),
            prices: vec![1, 2],
            executed_sell_amounts: vec![0, 2],
            executed_buy_amounts: vec![0, 2],
        };
        pf.find_prices.given((orders, state)).will_return(Ok(expected_solution));
        let mut pf_box : Box<PriceFinding> = Box::new(pf);

        assert_eq!(run_order_listener(&db, &contract, &mut pf_box), Ok(true));
    }

    #[test]
    fn does_not_apply_if_highest_slot_already_applied() {
        let slot = U256::from(1);
        let contract = SnappContractMock::new();
        contract.get_current_auction_slot.given(()).will_return(Ok(slot));
        contract.has_auction_slot_been_applied.given(slot).will_return(Ok(true));

        let db = DbInterfaceMock::new();
        let mut pf : Box<PriceFinding> = Box::new(PriceFindingMock::new());
        assert_eq!(run_order_listener(&db, &contract, &mut pf), Ok(false));
    }

    #[test]
    fn does_not_apply_if_highest_slot_too_close_to_current_block() {
        let slot = U256::from(1);
        let contract = SnappContractMock::new();
        contract.get_current_auction_slot.given(()).will_return(Ok(slot));
        contract.has_auction_slot_been_applied.given(slot).will_return(Ok(false));
        contract.has_auction_slot_been_applied.given(slot-1).will_return(Ok(true));

        contract.creation_timestamp_for_auction_slot.given(slot).will_return(Ok(U256::from(10)));
        contract.get_current_block_timestamp.given(()).will_return(Ok(U256::from(11)));

        let db = DbInterfaceMock::new();
        let mut pf : Box<PriceFinding> = Box::new(PriceFindingMock::new());
        assert_eq!(run_order_listener(&db, &contract, &mut pf), Ok(false));
    }

    #[test]
    fn applies_all_unapplied_states_before_current() {
        let slot = U256::from(1);
        let state_hash = H256::zero();
        let first_orders = vec![create_order_for_test(), create_order_for_test()];
        let second_orders = vec![create_order_for_test(), create_order_for_test()];

        let contract = SnappContractMock::new();
        contract.get_current_auction_slot.given(()).will_return(Ok(slot));

        contract.has_auction_slot_been_applied.given(slot).will_return(Ok(false));
        contract.has_auction_slot_been_applied.given(slot - 1).will_return(Ok(false));

        contract.creation_timestamp_for_auction_slot.given(slot-1).will_return(Ok(U256::from(10)));

        contract.get_current_block_timestamp.given(()).will_return(Ok(U256::from(200)));
        contract.order_hash_for_slot.given(slot-1).will_return(Ok(second_orders.rolling_hash(0)));
        contract.calculate_order_hash.given((slot-1, Any)).will_return(Ok(H256::from("0x438d54b20a21fa0b2f8f176c86446d9db7067f6e68a1e58c22873544eb20d72c")));
        contract.get_current_state_root.given(()).will_return(Ok(state_hash));
        contract.apply_auction.given((slot - 1, Any, Any, Any, Any, Any)).will_return(Ok(()));

        let state = models::State::new(
            format!("{:x}", state_hash),
            1,
            vec![100; (models::TOKENS * 2) as usize],
            models::TOKENS,
        );

        let db = DbInterfaceMock::new();
        db.get_orders_of_slot.given(0).will_return(Ok(first_orders.clone()));
        db.get_standing_orders_of_slot.given(0).will_return(Ok(vec![]));

        db.get_current_balances.given(state_hash).will_return(Ok(state.clone()));

        let pf = PriceFindingMock::new();
        let expected_solution = Solution {
            surplus: U256::from_dec_str("0").unwrap(),
            prices: vec![1, 2],
            executed_sell_amounts: vec![0, 2],
            executed_buy_amounts: vec![0, 2],
        };
        pf.find_prices.given((first_orders, state)).will_return(Ok(expected_solution));

        let mut pf_box : Box<PriceFinding> = Box::new(pf);

        assert_eq!(run_order_listener(&db, &contract, &mut pf_box), Ok(true));
        assert_eq!(run_order_listener(&db, &contract, &mut pf_box), Ok(true));
    }

    #[test]
    fn returns_error_if_db_order_hash_doesnt_match_contract_hash() {
        let slot = U256::from(1);
        let state_hash = H256::zero();

        let orders = vec![create_order_for_test(), create_order_for_test()];

        let state = models::State::new(
            format!("{:x}", state_hash),
            1,
            vec![100; (models::TOKENS * 2) as usize],
            models::TOKENS,
        );

        let contract = SnappContractMock::new();
        contract.get_current_auction_slot.given(()).will_return(Ok(slot));
        contract.has_auction_slot_been_applied.given(slot).will_return(Ok(false));
        contract.has_auction_slot_been_applied.given(slot - 1).will_return(Ok(true));

        contract.creation_timestamp_for_auction_slot.given(slot).will_return(Ok(U256::from(10)));
        contract.get_current_block_timestamp.given(()).will_return(Ok(U256::from(200)));
        
        contract.order_hash_for_slot.given(slot).will_return(Ok(H256::zero()));
        contract.get_current_state_root.given(()).will_return(Ok(state_hash));

        let db = DbInterfaceMock::new();
        db.get_orders_of_slot.given(1).will_return(Ok(orders.clone()));
        db.get_current_balances.given(state_hash).will_return(Ok(state.clone()));

        let mut pf : Box<PriceFinding> = Box::new(PriceFindingMock::new());

        let error = run_order_listener(&db, &contract, &mut pf).expect_err("Expected Error");
        assert_eq!(error.kind, ErrorKind::StateError);
    }

    #[test]
    fn considers_standing_orders() {
        let slot = U256::from(1);
        let state_hash = H256::zero();
        let standing_order = models::StandingOrder::new(
            1, 0, vec![create_order_for_test(), create_order_for_test()]
        );

        let state = models::State::new(
            format!("{:x}", state_hash),
            1,
            vec![100; (models::TOKENS * 2) as usize],
            models::TOKENS,
        );

        let contract = SnappContractMock::new();
        contract.get_current_auction_slot.given(()).will_return(Ok(slot));
        contract.has_auction_slot_been_applied.given(slot).will_return(Ok(false));
        contract.has_auction_slot_been_applied.given(slot - 1).will_return(Ok(true));
        contract.creation_timestamp_for_auction_slot.given(slot).will_return(Ok(U256::from(10)));
        contract.get_current_block_timestamp.given(()).will_return(Ok(U256::from(200)));
        contract.order_hash_for_slot.given(slot).will_return(Ok(H256::zero()));
        contract.calculate_order_hash.given((slot, Any)).will_return(Ok(H256::from("0x6bdda4f03645914c836a16ba8565f26dffb7bec640b31e1f23e0b3b22f0a64ae")));
        contract.get_current_state_root.given(()).will_return(Ok(state_hash));
        contract.apply_auction.given((slot, Any, Any, Any, Any, Any)).will_return(Ok(()));

        let db = DbInterfaceMock::new();
        db.get_orders_of_slot.given(1).will_return(Ok(vec![]));
        db.get_standing_orders_of_slot.given(1).will_return(Ok(vec![standing_order.clone()]));
        db.get_current_balances.given(state_hash).will_return(Ok(state.clone()));

        let pf = PriceFindingMock::new();
        pf.find_prices
            .given((standing_order.get_orders().clone(), state))
            .will_return(Err(PriceFindingError::from("Trivial solution is fine")));
        let mut pf_box : Box<PriceFinding> = Box::new(pf);

        assert_eq!(run_order_listener(&db, &contract, &mut pf_box), Ok(true));
    }

    #[test]
    fn test_get_standing_orders_indexes(){
        let standing_order = models::StandingOrder::new(
            1, 3, vec![create_order_for_test(), create_order_for_test()]
        );
        let standing_orders = vec![standing_order];
        let mut standing_order_indexes = vec![0 as u32; models::NUM_RESERVED_ACCOUNTS as usize];
        standing_order_indexes[1] = 3 as u32;
        assert_eq!(get_standing_orders_indexes(&standing_orders), standing_order_indexes);
    }

    #[test]
    fn test_update_balances(){
        let mut state = State::new(
            "test".to_string(),
            0,
            vec![100; 70],
            models::TOKENS,
        );
        let solution = Solution {
            surplus: U256::from_dec_str("0").unwrap(),
            prices: vec![1, 2],
            executed_sell_amounts: vec![1, 1],
            executed_buy_amounts: vec![1, 1],
        };
        let order_1 = Order{
          account_id: 1,
          sell_token: 0,
          buy_token: 1,
          sell_amount: 4,
          buy_amount: 5,
        };
        let order_2 = Order{
          account_id: 0,
          sell_token: 1,
          buy_token: 0,
          sell_amount: 5,
          buy_amount: 4,
        };
        let orders = vec![order_1, order_2];

        update_balances(&mut state, &orders, &solution);
        assert_eq!(state.read_balance(0, 0), 101);
        assert_eq!(state.read_balance(1, 0), 99);
        assert_eq!(state.read_balance(0, 1), 99);
        assert_eq!(state.read_balance(1, 1), 101);
    }
}<|MERGE_RESOLUTION|>--- conflicted
+++ resolved
@@ -1,7 +1,7 @@
 use crate::contract::SnappContract;
 use crate::db_interface::DbInterface;
 use crate::error::DriverError;
-use crate::models::{RollingHashable, Serializable, State, Order};
+use crate::models::{RollingHashable, Serializable, DataHashable, State, Order};
 use crate::models;
 use crate::price_finding::{PriceFinding, Solution};
 use crate::util::{find_first_unapplied_slot, can_process, hash_consistency_check};
@@ -34,14 +34,12 @@
             let contract_order_hash = contract.order_hash_for_slot(slot)?;
             let mut state = db.get_current_balances(&state_root)?;
 
-
             let mut orders = db.get_orders_of_slot(slot.low_u32())?;
             let order_hash = orders.rolling_hash(0);
-            hash_consistency_check(order_hash, contract_order_hash, "orders")?;
+            hash_consistency_check(order_hash, contract_order_hash, "non-reserved-orders")?;
 
             let standing_orders = db.get_standing_orders_of_slot(slot.low_u32())?;
             
-
             orders.extend(standing_orders
                 .iter()
                 .flat_map(|standing_order| standing_order.get_orders().clone())
@@ -51,15 +49,10 @@
 
             let standing_order_indexes_u32 = get_standing_orders_indexes(&standing_orders);
             // Hopefully, we can take the following line out by switching to u32 ipo U128
-<<<<<<< HEAD
-            let standing_order_index: Vec<U128> = standing_order_index_u32.iter().map(|x| U128::from_dec_str(&(x).to_string()).unwrap()).collect();
-            let order_hash_from_contract = contract.calculate_order_hash(slot, standing_order_index.clone())?;
-            let order_hash_calculated = calculate_order_hash(order_hash, standing_orders.clone());
-            hash_consistency_check(order_hash_calculated, order_hash_from_contract, "order")?;
-=======
             let standing_order_indexes: Vec<U128> = standing_order_indexes_u32.iter().map(|x| U128::from_dec_str(&(x).to_string()).unwrap()).collect();
             let order_hash_from_contract = contract.calculate_order_hash(slot, standing_order_indexes.clone())?;
->>>>>>> b66a9c69
+            let order_hash_calculated = standing_orders.data_hash(order_hash);
+            hash_consistency_check(order_hash_calculated, order_hash_from_contract, "overall-order")?;
 
             let solution = if !orders.is_empty() {
                 price_finder.find_prices(&orders, &state).unwrap_or_else(|e| {
@@ -87,7 +80,6 @@
             
             info!("New State_hash is {}, Solution: {:?}", new_state_root, solution);
 
-            // next line is temporary just to make tests pass
             contract.apply_auction(slot, state_root, new_state_root, order_hash_from_contract, standing_order_indexes, solution.bytes())?;
             return Ok(true);
         } else {
@@ -105,22 +97,6 @@
         let sell_volume = solution.executed_sell_amounts[i];
         state.decrement_balance(order.sell_token, order.account_id, sell_volume);
     }
-}
-
-fn calculate_order_hash(nonreserved_order_hash: H256, standing_orders: Vec<models::StandingOrder>) -> H256 {
-    let mut hasher = Sha256::new();
-    hasher.input(nonreserved_order_hash);
-    for i in 0..models::NUM_RESERVED_ACCOUNTS {
-        hasher.input(standing_orders
-            .iter()
-            .position(|so| so.account_id == i as u16) 
-            .map(|k| standing_orders[k].get_orders())
-            .map(|o| o.rolling_hash(0))
-            .unwrap_or(H256::zero()));
-    }
-    let result = hasher.result();
-    let b: Vec<u8> = result.to_vec();
-    H256::from(b.as_slice())
 }
 
 fn get_standing_orders_indexes(standing_orders: &Vec<models::StandingOrder>) -> Vec<u32> {
