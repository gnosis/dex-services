use crate::contract::SnappContract;
use crate::db_interface::DbInterface;
use crate::error::DriverError;
use crate::models::{RollingHashable, Serializable, ConcatenatingHashable, State, Order};
use crate::models;
use crate::price_finding::{PriceFinding, Solution};
use crate::util::{find_first_unapplied_slot, can_process, hash_consistency_check};

<<<<<<< HEAD
=======

>>>>>>> 38abecd9
use web3::types::{U256, U128};

pub fn run_order_listener<D, C>(
    db: &D, 
    contract: &C, 
    price_finder: &mut Box<PriceFinding>
) -> Result<bool, DriverError>
    where   D: DbInterface,
            C: SnappContract,
{
    let auction_slot = contract.get_current_auction_slot()?;

    info!("Current top auction slot is {:?}", auction_slot);
    let slot = find_first_unapplied_slot(
        auction_slot, 
        Box::new(&|i| contract.has_auction_slot_been_applied(i))
    )?;
    if slot <= auction_slot {
        info!("Highest unprocessed auction slot is {:?}", slot);
        if can_process(slot, contract,
            Box::new(&|i| contract.creation_timestamp_for_auction_slot(i))
        )? {
            info!("Processing auction slot {:?}", slot);
            let state_root = contract.get_current_state_root()?;
            let non_reserved_orders_hash_from_contract = contract.order_hash_for_slot(slot)?;
            let mut state = db.get_current_balances(&state_root)?;

            let mut orders = db.get_orders_of_slot(slot.low_u32())?;
<<<<<<< HEAD
            let non_reserved_orders_hash = orders.rolling_hash(0);
            hash_consistency_check(non_reserved_orders_hash, non_reserved_orders_hash_from_contract, "non-reserved-orders")?;
=======
            let order_hash = orders.rolling_hash(0);
            hash_consistency_check(order_hash, contract_order_hash, "orders")?;
>>>>>>> 38abecd9

            let standing_orders = db.get_standing_orders_of_slot(slot.low_u32())?;
            
            orders.extend(standing_orders
                .iter()
                .flat_map(|standing_order| standing_order.get_orders().clone())
            );
            info!("Standing Orders: {:?}", standing_orders);
            info!("All Orders: {:?}", orders);

            let standing_order_indexes = batch_index_from_standing_orders(&standing_orders);
<<<<<<< HEAD
            let total_order_hash_from_contract = contract.calculate_order_hash(slot, standing_order_indexes.clone())?;
            let total_order_hash_calculated = standing_orders.concating_hash(non_reserved_orders_hash);
            hash_consistency_check(total_order_hash_calculated, total_order_hash_from_contract, "overall-order")?;
=======
            let order_hash_from_contract = contract.calculate_order_hash(slot, standing_order_indexes.clone())?;
>>>>>>> 38abecd9

            let solution = if !orders.is_empty() {
                price_finder.find_prices(&orders, &state).unwrap_or_else(|e| {
                    error!("Error computing result: {}\n Falling back to trivial solution", e);
                    Solution {
                        surplus: U256::zero(),
                        prices: vec![0; models::TOKENS as usize],
                        executed_sell_amounts: vec![0; orders.len()],
                        executed_buy_amounts: vec![0; orders.len()],
                    }
                })
            } else {
                warn!("No orders in batch. Falling back to trivial solution");
                Solution {
                    surplus: U256::zero(),
                    prices: vec![0; models::TOKENS as usize],
                    executed_sell_amounts: vec![0; orders.len()],
                    executed_buy_amounts: vec![0; orders.len()],
                }
            };

            // Compute updated balances
            update_balances(&mut state, &orders, &solution);
            let new_state_root = state.rolling_hash(state.state_index + 1);
            
            info!("New State_hash is {}, Solution: {:?}", new_state_root, solution);
<<<<<<< HEAD

            contract.apply_auction(slot, state_root, new_state_root, total_order_hash_from_contract, standing_order_indexes, solution.bytes())?;
=======
            // next line is temporary just to make tests pass
            contract.apply_auction(slot, state_root, new_state_root, order_hash_from_contract, standing_order_indexes, solution.bytes())?;
>>>>>>> 38abecd9
            return Ok(true);
        } else {
            info!("Need to wait before processing auction slot {:?}", slot);
        }
    }
    Ok(false)
}

fn update_balances(state: &mut State, orders: &[Order], solution: &Solution) {
    for (i, order) in orders.iter().enumerate() {
        let buy_volume = solution.executed_buy_amounts[i];
        state.increment_balance(order.buy_token, order.account_id, buy_volume);

        let sell_volume = solution.executed_sell_amounts[i];
        state.decrement_balance(order.sell_token, order.account_id, sell_volume);
    }
}

fn batch_index_from_standing_orders(standing_orders: &Vec<models::StandingOrder>) -> Vec<U128> {
    let mut standing_order_indexes = vec![U128::zero(); models::NUM_RESERVED_ACCOUNTS as usize];
<<<<<<< HEAD
        for o in standing_orders {
            standing_order_indexes[o.account_id as usize] = U128::from(o.batch_index);
        }
=======
    for o in standing_orders {
        standing_order_indexes[o.account_id as usize] = U128::from(o.batch_index);
    }
>>>>>>> 38abecd9
    standing_order_indexes 
}

#[cfg(test)]
mod tests {
    use super::*;
    use crate::contract::tests::SnappContractMock;
    use crate::models::order::tests::create_order_for_test;
    use crate::db_interface::tests::DbInterfaceMock;
    use crate::price_finding::price_finder_interface::tests::PriceFindingMock;
    use mock_it::Matcher::*;
    use web3::types::{H256, U128, U256};
    use crate::error::{ErrorKind};
    use crate::price_finding::error::{PriceFindingError};

    #[test]
    fn applies_current_state_if_unapplied_and_enough_blocks_passed() {
        let slot = U256::from(1);
        let state_hash = H256::zero();
        let orders = vec![create_order_for_test(), create_order_for_test()];
        let state = models::State::new(
            format!("{:x}", state_hash),
            1,
            vec![100; (models::TOKENS * 2) as usize],
            models::TOKENS,
        );
        let contract = SnappContractMock::new();
        contract.get_current_auction_slot.given(()).will_return(Ok(slot));
        contract.has_auction_slot_been_applied.given(slot).will_return(Ok(false));
        contract.has_auction_slot_been_applied.given(slot - 1).will_return(Ok(true));
        contract.creation_timestamp_for_auction_slot.given(slot).will_return(Ok(U256::from(10)));
        contract.get_current_block_timestamp.given(()).will_return(Ok(U256::from(200)));
        contract.order_hash_for_slot.given(slot).will_return(Ok(orders.rolling_hash(0)));
        contract.get_current_state_root.given(()).will_return(Ok(state_hash));
<<<<<<< HEAD
        contract.calculate_order_hash.given((slot, Any)).will_return(Ok(H256::from("0x438d54b20a21fa0b2f8f176c86446d9db7067f6e68a1e58c22873544eb20d72c")));
=======
        contract.calculate_order_hash.given((slot, Any)).will_return(Ok(H256::zero()));
>>>>>>> 38abecd9
        contract.apply_auction.given((slot, Any, Any, Any, Any, Any)).will_return(Ok(()));

        let db = DbInterfaceMock::new();
        db.get_orders_of_slot.given(1).will_return(Ok(orders.clone()));
        db.get_standing_orders_of_slot.given(1).will_return(Ok(vec![]));
        db.get_current_balances.given(state_hash).will_return(Ok(state.clone()));

        let pf = PriceFindingMock::new();
        let expected_solution = Solution {
            surplus: U256::from_dec_str("0").unwrap(),
            prices: vec![1, 2],
            executed_sell_amounts: vec![0, 2],
            executed_buy_amounts: vec![0, 2],
        };
        pf.find_prices.given((orders, state)).will_return(Ok(expected_solution));
        let mut pf_box : Box<PriceFinding> = Box::new(pf);

        assert_eq!(run_order_listener(&db, &contract, &mut pf_box), Ok(true));
    }

    #[test]
    fn does_not_apply_if_highest_slot_already_applied() {
        let slot = U256::from(1);
        let contract = SnappContractMock::new();
        contract.get_current_auction_slot.given(()).will_return(Ok(slot));
        contract.has_auction_slot_been_applied.given(slot).will_return(Ok(true));

        let db = DbInterfaceMock::new();
        let mut pf : Box<PriceFinding> = Box::new(PriceFindingMock::new());
        assert_eq!(run_order_listener(&db, &contract, &mut pf), Ok(false));
    }

    #[test]
    fn does_not_apply_if_highest_slot_too_close_to_current_block() {
        let slot = U256::from(1);
        let contract = SnappContractMock::new();
        contract.get_current_auction_slot.given(()).will_return(Ok(slot));
        contract.has_auction_slot_been_applied.given(slot).will_return(Ok(false));
        contract.has_auction_slot_been_applied.given(slot-1).will_return(Ok(true));

        contract.creation_timestamp_for_auction_slot.given(slot).will_return(Ok(U256::from(10)));
        contract.get_current_block_timestamp.given(()).will_return(Ok(U256::from(11)));

        let db = DbInterfaceMock::new();
        let mut pf : Box<PriceFinding> = Box::new(PriceFindingMock::new());
        assert_eq!(run_order_listener(&db, &contract, &mut pf), Ok(false));
    }

    #[test]
    fn applies_all_unapplied_states_before_current() {
        let slot = U256::from(1);
        let state_hash = H256::zero();
        let first_orders = vec![create_order_for_test(), create_order_for_test()];
        let second_orders = vec![create_order_for_test(), create_order_for_test()];

        let contract = SnappContractMock::new();
        contract.get_current_auction_slot.given(()).will_return(Ok(slot));

        contract.has_auction_slot_been_applied.given(slot).will_return(Ok(false));
        contract.has_auction_slot_been_applied.given(slot - 1).will_return(Ok(false));

        contract.creation_timestamp_for_auction_slot.given(slot-1).will_return(Ok(U256::from(10)));

        contract.get_current_block_timestamp.given(()).will_return(Ok(U256::from(200)));
        contract.order_hash_for_slot.given(slot-1).will_return(Ok(second_orders.rolling_hash(0)));
<<<<<<< HEAD
        contract.calculate_order_hash.given((slot-1, Any)).will_return(Ok(H256::from("0x438d54b20a21fa0b2f8f176c86446d9db7067f6e68a1e58c22873544eb20d72c")));
=======
        contract.calculate_order_hash.given((slot-1, Any)).will_return(Ok(H256::zero()));

>>>>>>> 38abecd9
        contract.get_current_state_root.given(()).will_return(Ok(state_hash));
        contract.apply_auction.given((slot - 1, Any, Any, Any, Any, Any)).will_return(Ok(()));

        let state = models::State::new(
            format!("{:x}", state_hash),
            1,
            vec![100; (models::TOKENS * 2) as usize],
            models::TOKENS,
        );

        let db = DbInterfaceMock::new();
        db.get_orders_of_slot.given(0).will_return(Ok(first_orders.clone()));
        db.get_standing_orders_of_slot.given(0).will_return(Ok(vec![]));

        db.get_current_balances.given(state_hash).will_return(Ok(state.clone()));

        let pf = PriceFindingMock::new();
        let expected_solution = Solution {
            surplus: U256::from_dec_str("0").unwrap(),
            prices: vec![1, 2],
            executed_sell_amounts: vec![0, 2],
            executed_buy_amounts: vec![0, 2],
        };
        pf.find_prices.given((first_orders, state)).will_return(Ok(expected_solution));

        let mut pf_box : Box<PriceFinding> = Box::new(pf);

        assert_eq!(run_order_listener(&db, &contract, &mut pf_box), Ok(true));
        assert_eq!(run_order_listener(&db, &contract, &mut pf_box), Ok(true));
    }

    #[test]
    fn returns_error_if_db_order_hash_doesnt_match_contract_hash() {
        let slot = U256::from(1);
        let state_hash = H256::zero();

        let orders = vec![create_order_for_test(), create_order_for_test()];

        let state = models::State::new(
            format!("{:x}", state_hash),
            1,
            vec![100; (models::TOKENS * 2) as usize],
            models::TOKENS,
        );

        let contract = SnappContractMock::new();
        contract.get_current_auction_slot.given(()).will_return(Ok(slot));
        contract.has_auction_slot_been_applied.given(slot).will_return(Ok(false));
        contract.has_auction_slot_been_applied.given(slot - 1).will_return(Ok(true));

        contract.creation_timestamp_for_auction_slot.given(slot).will_return(Ok(U256::from(10)));
        contract.get_current_block_timestamp.given(()).will_return(Ok(U256::from(200)));
        
        contract.order_hash_for_slot.given(slot).will_return(Ok(H256::zero()));
        contract.get_current_state_root.given(()).will_return(Ok(state_hash));

        let db = DbInterfaceMock::new();
        db.get_orders_of_slot.given(1).will_return(Ok(orders.clone()));
        db.get_current_balances.given(state_hash).will_return(Ok(state.clone()));

        let mut pf : Box<PriceFinding> = Box::new(PriceFindingMock::new());

        let error = run_order_listener(&db, &contract, &mut pf).expect_err("Expected Error");
        assert_eq!(error.kind, ErrorKind::StateError);
    }

    #[test]
    fn considers_standing_orders() {
        let slot = U256::from(1);
        let state_hash = H256::zero();
        let standing_order = models::StandingOrder::new(
            1, 0, vec![create_order_for_test(), create_order_for_test()]
        );

        let state = models::State::new(
            format!("{:x}", state_hash),
            1,
            vec![100; (models::TOKENS * 2) as usize],
            models::TOKENS,
        );

        let contract = SnappContractMock::new();
        contract.get_current_auction_slot.given(()).will_return(Ok(slot));
        contract.has_auction_slot_been_applied.given(slot).will_return(Ok(false));
        contract.has_auction_slot_been_applied.given(slot - 1).will_return(Ok(true));
        contract.creation_timestamp_for_auction_slot.given(slot).will_return(Ok(U256::from(10)));
        contract.get_current_block_timestamp.given(()).will_return(Ok(U256::from(200)));
        contract.order_hash_for_slot.given(slot).will_return(Ok(H256::zero()));
<<<<<<< HEAD
        contract.calculate_order_hash.given((slot, Any)).will_return(Ok(H256::from("0x6bdda4f03645914c836a16ba8565f26dffb7bec640b31e1f23e0b3b22f0a64ae")));
=======
        contract.calculate_order_hash.given((slot, Any)).will_return(Ok(H256::zero()));
>>>>>>> 38abecd9
        contract.get_current_state_root.given(()).will_return(Ok(state_hash));
        contract.apply_auction.given((slot, Any, Any, Any, Any, Any)).will_return(Ok(()));

        let db = DbInterfaceMock::new();
        db.get_orders_of_slot.given(1).will_return(Ok(vec![]));
        db.get_standing_orders_of_slot.given(1).will_return(Ok(vec![standing_order.clone()]));
        db.get_current_balances.given(state_hash).will_return(Ok(state.clone()));

        let pf = PriceFindingMock::new();
        pf.find_prices
            .given((standing_order.get_orders().clone(), state))
            .will_return(Err(PriceFindingError::from("Trivial solution is fine")));
        let mut pf_box : Box<PriceFinding> = Box::new(pf);

        assert_eq!(run_order_listener(&db, &contract, &mut pf_box), Ok(true));
    }

    #[test]
    fn test_get_standing_orders_indexes(){
        let standing_order = models::StandingOrder::new(
            1, 3, vec![create_order_for_test(), create_order_for_test()]
        );
        let standing_orders = vec![standing_order];
        let mut standing_order_indexes = vec![U128::zero(); models::NUM_RESERVED_ACCOUNTS as usize];
        standing_order_indexes[1] = U128::from(3);
        assert_eq!(batch_index_from_standing_orders(&standing_orders), standing_order_indexes);
    }

    #[test]
    fn test_update_balances(){
        let mut state = State::new(
            "test".to_string(),
            0,
            vec![100; 70],
            models::TOKENS,
        );
        let solution = Solution {
            surplus: U256::from_dec_str("0").unwrap(),
            prices: vec![1, 2],
            executed_sell_amounts: vec![1, 1],
            executed_buy_amounts: vec![1, 1],
        };
        let order_1 = Order{
          account_id: 1,
          sell_token: 0,
          buy_token: 1,
          sell_amount: 4,
          buy_amount: 5,
        };
        let order_2 = Order{
          account_id: 0,
          sell_token: 1,
          buy_token: 0,
          sell_amount: 5,
          buy_amount: 4,
        };
        let orders = vec![order_1, order_2];

        update_balances(&mut state, &orders, &solution);
        assert_eq!(state.read_balance(0, 0), 101);
        assert_eq!(state.read_balance(1, 0), 99);
        assert_eq!(state.read_balance(0, 1), 99);
        assert_eq!(state.read_balance(1, 1), 101);
    }
}<|MERGE_RESOLUTION|>--- conflicted
+++ resolved
@@ -6,10 +6,6 @@
 use crate::price_finding::{PriceFinding, Solution};
 use crate::util::{find_first_unapplied_slot, can_process, hash_consistency_check};
 
-<<<<<<< HEAD
-=======
-
->>>>>>> 38abecd9
 use web3::types::{U256, U128};
 
 pub fn run_order_listener<D, C>(
@@ -38,13 +34,8 @@
             let mut state = db.get_current_balances(&state_root)?;
 
             let mut orders = db.get_orders_of_slot(slot.low_u32())?;
-<<<<<<< HEAD
             let non_reserved_orders_hash = orders.rolling_hash(0);
             hash_consistency_check(non_reserved_orders_hash, non_reserved_orders_hash_from_contract, "non-reserved-orders")?;
-=======
-            let order_hash = orders.rolling_hash(0);
-            hash_consistency_check(order_hash, contract_order_hash, "orders")?;
->>>>>>> 38abecd9
 
             let standing_orders = db.get_standing_orders_of_slot(slot.low_u32())?;
             
@@ -56,13 +47,9 @@
             info!("All Orders: {:?}", orders);
 
             let standing_order_indexes = batch_index_from_standing_orders(&standing_orders);
-<<<<<<< HEAD
             let total_order_hash_from_contract = contract.calculate_order_hash(slot, standing_order_indexes.clone())?;
             let total_order_hash_calculated = standing_orders.concating_hash(non_reserved_orders_hash);
             hash_consistency_check(total_order_hash_calculated, total_order_hash_from_contract, "overall-order")?;
-=======
-            let order_hash_from_contract = contract.calculate_order_hash(slot, standing_order_indexes.clone())?;
->>>>>>> 38abecd9
 
             let solution = if !orders.is_empty() {
                 price_finder.find_prices(&orders, &state).unwrap_or_else(|e| {
@@ -89,13 +76,8 @@
             let new_state_root = state.rolling_hash(state.state_index + 1);
             
             info!("New State_hash is {}, Solution: {:?}", new_state_root, solution);
-<<<<<<< HEAD
 
             contract.apply_auction(slot, state_root, new_state_root, total_order_hash_from_contract, standing_order_indexes, solution.bytes())?;
-=======
-            // next line is temporary just to make tests pass
-            contract.apply_auction(slot, state_root, new_state_root, order_hash_from_contract, standing_order_indexes, solution.bytes())?;
->>>>>>> 38abecd9
             return Ok(true);
         } else {
             info!("Need to wait before processing auction slot {:?}", slot);
@@ -116,15 +98,10 @@
 
 fn batch_index_from_standing_orders(standing_orders: &Vec<models::StandingOrder>) -> Vec<U128> {
     let mut standing_order_indexes = vec![U128::zero(); models::NUM_RESERVED_ACCOUNTS as usize];
-<<<<<<< HEAD
-        for o in standing_orders {
-            standing_order_indexes[o.account_id as usize] = U128::from(o.batch_index);
-        }
-=======
+
     for o in standing_orders {
         standing_order_indexes[o.account_id as usize] = U128::from(o.batch_index);
     }
->>>>>>> 38abecd9
     standing_order_indexes 
 }
 
@@ -159,11 +136,8 @@
         contract.get_current_block_timestamp.given(()).will_return(Ok(U256::from(200)));
         contract.order_hash_for_slot.given(slot).will_return(Ok(orders.rolling_hash(0)));
         contract.get_current_state_root.given(()).will_return(Ok(state_hash));
-<<<<<<< HEAD
         contract.calculate_order_hash.given((slot, Any)).will_return(Ok(H256::from("0x438d54b20a21fa0b2f8f176c86446d9db7067f6e68a1e58c22873544eb20d72c")));
-=======
-        contract.calculate_order_hash.given((slot, Any)).will_return(Ok(H256::zero()));
->>>>>>> 38abecd9
+
         contract.apply_auction.given((slot, Any, Any, Any, Any, Any)).will_return(Ok(()));
 
         let db = DbInterfaceMock::new();
@@ -229,12 +203,8 @@
 
         contract.get_current_block_timestamp.given(()).will_return(Ok(U256::from(200)));
         contract.order_hash_for_slot.given(slot-1).will_return(Ok(second_orders.rolling_hash(0)));
-<<<<<<< HEAD
         contract.calculate_order_hash.given((slot-1, Any)).will_return(Ok(H256::from("0x438d54b20a21fa0b2f8f176c86446d9db7067f6e68a1e58c22873544eb20d72c")));
-=======
-        contract.calculate_order_hash.given((slot-1, Any)).will_return(Ok(H256::zero()));
-
->>>>>>> 38abecd9
+
         contract.get_current_state_root.given(()).will_return(Ok(state_hash));
         contract.apply_auction.given((slot - 1, Any, Any, Any, Any, Any)).will_return(Ok(()));
 
@@ -323,11 +293,7 @@
         contract.creation_timestamp_for_auction_slot.given(slot).will_return(Ok(U256::from(10)));
         contract.get_current_block_timestamp.given(()).will_return(Ok(U256::from(200)));
         contract.order_hash_for_slot.given(slot).will_return(Ok(H256::zero()));
-<<<<<<< HEAD
         contract.calculate_order_hash.given((slot, Any)).will_return(Ok(H256::from("0x6bdda4f03645914c836a16ba8565f26dffb7bec640b31e1f23e0b3b22f0a64ae")));
-=======
-        contract.calculate_order_hash.given((slot, Any)).will_return(Ok(H256::zero()));
->>>>>>> 38abecd9
         contract.get_current_state_root.given(()).will_return(Ok(state_hash));
         contract.apply_auction.given((slot, Any, Any, Any, Any, Any)).will_return(Ok(()));
 
