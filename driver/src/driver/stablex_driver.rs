--- conflicted
+++ resolved
@@ -311,9 +311,6 @@
                 .was_called_with((batch - 1, Any, Any, Any))
         ));
     }
-
-<<<<<<< HEAD
-=======
     #[test]
     fn test_does_not_submit_solution_for_which_validation_failed() {
         let contract = StableXContractMock::default();
@@ -342,7 +339,7 @@
             )));
 
         let solution = Solution {
-            prices: vec![1, 2],
+            prices: map_from_list(&[(0, 1), (1, 2)]),
             executed_sell_amounts: vec![0, 2],
             executed_buy_amounts: vec![0, 2],
         };
@@ -358,5 +355,4 @@
                 .was_called_with((batch - 1, Any, Any, Any))
         ));
     }
->>>>>>> 40964ce8
 }