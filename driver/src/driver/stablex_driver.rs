use crate::contracts::stablex_contract::StableXContract;
use crate::error::DriverError;
use crate::price_finding::PriceFinding;

use dfusion_core::models::Solution;

use log::info;

use std::collections::HashSet;

use web3::types::U256;

pub struct StableXDriver<'a> {
    past_auctions: HashSet<U256>,
    contract: &'a dyn StableXContract,
    price_finder: &'a mut dyn PriceFinding,
}

impl<'a> StableXDriver<'a> {
    pub fn new(contract: &'a dyn StableXContract, price_finder: &'a mut dyn PriceFinding) -> Self {
        StableXDriver {
            past_auctions: HashSet::new(),
            contract,
            price_finder,
        }
    }

    pub fn run(&mut self) -> Result<bool, DriverError> {
        // Try to process previous batch auction
        let batch = self.contract.get_current_auction_index()? - 1;
        if self.past_auctions.contains(&batch) {
            return Ok(false);
        }
        let (account_state, orders) = self.contract.get_auction_data(batch)?;
        let solution = if orders.is_empty() {
            info!("No orders in batch {}", batch);
            Solution::trivial(0)
        } else {
            let solution = self.price_finder.find_prices(&orders, &account_state)?;
            info!("Computed solution: {:?}", &solution);
            solution
        };

        let current_objective_value = self.contract.get_current_objective_value()?;
        let submitted = if let Some(surplus) = solution.surplus {
            if current_objective_value < surplus {
                self.contract.submit_solution(batch, orders, solution)?;
                info!("Successfully applied solution to batch {}", batch);
                true
            } else {
                info!("Not submitting trivial solution for batch {}", batch);
                false
            }
        } else {
            info!("Not submitting trivial solution for batch {}", batch);
            false
        };

        self.past_auctions.insert(batch);
        Ok(submitted)
    }
}

#[cfg(test)]
mod tests {
    use super::*;
    use crate::contracts::stablex_contract::tests::StableXContractMock;
    use crate::price_finding::price_finder_interface::tests::PriceFindingMock;

    use dfusion_core::models::account_state::test_util::*;
    use dfusion_core::models::order::test_util::create_order_for_test;

    use mock_it::Matcher::{Any, Val};

    #[test]
    fn invokes_solver_with_contract_data_for_unprocessed_auction() {
        let contract = StableXContractMock::default();
        let mut pf = PriceFindingMock::default();

        let orders = vec![create_order_for_test(), create_order_for_test()];
        let state = create_account_state_with_balance_for(&orders);

        let batch = U256::from(42);
        contract
            .get_current_auction_index
            .given(())
            .will_return(Ok(batch));

        contract
            .get_auction_data
            .given(batch - 1)
            .will_return(Ok((state.clone(), orders.clone())));
        contract
            .get_current_objective_value
            .given(())
            .will_return(Ok(U256::zero()));

        contract
            .submit_solution
            .given((batch - 1, Val(orders.clone()), Any))
            .will_return(Ok(()));

        let solution = Solution {
<<<<<<< HEAD
            surplus: Some(U256::one()),
=======
            objective_value: Some(U256::zero()),
>>>>>>> 0c15434e
            prices: vec![1, 2],
            executed_sell_amounts: vec![0, 2],
            executed_buy_amounts: vec![0, 2],
        };
        pf.find_prices
            .given((orders, state))
            .will_return(Ok(solution));

        let mut driver = StableXDriver::new(&contract, &mut pf);
        assert!(driver.run().unwrap());
    }

    #[test]
    fn does_not_process_previously_processed_auction_again() {
        let contract = StableXContractMock::default();
        let mut pf = PriceFindingMock::default();

        let orders = vec![create_order_for_test(), create_order_for_test()];
        let state = create_account_state_with_balance_for(&orders);

        let batch = U256::from(42);
        contract
            .get_current_auction_index
            .given(())
            .will_return(Ok(batch));

        contract
            .get_auction_data
            .given(batch - 1)
            .will_return(Ok((state.clone(), orders.clone())));

        contract
            .get_current_objective_value
            .given(())
            .will_return(Ok(U256::zero()));

        contract
            .submit_solution
            .given((batch - 1, Val(orders.clone()), Any))
            .will_return(Ok(()));

        let solution = Solution {
<<<<<<< HEAD
            surplus: Some(U256::one()),
=======
            objective_value: Some(U256::zero()),
>>>>>>> 0c15434e
            prices: vec![1, 2],
            executed_sell_amounts: vec![0, 2],
            executed_buy_amounts: vec![0, 2],
        };
        pf.find_prices
            .given((orders, state))
            .will_return(Ok(solution));

        let mut driver = StableXDriver::new(&contract, &mut pf);

        // First auction
        assert_eq!(driver.run().unwrap(), true);

        //Second auction
        assert_eq!(driver.run().unwrap(), false);
    }
    #[test]

    fn does_not_process_solution_if_better_one_exists() {
        let contract = StableXContractMock::default();
        let mut pf = PriceFindingMock::default();

        let orders = vec![create_order_for_test(), create_order_for_test()];
        let state = create_account_state_with_balance_for(&orders);

        let batch = U256::from(42);
        contract
            .get_current_auction_index
            .given(())
            .will_return(Ok(batch));

        contract
            .get_auction_data
            .given(batch - 1)
            .will_return(Ok((state.clone(), orders.clone())));

        contract
            .get_current_objective_value
            .given(())
            .will_return(Ok(U256::from(100)));

        let solution = Solution {
            surplus: Some(U256::one()),
            prices: vec![1, 2],
            executed_sell_amounts: vec![0, 2],
            executed_buy_amounts: vec![0, 2],
        };
        pf.find_prices
            .given((orders, state))
            .will_return(Ok(solution));

        let mut driver = StableXDriver::new(&contract, &mut pf);

        assert_eq!(driver.run().unwrap(), false);
    }

    #[test]
    fn test_errors_on_failing_contract() {
        let contract = StableXContractMock::default();
        let mut pf = PriceFindingMock::default();

        let mut driver = StableXDriver::new(&contract, &mut pf);

        assert!(driver.run().is_err())
    }

    #[test]
    fn test_errors_on_failing_price_finder() {
        let contract = StableXContractMock::default();
        let mut pf = PriceFindingMock::default();

        let orders = vec![create_order_for_test(), create_order_for_test()];
        let state = create_account_state_with_balance_for(&orders);

        let batch = U256::from(42);
        contract
            .get_current_auction_index
            .given(())
            .will_return(Ok(batch));

        contract
            .get_auction_data
            .given(batch - 1)
            .will_return(Ok((state.clone(), orders.clone())));

        contract
            .submit_solution
            .given((batch - 1, Val(orders.clone()), Any))
            .will_return(Ok(()));

        let mut driver = StableXDriver::new(&contract, &mut pf);

        assert!(driver.run().is_err())
    }

    #[test]
    fn test_do_not_invoke_solver_when_no_orders() {
        let contract = StableXContractMock::default();
        let mut pf = PriceFindingMock::default();

        let orders = vec![];
        let state = create_account_state_with_balance_for(&orders);

        let batch = U256::from(42);
        contract
            .get_current_auction_index
            .given(())
            .will_return(Ok(batch));

        contract
            .get_current_objective_value
            .given(())
            .will_return(Ok(U256::zero()));

        contract
            .get_auction_data
            .given(batch - 1)
            .will_return(Ok((state.clone(), orders.clone())));

        let mut driver = StableXDriver::new(&contract, &mut pf);

        assert_eq!(driver.run().unwrap(), false);
        assert!(!mock_it::verify(
            pf.find_prices.was_called_with((orders, state))
        ));
    }

    #[test]
    fn test_does_not_submit_empty_solution() {
        let contract = StableXContractMock::default();
        let mut pf = PriceFindingMock::default();

        let orders = vec![create_order_for_test(), create_order_for_test()];
        let state = create_account_state_with_balance_for(&orders);

        let batch = U256::from(42);
        contract
            .get_current_auction_index
            .given(())
            .will_return(Ok(batch));

        contract
            .get_current_objective_value
            .given(())
            .will_return(Ok(U256::zero()));

        contract
            .get_auction_data
            .given(batch - 1)
            .will_return(Ok((state.clone(), orders.clone())));

        let solution = Solution::trivial(orders.len());
        pf.find_prices
            .given((orders, state))
            .will_return(Ok(solution));

        let mut driver = StableXDriver::new(&contract, &mut pf);
        assert!(driver.run().is_ok());
        assert!(!mock_it::verify(
            contract
                .submit_solution
                .was_called_with((batch - 1, Any, Any))
        ));
    }
}<|MERGE_RESOLUTION|>--- conflicted
+++ resolved
@@ -101,11 +101,7 @@
             .will_return(Ok(()));
 
         let solution = Solution {
-<<<<<<< HEAD
-            surplus: Some(U256::one()),
-=======
             objective_value: Some(U256::zero()),
->>>>>>> 0c15434e
             prices: vec![1, 2],
             executed_sell_amounts: vec![0, 2],
             executed_buy_amounts: vec![0, 2],
@@ -148,11 +144,7 @@
             .will_return(Ok(()));
 
         let solution = Solution {
-<<<<<<< HEAD
-            surplus: Some(U256::one()),
-=======
             objective_value: Some(U256::zero()),
->>>>>>> 0c15434e
             prices: vec![1, 2],
             executed_sell_amounts: vec![0, 2],
             executed_buy_amounts: vec![0, 2],
