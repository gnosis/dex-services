use super::stablex_driver::{DriverResult, StableXDriver};
use anyhow::{anyhow, Context, Result};
use log::error;
use log::info;
use std::thread;
use std::time::{Duration, SystemTime, SystemTimeError};

const BATCH_DURATION: Duration = Duration::from_secs(300);

#[derive(Clone, Copy, Debug, Eq, Hash, PartialEq)]
struct BatchId(u64);

impl BatchId {
    pub fn current(now: SystemTime) -> std::result::Result<Self, SystemTimeError> {
        let time_since_epoch = now.duration_since(SystemTime::UNIX_EPOCH)?;
        Ok(Self(time_since_epoch.as_secs() / BATCH_DURATION.as_secs()))
    }

    pub fn currently_being_solved(now: SystemTime) -> std::result::Result<Self, SystemTimeError> {
        Self::current(now).map(|batch_id| batch_id.prev())
    }

    pub fn order_collection_start_time(self) -> SystemTime {
        SystemTime::UNIX_EPOCH + Duration::from_secs(self.0 * BATCH_DURATION.as_secs())
    }

    pub fn solve_start_time(self) -> SystemTime {
        self.order_collection_start_time() + BATCH_DURATION
    }

    pub fn next(self) -> BatchId {
        self.0.checked_add(1).map(BatchId).unwrap()
    }

    pub fn prev(self) -> BatchId {
        self.0.checked_sub(1).map(BatchId).unwrap()
    }
}

#[derive(Debug)]
pub struct AuctionTimingConfiguration {
    /// The offset from the start of a batch at which point we should start
    /// solving.
    pub target_start_solve_time: Duration,
    /// The offset from the start of the batch at which point there is not
    /// enough time left to attempt to solve.
    pub latest_solve_attempt_time: Duration,
}

pub struct Scheduler<'a> {
    driver: &'a mut dyn StableXDriver,
    auction_timing_configuration: AuctionTimingConfiguration,
    last_solved_batch: Option<BatchId>,
}

#[derive(Debug, Eq, PartialEq)]
enum Action {
    Solve(BatchId),
    Sleep(Duration),
}

impl<'a> Scheduler<'a> {
    pub fn new(
        driver: &'a mut dyn StableXDriver,
        auction_timing_configuration: AuctionTimingConfiguration,
    ) -> Self {
        assert!(auction_timing_configuration.latest_solve_attempt_time <= BATCH_DURATION);
        assert!(
            auction_timing_configuration.target_start_solve_time
                < auction_timing_configuration.latest_solve_attempt_time
        );
        Self {
            driver,
            auction_timing_configuration,
            last_solved_batch: None,
        }
    }

    pub fn run_forever(&mut self) {
        loop {
            let now = SystemTime::now();
            match self.determine_action(now) {
                Ok(Action::Sleep(duration)) => {
                    info!("Sleeping {}s.", duration.as_secs());
                    thread::sleep(duration);
                }
                Ok(Action::Solve(batch_id)) => {
                    info!("Solving batch {}.", batch_id.0);
                    self.run_solver(batch_id);
                }
                Err(err) => {
                    error!("Scheduler error: {}", err);
                    thread::sleep(Duration::from_secs(10));
                }
            }
        }
    }

    fn run_solver(&mut self, batch_id: BatchId) {
        info!("Running solver for batch {}.", batch_id.0);
<<<<<<< HEAD
        match self.driver.run(batch_id.0.into()) {
            DriverResult::Ok => {
                self.last_solved_batch.replace(batch_id);
            }
            DriverResult::Retry(err) => {
                error!("StableXDriver retryable error: {}", err);
            }
            DriverResult::Skip(err) => {
                error!("StableXDriver unretryable error: {}", err);
                self.last_solved_batch.replace(batch_id);
            }
=======
        if let Err(err) = self.driver.run(batch_id.0.into()) {
            error!("StableXDriver error: {}", err);
            thread::sleep(Duration::from_secs(10));
        } else {
            self.last_solved_batch.replace(batch_id);
>>>>>>> 26e989f5
        }
    }

    /// Return current batch id and what to do with it.
    fn determine_action(&self, now: SystemTime) -> Result<Action> {
        let solving_batch = BatchId::currently_being_solved(now)
            .with_context(|| anyhow!("failed to get batch id currently being solved"))?;
        let intended_solve_start_time = solving_batch.solve_start_time()
            + self.auction_timing_configuration.target_start_solve_time;
        // unwrap here because this cannot fail because the `solving_batch`'s
        // start time is always before `now`.
        let elapsed_time = now
            .duration_since(solving_batch.solve_start_time())
            .unwrap();

        let action = if self.last_solved_batch == Some(solving_batch)
            || elapsed_time > self.auction_timing_configuration.latest_solve_attempt_time
        {
            let next = solving_batch.next();
            let duration = (next.solve_start_time()
                + self.auction_timing_configuration.target_start_solve_time)
                .duration_since(now)
                .unwrap();
            Action::Sleep(duration)
        } else if now < intended_solve_start_time {
            let duration = intended_solve_start_time.duration_since(now).unwrap();
            Action::Sleep(duration)
        } else {
            Action::Solve(solving_batch)
        };
        Ok(action)
    }
}

#[cfg(test)]
mod tests {
    use super::super::stablex_driver::MockStableXDriver;
    use super::*;

    #[test]
    fn batch_id_current() {
        let start_time = SystemTime::UNIX_EPOCH;
        let batch_id = BatchId::current(start_time).unwrap();
        assert_eq!(batch_id.0, 0);
        assert_eq!(batch_id.order_collection_start_time(), start_time);

        let start_time = SystemTime::UNIX_EPOCH;
        let batch_id = BatchId::current(start_time + Duration::from_secs(299)).unwrap();
        assert_eq!(batch_id.0, 0);
        assert_eq!(batch_id.order_collection_start_time(), start_time);

        let start_time = SystemTime::UNIX_EPOCH + Duration::from_secs(300);
        let batch_id = BatchId::current(start_time).unwrap();
        assert_eq!(batch_id.0, 1);
        assert_eq!(batch_id.order_collection_start_time(), start_time);

        let start_time = SystemTime::UNIX_EPOCH + Duration::from_secs(300);
        let batch_id = BatchId::current(start_time + Duration::from_secs(299)).unwrap();
        assert_eq!(batch_id.0, 1);
        assert_eq!(batch_id.order_collection_start_time(), start_time);
    }

    #[test]
    fn determine_action_without_matching_last_solved_batch() {
        let mut driver = MockStableXDriver::new();
        let auction_timing_configuration = AuctionTimingConfiguration {
            target_start_solve_time: Duration::from_secs(10),
            latest_solve_attempt_time: Duration::from_secs(20),
        };
        let scheduler = Scheduler::new(&mut driver, auction_timing_configuration);

        let base_time = SystemTime::UNIX_EPOCH + Duration::from_secs(300);

        assert_eq!(
            scheduler.determine_action(base_time).unwrap(),
            Action::Sleep(Duration::from_secs(10))
        );

        assert_eq!(
            scheduler
                .determine_action(base_time + Duration::from_secs(9))
                .unwrap(),
            Action::Sleep(Duration::from_secs(1))
        );

        assert_eq!(
            scheduler
                .determine_action(base_time + Duration::from_secs(10))
                .unwrap(),
            Action::Solve(BatchId(0))
        );

        assert_eq!(
            scheduler
                .determine_action(base_time + Duration::from_secs(19))
                .unwrap(),
            Action::Solve(BatchId(0))
        );

        // Sleep because we are behind latest_solve_attempt_time:

        assert_eq!(
            scheduler
                .determine_action(base_time + Duration::from_secs(21))
                .unwrap(),
            Action::Sleep(Duration::from_secs(289))
        );

        assert_eq!(
            scheduler
                .determine_action(base_time + Duration::from_secs(299))
                .unwrap(),
            Action::Sleep(Duration::from_secs(11))
        );
    }

    #[test]
    fn determine_action_with_matching_last_solved_batch() {
        let mut driver = MockStableXDriver::new();
        let auction_timing_configuration = AuctionTimingConfiguration {
            target_start_solve_time: Duration::from_secs(10),
            latest_solve_attempt_time: Duration::from_secs(20),
        };
        let mut scheduler = Scheduler::new(&mut driver, auction_timing_configuration);
        scheduler.last_solved_batch = Some(BatchId(0));

        let base_time = SystemTime::UNIX_EPOCH + Duration::from_secs(300);

        assert_eq!(
            scheduler.determine_action(base_time).unwrap(),
            Action::Sleep(Duration::from_secs(310))
        );

        assert_eq!(
            scheduler
                .determine_action(base_time + Duration::from_secs(9))
                .unwrap(),
            Action::Sleep(Duration::from_secs(301))
        );

        assert_eq!(
            scheduler
                .determine_action(base_time + Duration::from_secs(10))
                .unwrap(),
            Action::Sleep(Duration::from_secs(300))
        );

        assert_eq!(
            scheduler
                .determine_action(base_time + Duration::from_secs(19))
                .unwrap(),
            Action::Sleep(Duration::from_secs(291))
        );

        assert_eq!(
            scheduler
                .determine_action(base_time + Duration::from_secs(21))
                .unwrap(),
            Action::Sleep(Duration::from_secs(289))
        );

        assert_eq!(
            scheduler
                .determine_action(base_time + Duration::from_secs(299))
                .unwrap(),
            Action::Sleep(Duration::from_secs(11))
        );
    }
}<|MERGE_RESOLUTION|>--- conflicted
+++ resolved
@@ -98,25 +98,18 @@
 
     fn run_solver(&mut self, batch_id: BatchId) {
         info!("Running solver for batch {}.", batch_id.0);
-<<<<<<< HEAD
         match self.driver.run(batch_id.0.into()) {
             DriverResult::Ok => {
                 self.last_solved_batch.replace(batch_id);
             }
             DriverResult::Retry(err) => {
                 error!("StableXDriver retryable error: {}", err);
+                thread::sleep(Duration::from_secs(10));
             }
             DriverResult::Skip(err) => {
                 error!("StableXDriver unretryable error: {}", err);
                 self.last_solved_batch.replace(batch_id);
             }
-=======
-        if let Err(err) = self.driver.run(batch_id.0.into()) {
-            error!("StableXDriver error: {}", err);
-            thread::sleep(Duration::from_secs(10));
-        } else {
-            self.last_solved_batch.replace(batch_id);
->>>>>>> 26e989f5
         }
     }
 
