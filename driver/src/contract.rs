#[cfg(test)]
extern crate mock_it;

use web3::contract::{Contract, Options};
use web3::futures::Future;
use web3::types::{Address, BlockId, H256, U128, U256};

use crate::error::DriverError;

use std::env;
use std::fs;

type Result<T> = std::result::Result<T, DriverError>;

pub trait SnappContract {
    // General Blockchain interface
    fn get_current_block_timestamp(&self) -> Result<U256>;

    // Top level smart contract methods
    fn get_current_state_root(&self) -> Result<H256>;
    fn get_current_deposit_slot(&self) -> Result<U256>;
    fn get_current_withdraw_slot(&self) -> Result<U256>;
    fn get_current_auction_slot(&self) -> Result<U256>;
    fn calculate_order_hash(&self, slot: U256, standing_order_index: Vec<U128>) -> Result<H256>;

    // Deposit Slots
    fn creation_timestamp_for_deposit_slot(&self, slot: U256) -> Result<U256>;
    fn deposit_hash_for_slot(&self, slot: U256) -> Result<H256>;
    fn has_deposit_slot_been_applied(&self, slot: U256) -> Result<bool>;

    // Withdraw Slots
    fn creation_timestamp_for_withdraw_slot(&self, slot: U256) -> Result<U256>;
    fn withdraw_hash_for_slot(&self, slot: U256) -> Result<H256>;
    fn has_withdraw_slot_been_applied(&self, slot: U256) -> Result<bool>;

    // Auction Slots
    fn creation_timestamp_for_auction_slot(&self, slot: U256) -> Result<U256>;
    fn order_hash_for_slot(&self, slot: U256) -> Result<H256>;
    fn has_auction_slot_been_applied(&self, slot: U256) -> Result<bool>;

    // Write methods
    fn apply_deposits(
        &self,
        slot: U256,
        prev_state: H256,
        new_state: H256,
        deposit_hash: H256,
    ) -> Result<()>;
    fn apply_withdraws(
        &self,
        slot: U256,
        merkle_root: H256,
        prev_state: H256,
        new_state: H256,
        withdraw_hash: H256,
    ) -> Result<()>;
    fn apply_auction(
        &self,
        slot: U256,
        prev_state: H256,
        new_state: H256,
        order_hash: H256,
        standing_order_index: Vec<U128>,
        prices_and_volumes: Vec<u8>,
    ) -> Result<()>;
}

#[allow(dead_code)] // event_loop needs to be retained to keep web3 connection open
pub struct SnappContractImpl {
    contract: Contract<web3::transports::Http>,
    web3: web3::Web3<web3::transports::Http>,
    event_loop: web3::transports::EventLoopHandle,
}

impl SnappContractImpl {
    pub fn new() -> Result<Self> {
        let (event_loop, transport) =
            web3::transports::Http::new(&(env::var("ETHEREUM_NODE_URL")?))?;
        let web3 = web3::Web3::new(transport);

        let contents = fs::read_to_string("dex-contracts/build/contracts/SnappAuction.json")?;
        let snapp_base: serde_json::Value = serde_json::from_str(&contents)?;
        let snapp_base_abi: String = snapp_base
            .get("abi")
            .ok_or("No ABI for contract")?
            .to_string();

        let snapp_address = hex::decode(&(env::var("SNAPP_CONTRACT_ADDRESS")?)[2..])?;
        let address: Address = Address::from(&snapp_address[..]);
        let contract = Contract::from_json(web3.eth(), address, snapp_base_abi.as_bytes())?;
        Ok(SnappContractImpl {
            contract,
            web3,
            event_loop,
        })
    }

    fn account_with_sufficient_balance(&self) -> Option<Address> {
        let accounts: Vec<Address> = self.web3.eth().accounts().wait().ok()?;
        accounts
            .into_iter()
            .find(|&acc| match self.web3.eth().balance(acc, None).wait() {
                Ok(balance) => !balance.is_zero(),
                Err(_) => false,
            })
    }
}

impl SnappContract for SnappContractImpl {
    fn get_current_block_timestamp(&self) -> Result<U256> {
        self.web3
            .eth()
            .block_number()
            .wait()
            .and_then(|block_number| {
                self.web3
                    .eth()
                    .block(BlockId::from(block_number.as_u64()))
                    .wait()
            })
            .and_then(|block_option| match block_option {
                Some(block) => Ok(block.timestamp),
                None => Err(web3::Error::from("Current block not found")),
            })
            .map_err(DriverError::from)
    }

    fn get_current_state_root(&self) -> Result<H256> {
<<<<<<< HEAD
        self.contract.query(
            "getCurrentStateRoot", (), None, Options::default(), None,
        ).wait().map_err(DriverError::from)
    }

    fn get_current_deposit_slot(&self) -> Result<U256> {
        self.contract.query(
            "getCurrentDepositIndex", (), None, Options::default(), None,
        ).wait().map_err(DriverError::from)
    }

    fn get_current_withdraw_slot(&self) -> Result<U256> {
        self.contract.query(
            "getCurrentWithdrawIndex", (), None, Options::default(), None,
        ).wait().map_err(DriverError::from)
    }

    fn get_current_auction_slot(&self) -> Result<U256> {
        self.contract.query(
            "auctionIndex", (), None, Options::default(), None,
        ).wait().map_err(DriverError::from)
=======
        self.contract
            .query("getCurrentStateRoot", (), None, Options::default(), None)
            .wait()
            .map_err(DriverError::from)
    }

    fn get_current_deposit_slot(&self) -> Result<U256> {
        self.contract
            .query("getCurrentDepositIndex", (), None, Options::default(), None)
            .wait()
            .map_err(DriverError::from)
    }

    fn get_current_withdraw_slot(&self) -> Result<U256> {
        self.contract
            .query(
                "getCurrentWithdrawIndex",
                (),
                None,
                Options::default(),
                None,
            )
            .wait()
            .map_err(DriverError::from)
    }

    fn get_current_auction_slot(&self) -> Result<U256> {
        self.contract
            .query("auctionIndex", (), None, Options::default(), None)
            .wait()
            .map_err(DriverError::from)
>>>>>>> 4b22dfa8
    }

    fn creation_timestamp_for_deposit_slot(&self, slot: U256) -> Result<U256> {
        self.contract
            .query(
                "getDepositCreationTimestamp",
                slot,
                None,
                Options::default(),
                None,
            )
            .wait()
            .map_err(DriverError::from)
    }

    fn deposit_hash_for_slot(&self, slot: U256) -> Result<H256> {
        self.contract
            .query("getDepositHash", slot, None, Options::default(), None)
            .wait()
            .map_err(DriverError::from)
    }

    fn has_deposit_slot_been_applied(&self, slot: U256) -> Result<bool> {
        self.contract
            .query(
                "hasDepositBeenApplied",
                slot,
                None,
                Options::default(),
                None,
            )
            .wait()
            .map_err(DriverError::from)
    }

    fn creation_timestamp_for_withdraw_slot(&self, slot: U256) -> Result<U256> {
        self.contract
            .query(
                "getWithdrawCreationTimestamp",
                slot,
                None,
                Options::default(),
                None,
            )
            .wait()
            .map_err(DriverError::from)
    }

    fn withdraw_hash_for_slot(&self, slot: U256) -> Result<H256> {
        self.contract
            .query("getWithdrawHash", slot, None, Options::default(), None)
            .wait()
            .map_err(DriverError::from)
    }

    fn has_withdraw_slot_been_applied(&self, slot: U256) -> Result<bool> {
        self.contract
            .query(
                "hasWithdrawBeenApplied",
                slot,
                None,
                Options::default(),
                None,
            )
            .wait()
            .map_err(DriverError::from)
    }

    fn creation_timestamp_for_auction_slot(&self, slot: U256) -> Result<U256> {
        self.contract
            .query(
                "getAuctionCreationTimestamp",
                slot,
                None,
                Options::default(),
                None,
            )
            .wait()
            .map_err(DriverError::from)
    }

    fn order_hash_for_slot(&self, slot: U256) -> Result<H256> {
        self.contract
            .query("getOrderHash", slot, None, Options::default(), None)
            .wait()
            .map_err(DriverError::from)
    }

    fn has_auction_slot_been_applied(&self, slot: U256) -> Result<bool> {
        self.contract
            .query(
                "hasAuctionBeenApplied",
                slot,
                None,
                Options::default(),
                None,
            )
            .wait()
            .map_err(DriverError::from)
    }

    fn apply_deposits(
        &self,
        slot: U256,
        prev_state: H256,
        new_state: H256,
<<<<<<< HEAD
        deposit_hash: H256) -> Result<()> {
        let account = self.account_with_sufficient_balance().ok_or("Not enough balance to send Txs")?;
        self.contract.call(
            "applyDeposits",
            (slot, prev_state, new_state, deposit_hash),
            account,
            Options::default(),
        ).wait()
=======
        deposit_hash: H256,
    ) -> Result<()> {
        let account = self
            .account_with_sufficient_balance()
            .ok_or("Not enough balance to send Txs")?;
        self.contract
            .call(
                "applyDeposits",
                (slot, prev_state, new_state, deposit_hash),
                account,
                Options::default(),
            )
            .wait()
>>>>>>> 4b22dfa8
            .map_err(DriverError::from)
            .map(|_| ())
    }

    fn apply_withdraws(
        &self,
        slot: U256,
        merkle_root: H256,
        prev_state: H256,
        new_state: H256,
<<<<<<< HEAD
        withdraw_hash: H256
    ) -> Result<()> {
        // HERE WE NEED TO BE SURE THAT THE SENDING ACCOUNT IS THE OWNER
        let account = self.account_with_sufficient_balance().ok_or("Not enough balance to send Txs")?;
        self.contract.call(
            "applyWithdrawals",
            (slot, merkle_root, prev_state, new_state, withdraw_hash),
            account,
            Options::with(|mut opt| { // usual gas estimate is not working
                opt.gas_price = Some(25.into());
                opt.gas = Some(1_000_000.into());
            }),
        ).wait()
=======
        withdraw_hash: H256,
    ) -> Result<()> {
        // HERE WE NEED TO BE SURE THAT THE SENDING ACCOUNT IS THE OWNER
        let account = self
            .account_with_sufficient_balance()
            .ok_or("Not enough balance to send Txs")?;
        self.contract
            .call(
                "applyWithdrawals",
                (slot, merkle_root, prev_state, new_state, withdraw_hash),
                account,
                Options::with(|mut opt| {
                    // usual gas estimate is not working
                    opt.gas_price = Some(25.into());
                    opt.gas = Some(1_000_000.into());
                }),
            )
            .wait()
>>>>>>> 4b22dfa8
            .map_err(DriverError::from)
            .map(|_| ())
    }

    fn apply_auction(
        &self,
        slot: U256,
        prev_state: H256,
        new_state: H256,
        order_hash: H256,
        standing_order_index: Vec<U128>,
<<<<<<< HEAD
        prices_and_volumes: Vec<u8>) -> Result<()> {
        debug!("Applying Auction with result bytes: {:?}", &prices_and_volumes);
        let account = self.account_with_sufficient_balance().ok_or("Not enough balance to send Txs")?;

        let mut options = Options::default();
        options.gas = Some(U256::from(5_000_000));
        self.contract.call(
            "applyAuction",
            (slot, prev_state, new_state, order_hash, standing_order_index, prices_and_volumes),
            account,
            options,
        ).wait()
=======
        prices_and_volumes: Vec<u8>,
    ) -> Result<()> {
        info!("prices_and_volumes: {:?}", &prices_and_volumes);
        let account = self
            .account_with_sufficient_balance()
            .ok_or("Not enough balance to send Txs")?;

        let mut options = Options::default();
        options.gas = Some(U256::from(5_000_000));
        self.contract
            .call(
                "applyAuction",
                (
                    slot,
                    prev_state,
                    new_state,
                    order_hash,
                    standing_order_index,
                    prices_and_volumes,
                ),
                account,
                options,
            )
            .wait()
>>>>>>> 4b22dfa8
            .map_err(DriverError::from)
            .map(|_| ())
    }

<<<<<<< HEAD
    fn calculate_order_hash(
        &self, slot: U256,
        standing_order_index: Vec<U128>) -> Result<H256> {
        self.contract.query(
            "calculateOrderHash",
            (slot, standing_order_index),
            None,
            Options::default(),
            None,
        ).wait()
=======
    fn calculate_order_hash(&self, slot: U256, standing_order_index: Vec<U128>) -> Result<H256> {
        self.contract
            .query(
                "calculateOrderHash",
                (slot, standing_order_index),
                None,
                Options::default(),
                None,
            )
            .wait()
>>>>>>> 4b22dfa8
            .map_err(DriverError::from)
    }
}

#[cfg(test)]
pub mod tests {
    use super::*;
    use crate::error::ErrorKind;
    use mock_it::Matcher;
    use mock_it::Matcher::*;
<<<<<<< HEAD
    use crate::error::ErrorKind;
=======
    use mock_it::Mock;
>>>>>>> 4b22dfa8

    #[derive(Clone)]
    pub struct SnappContractMock {
        pub get_current_block_timestamp: Mock<(), Result<U256>>,
        pub get_current_state_root: Mock<(), Result<H256>>,
        pub get_current_deposit_slot: Mock<(), Result<U256>>,
        pub get_current_withdraw_slot: Mock<(), Result<U256>>,
        pub get_current_auction_slot: Mock<(), Result<U256>>,
        pub creation_timestamp_for_deposit_slot: Mock<(U256), Result<U256>>,
        pub deposit_hash_for_slot: Mock<U256, Result<H256>>,
        pub has_deposit_slot_been_applied: Mock<U256, Result<bool>>,
        pub creation_timestamp_for_withdraw_slot: Mock<U256, Result<U256>>,
        pub withdraw_hash_for_slot: Mock<U256, Result<H256>>,
        pub has_withdraw_slot_been_applied: Mock<U256, Result<bool>>,
        pub creation_timestamp_for_auction_slot: Mock<U256, Result<U256>>,
        pub order_hash_for_slot: Mock<U256, Result<H256>>,
        pub has_auction_slot_been_applied: Mock<U256, Result<bool>>,
        pub apply_deposits: Mock<(U256, Matcher<H256>, Matcher<H256>, Matcher<H256>), Result<()>>,
        pub apply_withdraws: Mock<
            (
                U256,
                Matcher<H256>,
                Matcher<H256>,
                Matcher<H256>,
                Matcher<H256>,
            ),
            Result<()>,
        >,
        pub apply_auction: Mock<
            (
                U256,
                Matcher<H256>,
                Matcher<H256>,
                Matcher<H256>,
                Matcher<Vec<U128>>,
                Matcher<Vec<u8>>,
            ),
            Result<()>,
        >,
        pub calculate_order_hash: Mock<(U256, Matcher<Vec<U128>>), Result<H256>>,
    }

    impl SnappContractMock {
        pub fn new() -> SnappContractMock {
            SnappContractMock {
                get_current_block_timestamp: Mock::new(Err(DriverError::new(
                    "Unexpected call to get_current_block_timestamp",
                    ErrorKind::Unknown,
                ))),
                get_current_state_root: Mock::new(Err(DriverError::new(
                    "Unexpected call to get_current_state_root",
                    ErrorKind::Unknown,
                ))),
                get_current_deposit_slot: Mock::new(Err(DriverError::new(
                    "Unexpected call to get_current_deposit_slot",
                    ErrorKind::Unknown,
                ))),
                get_current_withdraw_slot: Mock::new(Err(DriverError::new(
                    "Unexpected call to get_current_withdraw_slot",
                    ErrorKind::Unknown,
                ))),
                get_current_auction_slot: Mock::new(Err(DriverError::new(
                    "Unexpected call to get_current_auction_slot",
                    ErrorKind::Unknown,
                ))),
                creation_timestamp_for_deposit_slot: Mock::new(Err(DriverError::new(
                    "Unexpected call to creation_timestamp_for_deposit_slot",
                    ErrorKind::Unknown,
                ))),
                deposit_hash_for_slot: Mock::new(Err(DriverError::new(
                    "Unexpected call to deposit_hash_for_slot",
                    ErrorKind::Unknown,
                ))),
                has_deposit_slot_been_applied: Mock::new(Err(DriverError::new(
                    "Unexpected call to has_deposit_slot_been_applied",
                    ErrorKind::Unknown,
                ))),
                creation_timestamp_for_withdraw_slot: Mock::new(Err(DriverError::new(
                    "Unexpected call to creation_timestamp_for_withdraw_slot",
                    ErrorKind::Unknown,
                ))),
                withdraw_hash_for_slot: Mock::new(Err(DriverError::new(
                    "Unexpected call to withdraw_hash_for_slot",
                    ErrorKind::Unknown,
                ))),
                has_withdraw_slot_been_applied: Mock::new(Err(DriverError::new(
                    "Unexpected call to has_withdraw_slot_been_applied",
                    ErrorKind::Unknown,
                ))),
                creation_timestamp_for_auction_slot: Mock::new(Err(DriverError::new(
                    "Unexpected call to creation_timestamp_for_auction_slot",
                    ErrorKind::Unknown,
                ))),
                order_hash_for_slot: Mock::new(Err(DriverError::new(
                    "Unexpected call to order_hash_for_slot",
                    ErrorKind::Unknown,
                ))),
                has_auction_slot_been_applied: Mock::new(Err(DriverError::new(
                    "Unexpected call to has_auction_slot_been_applied",
                    ErrorKind::Unknown,
                ))),
                apply_deposits: Mock::new(Err(DriverError::new(
                    "Unexpected call to apply_deposits",
                    ErrorKind::Unknown,
                ))),
                apply_withdraws: Mock::new(Err(DriverError::new(
                    "Unexpected call to apply_withdraws",
                    ErrorKind::Unknown,
                ))),
                apply_auction: Mock::new(Err(DriverError::new(
                    "Unexpected call to apply_auctions",
                    ErrorKind::Unknown,
                ))),
                calculate_order_hash: Mock::new(Err(DriverError::new(
                    "Unexpected call to calculate_order_hash",
                    ErrorKind::Unknown,
                ))),
            }
        }
    }

    impl SnappContract for SnappContractMock {
        fn get_current_block_timestamp(&self) -> Result<U256> {
            self.get_current_block_timestamp.called(())
        }
        fn get_current_state_root(&self) -> Result<H256> {
            self.get_current_state_root.called(())
        }
        fn get_current_deposit_slot(&self) -> Result<U256> {
            self.get_current_deposit_slot.called(())
        }
        fn get_current_withdraw_slot(&self) -> Result<U256> {
            self.get_current_withdraw_slot.called(())
        }
        fn get_current_auction_slot(&self) -> Result<U256> {
            self.get_current_auction_slot.called(())
        }
        fn creation_timestamp_for_deposit_slot(&self, slot: U256) -> Result<U256> {
            self.creation_timestamp_for_deposit_slot.called(slot)
        }
        fn deposit_hash_for_slot(&self, slot: U256) -> Result<H256> {
            self.deposit_hash_for_slot.called(slot)
        }
        fn has_deposit_slot_been_applied(&self, slot: U256) -> Result<bool> {
            self.has_deposit_slot_been_applied.called(slot)
        }
        fn creation_timestamp_for_withdraw_slot(&self, slot: U256) -> Result<U256> {
            self.creation_timestamp_for_withdraw_slot.called(slot)
        }
        fn withdraw_hash_for_slot(&self, slot: U256) -> Result<H256> {
            self.withdraw_hash_for_slot.called(slot)
        }
        fn has_withdraw_slot_been_applied(&self, slot: U256) -> Result<bool> {
            self.has_withdraw_slot_been_applied.called(slot)
        }
        fn creation_timestamp_for_auction_slot(&self, slot: U256) -> Result<U256> {
            self.creation_timestamp_for_auction_slot.called(slot)
        }
        fn order_hash_for_slot(&self, slot: U256) -> Result<H256> {
            self.order_hash_for_slot.called(slot)
        }
        fn has_auction_slot_been_applied(&self, slot: U256) -> Result<bool> {
            self.has_auction_slot_been_applied.called(slot)
        }
        fn apply_deposits(
            &self,
            slot: U256,
            prev_state: H256,
            new_state: H256,
            deposit_hash: H256,
        ) -> Result<()> {
            self.apply_deposits
                .called((slot, Val(prev_state), Val(new_state), Val(deposit_hash)))
        }
        fn apply_withdraws(
            &self,
            slot: U256,
            merkle_root: H256,
            prev_state: H256,
            new_state: H256,
            withdraw_hash: H256,
        ) -> Result<()> {
            self.apply_withdraws.called((
                slot,
                Val(merkle_root),
                Val(prev_state),
                Val(new_state),
                Val(withdraw_hash),
            ))
        }
        fn apply_auction(
            &self,
            slot: U256,
            prev_state: H256,
            new_state: H256,
            order_hash: H256,
            standing_order_index: Vec<U128>,
            prices_and_volumes: Vec<u8>,
        ) -> Result<()> {
            self.apply_auction.called((
                slot,
                Val(prev_state),
                Val(new_state),
                Val(order_hash),
                Val(standing_order_index),
                Val(prices_and_volumes),
            ))
        }
        fn calculate_order_hash(
            &self,
            slot: U256,
            standing_order_index: Vec<U128>,
        ) -> Result<H256> {
            self.calculate_order_hash
                .called((slot, Val(standing_order_index)))
        }
    }
}<|MERGE_RESOLUTION|>--- conflicted
+++ resolved
@@ -126,29 +126,6 @@
     }
 
     fn get_current_state_root(&self) -> Result<H256> {
-<<<<<<< HEAD
-        self.contract.query(
-            "getCurrentStateRoot", (), None, Options::default(), None,
-        ).wait().map_err(DriverError::from)
-    }
-
-    fn get_current_deposit_slot(&self) -> Result<U256> {
-        self.contract.query(
-            "getCurrentDepositIndex", (), None, Options::default(), None,
-        ).wait().map_err(DriverError::from)
-    }
-
-    fn get_current_withdraw_slot(&self) -> Result<U256> {
-        self.contract.query(
-            "getCurrentWithdrawIndex", (), None, Options::default(), None,
-        ).wait().map_err(DriverError::from)
-    }
-
-    fn get_current_auction_slot(&self) -> Result<U256> {
-        self.contract.query(
-            "auctionIndex", (), None, Options::default(), None,
-        ).wait().map_err(DriverError::from)
-=======
         self.contract
             .query("getCurrentStateRoot", (), None, Options::default(), None)
             .wait()
@@ -180,7 +157,6 @@
             .query("auctionIndex", (), None, Options::default(), None)
             .wait()
             .map_err(DriverError::from)
->>>>>>> 4b22dfa8
     }
 
     fn creation_timestamp_for_deposit_slot(&self, slot: U256) -> Result<U256> {
@@ -287,16 +263,6 @@
         slot: U256,
         prev_state: H256,
         new_state: H256,
-<<<<<<< HEAD
-        deposit_hash: H256) -> Result<()> {
-        let account = self.account_with_sufficient_balance().ok_or("Not enough balance to send Txs")?;
-        self.contract.call(
-            "applyDeposits",
-            (slot, prev_state, new_state, deposit_hash),
-            account,
-            Options::default(),
-        ).wait()
-=======
         deposit_hash: H256,
     ) -> Result<()> {
         let account = self
@@ -310,7 +276,6 @@
                 Options::default(),
             )
             .wait()
->>>>>>> 4b22dfa8
             .map_err(DriverError::from)
             .map(|_| ())
     }
@@ -321,21 +286,6 @@
         merkle_root: H256,
         prev_state: H256,
         new_state: H256,
-<<<<<<< HEAD
-        withdraw_hash: H256
-    ) -> Result<()> {
-        // HERE WE NEED TO BE SURE THAT THE SENDING ACCOUNT IS THE OWNER
-        let account = self.account_with_sufficient_balance().ok_or("Not enough balance to send Txs")?;
-        self.contract.call(
-            "applyWithdrawals",
-            (slot, merkle_root, prev_state, new_state, withdraw_hash),
-            account,
-            Options::with(|mut opt| { // usual gas estimate is not working
-                opt.gas_price = Some(25.into());
-                opt.gas = Some(1_000_000.into());
-            }),
-        ).wait()
-=======
         withdraw_hash: H256,
     ) -> Result<()> {
         // HERE WE NEED TO BE SURE THAT THE SENDING ACCOUNT IS THE OWNER
@@ -354,7 +304,6 @@
                 }),
             )
             .wait()
->>>>>>> 4b22dfa8
             .map_err(DriverError::from)
             .map(|_| ())
     }
@@ -366,23 +315,9 @@
         new_state: H256,
         order_hash: H256,
         standing_order_index: Vec<U128>,
-<<<<<<< HEAD
-        prices_and_volumes: Vec<u8>) -> Result<()> {
-        debug!("Applying Auction with result bytes: {:?}", &prices_and_volumes);
-        let account = self.account_with_sufficient_balance().ok_or("Not enough balance to send Txs")?;
-
-        let mut options = Options::default();
-        options.gas = Some(U256::from(5_000_000));
-        self.contract.call(
-            "applyAuction",
-            (slot, prev_state, new_state, order_hash, standing_order_index, prices_and_volumes),
-            account,
-            options,
-        ).wait()
-=======
         prices_and_volumes: Vec<u8>,
     ) -> Result<()> {
-        info!("prices_and_volumes: {:?}", &prices_and_volumes);
+        debug!("Applying Auction with result bytes: {:?}", &prices_and_volumes);
         let account = self
             .account_with_sufficient_balance()
             .ok_or("Not enough balance to send Txs")?;
@@ -404,23 +339,10 @@
                 options,
             )
             .wait()
->>>>>>> 4b22dfa8
             .map_err(DriverError::from)
             .map(|_| ())
     }
 
-<<<<<<< HEAD
-    fn calculate_order_hash(
-        &self, slot: U256,
-        standing_order_index: Vec<U128>) -> Result<H256> {
-        self.contract.query(
-            "calculateOrderHash",
-            (slot, standing_order_index),
-            None,
-            Options::default(),
-            None,
-        ).wait()
-=======
     fn calculate_order_hash(&self, slot: U256, standing_order_index: Vec<U128>) -> Result<H256> {
         self.contract
             .query(
@@ -431,7 +353,6 @@
                 None,
             )
             .wait()
->>>>>>> 4b22dfa8
             .map_err(DriverError::from)
     }
 }
@@ -442,11 +363,7 @@
     use crate::error::ErrorKind;
     use mock_it::Matcher;
     use mock_it::Matcher::*;
-<<<<<<< HEAD
-    use crate::error::ErrorKind;
-=======
     use mock_it::Mock;
->>>>>>> 4b22dfa8
 
     #[derive(Clone)]
     pub struct SnappContractMock {
