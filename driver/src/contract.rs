#[cfg(test)]
extern crate mock_it;

use web3::contract::{Contract, Options};
use web3::futures::Future;
use web3::types::{Address, H256, U256};

use crate::error::DriverError;

use std::env;
use std::fs;

type Result<T> = std::result::Result<T, DriverError>;

pub trait SnappContract {
    // General Blockchain interface
    fn get_current_block_number(&self) -> Result<U256>;

    // Top level smart contract methods
    fn get_current_state_root(&self) -> Result<H256>;
    fn get_current_deposit_slot(&self) -> Result<U256>;
    fn get_current_withdraw_slot(&self) -> Result<U256>;
    fn get_current_auction_slot(&self) -> Result<U256>;

    // Deposit Slots
    fn creation_block_for_deposit_slot(&self, slot: U256) -> Result<U256>;
    fn deposit_hash_for_slot(&self, slot: U256) -> Result<H256>;
    fn has_deposit_slot_been_applied(&self, slot: U256) -> Result<bool>;

    // Withdraw Slots
    fn creation_block_for_withdraw_slot(&self, slot: U256) -> Result<U256>;
    fn withdraw_hash_for_slot(&self, slot: U256) -> Result<H256>;
    fn has_withdraw_slot_been_applied(&self, slot: U256) -> Result<bool>;

    // Auction Slots
    fn creation_block_for_auction_slot(&self, slot: U256) -> Result<U256>;
    fn order_hash_for_slot(&self, slot: U256) -> Result<H256>;
    fn has_auction_slot_been_applied(&self, slot: U256) -> Result<bool>;

    // Write methods
    fn apply_deposits(&self, slot: U256, prev_state: H256, new_state: H256, deposit_hash: H256) -> Result<()>;
    fn apply_withdraws(&self, slot: U256, merkle_root: H256, prev_state: H256, new_state: H256, withdraw_hash: H256) -> Result<()>;
    fn apply_auction(&self, slot: U256, prev_state: H256, new_state: H256, order_hash: H256, prices: Vec<u8>, volumes: Vec<u8>) -> Result<()>;
}

#[allow(dead_code)] // event_loop needs to be retained to keep web3 connection open
pub struct SnappContractImpl {
    contract: Contract<web3::transports::Http>,
    web3: web3::Web3<web3::transports::Http>,
    event_loop: web3::transports::EventLoopHandle,
}

impl SnappContractImpl {
    pub fn new() -> Result<Self> {
        let (event_loop, transport) = web3::transports::Http::new("http://ganache-cli:8545")?;
        let web3 = web3::Web3::new(transport);

        let contents = fs::read_to_string("../dex-contracts/build/contracts/SnappAuction.json")?;
        let snapp_base: serde_json::Value = serde_json::from_str(&contents)?;
        let snapp_base_abi: String = snapp_base.get("abi").ok_or("No ABI for contract")?.to_string();

        let snapp_address = hex::decode(env::var("SNAPP_CONTRACT_ADDRESS")?)?;
        let address: Address = Address::from(&snapp_address[..]);
        let contract = Contract::from_json(web3.eth(), address, snapp_base_abi.as_bytes())?;
        Ok(SnappContractImpl { contract, web3, event_loop })
    }

    fn account_with_sufficient_balance(&self) -> Option<Address> {
        let accounts: Vec<Address> = self.web3.eth().accounts().wait().ok()?;
        accounts.into_iter().find(|&acc| {
            match self.web3.eth().balance(acc, None).wait() {
                Ok(balance) => !balance.is_zero(),
                Err(_) => false,
            }
        })
    }
}

impl SnappContract for SnappContractImpl {
    fn get_current_block_number(&self) -> Result<U256> {
        self.web3.eth()
            .block_number()
            .wait()
            .map_err(|e| DriverError::from(e))
    }

    fn get_current_state_root(&self) -> Result<H256> {
        self.contract.query(
            "getCurrentStateRoot", (), None, Options::default(), None
        ).wait().map_err(|e| DriverError::from(e))
    }

    fn get_current_deposit_slot(&self) -> Result<U256> {
        self.contract.query(
            "depositIndex", (), None, Options::default(), None
        ).wait().map_err(|e| DriverError::from(e))
    }

    fn get_current_withdraw_slot(&self) -> Result<U256> {
        self.contract.query(
            "withdrawIndex", (), None, Options::default(), None
        ).wait().map_err(|e| DriverError::from(e))
    }

    fn get_current_auction_slot(&self) -> Result<U256> {
        self.contract.query(
            "auctionIndex", (), None, Options::default(), None
        ).wait().map_err(|e| DriverError::from(e))
    }

    fn creation_block_for_deposit_slot(&self, slot: U256) -> Result<U256> {
        self.contract.query(
            "getDepositCreationBlock", slot, None, Options::default(), None,
        ).wait().map_err(|e| DriverError::from(e))
    }

    fn deposit_hash_for_slot(&self, slot: U256) -> Result<H256> {
        self.contract.query(
            "getDepositHash", slot, None, Options::default(), None,
        ).wait().map_err(|e| DriverError::from(e))
    }

    fn has_deposit_slot_been_applied(&self, slot: U256) -> Result<bool> {
        self.contract.query(
            "hasDepositBeenApplied", slot, None, Options::default(), None,
        ).wait().map_err(|e| DriverError::from(e))
    }

    fn creation_block_for_withdraw_slot(&self, slot: U256) -> Result<U256> {
        self.contract.query(
            "getWithdrawCreationBlock", slot, None, Options::default(), None,
        ).wait().map_err(|e| DriverError::from(e))
    }

    fn withdraw_hash_for_slot(&self, slot: U256) -> Result<H256> {
        self.contract.query(
            "getWithdrawHash", slot, None, Options::default(), None,
        ).wait().map_err(|e| DriverError::from(e))
    }

    fn has_withdraw_slot_been_applied(&self, slot: U256) -> Result<bool> {
        self.contract.query(
            "hasWithdrawBeenApplied", slot, None, Options::default(), None,
        ).wait().map_err(|e| DriverError::from(e))
    }

    fn creation_block_for_auction_slot(&self, slot: U256) -> Result<U256> {
        self.contract.query(
            "getAuctionCreationBlock", slot, None, Options::default(), None,
        ).wait().map_err(|e| DriverError::from(e))
    }

    fn order_hash_for_slot(&self, slot: U256) -> Result<H256> {
        self.contract.query(
            "getOrderHash", slot, None, Options::default(), None,
        ).wait().map_err(|e| DriverError::from(e))
    }

    fn has_auction_slot_been_applied(&self, slot: U256) -> Result<bool> {
        self.contract.query(
            "hasAuctionBeenApplied", slot, None, Options::default(), None,
        ).wait().map_err(|e| DriverError::from(e))
    }
    
    fn apply_deposits(
        &self, 
        slot: U256,
        prev_state: H256,
        new_state: H256,
        deposit_hash: H256) -> Result<()> {
            let account = self.account_with_sufficient_balance().ok_or("Not enough balance to send Txs")?;
            self.contract.call(
                "applyDeposits",
                (slot, prev_state, new_state, deposit_hash),
                account,
                Options::default(),
            ).wait()
            .map_err(|e| DriverError::from(e))
            .map(|_|())
    }

    fn apply_withdraws(
        &self, 
        slot: U256,
        merkle_root: H256,
        prev_state: H256,
        new_state: H256,
        withdraw_hash: H256) -> Result<()> {
            // HERE WE NEED TO BE SURE THAT THE SENDING ACCOUNT IS THE OWNER
            let account = self.account_with_sufficient_balance().ok_or("Not enough balance to send Txs")?;
            self.contract.call(
                "applyWithdrawals",
                (slot, merkle_root, prev_state, new_state, withdraw_hash),
                account,    
                Options::with(|mut opt| { // usual gas estimate is not working
                    opt.gas_price = Some(25.into());
                    opt.gas = Some(1_000_000.into());
                }),
            ).wait()
            .map_err(|e| DriverError::from(e))
            .map(|_|())
    }

    fn apply_auction(
        &self, 
        slot: U256,
        prev_state: H256,
        new_state: H256,
        order_hash: H256,
        prices: Vec<u8>, 
        volumes: Vec<u8>) -> Result<()> {
            let account = self.account_with_sufficient_balance().ok_or("Not enough balance to send Txs")?;
<<<<<<< HEAD
            let mut options = Options::default();
            options.gas = Some(U256::from(5000000));
=======
>>>>>>> 14657183
            self.contract.call(
                "applyAuction",
                (slot, prev_state, new_state, order_hash, prices, volumes),
                account,
<<<<<<< HEAD
                options,
=======
                Options::default(),
>>>>>>> 14657183
            ).wait()
            .map_err(|e| DriverError::from(e))
            .map(|_|())
    }
}

#[cfg(test)]
pub mod tests {
    use super::*;
    use mock_it::Mock;
    use mock_it::Matcher;
    use mock_it::Matcher::*;
    use crate::error::ErrorKind;
    
    #[derive(Clone)]
    pub struct SnappContractMock {
        pub get_current_block_number: Mock<(), Result<U256>>,
        pub get_current_state_root: Mock<(), Result<H256>>,
        pub get_current_deposit_slot: Mock<(), Result<U256>>,
        pub get_current_withdraw_slot: Mock<(), Result<U256>>,
        pub get_current_auction_slot: Mock<(), Result<U256>>,
        pub creation_block_for_deposit_slot: Mock<(U256), Result<U256>>,
        pub deposit_hash_for_slot: Mock<U256, Result<H256>>,
        pub has_deposit_slot_been_applied: Mock<U256, Result<bool>>,
        pub creation_block_for_withdraw_slot: Mock<U256, Result<U256>>,
        pub withdraw_hash_for_slot: Mock<U256, Result<H256>>,
        pub has_withdraw_slot_been_applied: Mock<U256, Result<bool>>,
        pub creation_block_for_auction_slot: Mock<U256, Result<U256>>,
        pub order_hash_for_slot: Mock<U256, Result<H256>>,
        pub has_auction_slot_been_applied: Mock<U256, Result<bool>>,
        pub apply_deposits: Mock<(U256, Matcher<H256>, Matcher<H256>, Matcher<H256>), Result<()>>,
        pub apply_withdraws: Mock<(U256, Matcher<H256>, Matcher<H256>, Matcher<H256>, Matcher<H256>), Result<()>>,
        pub apply_auction: Mock<(U256, Matcher<H256>, Matcher<H256>, Matcher<H256>, Matcher<Vec<u8>>, Matcher<Vec<u8>>), Result<()>>,
    }

    impl SnappContractMock {
        pub fn new() -> SnappContractMock {
            SnappContractMock {
                get_current_block_number: Mock::new(Err(DriverError::new("Unexpected call to get_current_block_number", ErrorKind::Unknown))),
                get_current_state_root: Mock::new(Err(DriverError::new("Unexpected call to get_current_state_root", ErrorKind::Unknown))),
                get_current_deposit_slot: Mock::new(Err(DriverError::new("Unexpected call to get_current_deposit_slot", ErrorKind::Unknown))),
                get_current_withdraw_slot: Mock::new(Err(DriverError::new("Unexpected call to get_current_withdraw_slot", ErrorKind::Unknown))),
                get_current_auction_slot: Mock::new(Err(DriverError::new("Unexpected call to get_current_auction_slot", ErrorKind::Unknown))),
                creation_block_for_deposit_slot: Mock::new(Err(DriverError::new("Unexpected call to creation_block_for_deposit_slot", ErrorKind::Unknown))),
                deposit_hash_for_slot: Mock::new(Err(DriverError::new("Unexpected call to deposit_hash_for_slot", ErrorKind::Unknown))),
                has_deposit_slot_been_applied: Mock::new(Err(DriverError::new("Unexpected call to has_deposit_slot_been_applied", ErrorKind::Unknown))),
                creation_block_for_withdraw_slot: Mock::new(Err(DriverError::new("Unexpected call to creation_block_for_withdraw_slot", ErrorKind::Unknown))),
                withdraw_hash_for_slot: Mock::new(Err(DriverError::new("Unexpected call to withdraw_hash_for_slot", ErrorKind::Unknown))),
                has_withdraw_slot_been_applied: Mock::new(Err(DriverError::new("Unexpected call to has_withdraw_slot_been_applied", ErrorKind::Unknown))),
                creation_block_for_auction_slot: Mock::new(Err(DriverError::new("Unexpected call to creation_block_for_auction_slot", ErrorKind::Unknown))),
                order_hash_for_slot: Mock::new(Err(DriverError::new("Unexpected call to order_hash_for_slot", ErrorKind::Unknown))),
                has_auction_slot_been_applied: Mock::new(Err(DriverError::new("Unexpected call to has_auction_slot_been_applied", ErrorKind::Unknown))),
                apply_deposits: Mock::new(Err(DriverError::new("Unexpected call to apply_deposits", ErrorKind::Unknown))),
                apply_withdraws: Mock::new(Err(DriverError::new("Unexpected call to apply_withdraws", ErrorKind::Unknown))),
                apply_auction: Mock::new(Err(DriverError::new("Unexpected call to apply_auctions", ErrorKind::Unknown))),
            }
        }
    }

    impl SnappContract for SnappContractMock {
        fn get_current_block_number(&self) -> Result<U256> {
            self.get_current_block_number.called(())
        }
        fn get_current_state_root(&self) -> Result<H256> {
            self.get_current_state_root.called(())
        }
        fn get_current_deposit_slot(&self) -> Result<U256> {
            self.get_current_deposit_slot.called(())
        }
        fn get_current_withdraw_slot(&self) -> Result<U256> {
            self.get_current_withdraw_slot.called(())
        }
        fn get_current_auction_slot(&self) -> Result<U256> {
            self.get_current_auction_slot.called(())
        }
        fn creation_block_for_deposit_slot(&self, slot: U256) -> Result<U256>{
            self.creation_block_for_deposit_slot.called(slot)
        }
        fn deposit_hash_for_slot(&self, slot: U256) -> Result<H256> {
            self.deposit_hash_for_slot.called(slot)
        }
        fn has_deposit_slot_been_applied(&self, slot: U256) -> Result<bool> {
            self.has_deposit_slot_been_applied.called(slot)
        }
        fn creation_block_for_withdraw_slot(&self, slot: U256) -> Result<U256> {
            self.creation_block_for_withdraw_slot.called(slot)
        }
        fn withdraw_hash_for_slot(&self, slot: U256) -> Result<H256> {
            self.withdraw_hash_for_slot.called(slot)
        }
        fn has_withdraw_slot_been_applied(&self, slot: U256) -> Result<bool> {
            self.has_withdraw_slot_been_applied.called(slot)
        }
        fn creation_block_for_auction_slot(&self, slot: U256) -> Result<U256> {
            self.creation_block_for_auction_slot.called(slot)
        }
        fn order_hash_for_slot(&self, slot: U256) -> Result<H256> {
            self.order_hash_for_slot.called(slot)
        }
        fn has_auction_slot_been_applied(&self, slot: U256) -> Result<bool> {
            self.has_auction_slot_been_applied.called(slot)
        }
        fn apply_deposits(&self, slot: U256, prev_state: H256, new_state: H256, deposit_hash: H256) -> Result<()> {
            self.apply_deposits.called((slot, Val(prev_state), Val(new_state), Val(deposit_hash)))
        }
        fn apply_withdraws(&self, slot: U256, merkle_root: H256, prev_state: H256, new_state: H256, withdraw_hash: H256) -> Result<()> {
            self.apply_withdraws.called((slot, Val(merkle_root), Val(prev_state), Val(new_state), Val(withdraw_hash)))
        }
        fn apply_auction(&self, slot: U256, prev_state: H256, new_state: H256, order_hash: H256, prices: Vec<u8>, volumes: Vec<u8>) -> Result<()> {
            self.apply_auction.called((slot, Val(prev_state), Val(new_state), Val(order_hash), Val(prices), Val(volumes)))
        }
    }
}<|MERGE_RESOLUTION|>--- conflicted
+++ resolved
@@ -210,20 +210,14 @@
         prices: Vec<u8>, 
         volumes: Vec<u8>) -> Result<()> {
             let account = self.account_with_sufficient_balance().ok_or("Not enough balance to send Txs")?;
-<<<<<<< HEAD
+
             let mut options = Options::default();
             options.gas = Some(U256::from(5000000));
-=======
->>>>>>> 14657183
             self.contract.call(
                 "applyAuction",
                 (slot, prev_state, new_state, order_hash, prices, volumes),
                 account,
-<<<<<<< HEAD
                 options,
-=======
-                Options::default(),
->>>>>>> 14657183
             ).wait()
             .map_err(|e| DriverError::from(e))
             .map(|_|())
