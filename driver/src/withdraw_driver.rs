--- conflicted
+++ resolved
@@ -12,7 +12,6 @@
 {
     let withdraw_slot = contract.get_current_withdraw_slot()?;
 
-<<<<<<< HEAD
     debug!("Current top withdraw_slot is {:?}", withdraw_slot);
     let slot = find_first_unapplied_slot(
         withdraw_slot,
@@ -20,21 +19,10 @@
     )?;
     if slot <= withdraw_slot {
         debug!("Highest unprocessed withdraw_slot is {:?}", slot);
-        if can_process(slot, contract,
-                       &|i| contract.creation_timestamp_for_withdraw_slot(i),
-        )? {
-=======
-    info!("Current top withdraw_slot is {:?}", withdraw_slot);
-    let slot = find_first_unapplied_slot(withdraw_slot, &|i| {
-        contract.has_withdraw_slot_been_applied(i)
-    })?;
-    if slot <= withdraw_slot {
-        info!("Highest unprocessed withdraw_slot is {:?}", slot);
         let creation_time_block = |i| {
             contract.creation_timestamp_for_withdraw_slot(i)
         };
         if can_process(slot, contract, &creation_time_block)? {
->>>>>>> 4b22dfa8
             info!("Processing withdraw_slot {:?}", slot);
             let state_root = contract.get_current_state_root()?;
             let contract_withdraw_hash = contract.withdraw_hash_for_slot(slot)?;
