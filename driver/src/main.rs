#[macro_use]
mod macros;

mod contracts;
mod driver;
mod gas_station;
mod logging;
mod metrics;
mod models;
mod orderbook;
mod price_estimation;
mod price_finding;
mod solution_submission;
mod transport;
mod util;

use crate::contracts::{stablex_contract::StableXContractImpl, web3_provider};
use crate::driver::stablex_driver::StableXDriver;
use crate::gas_station::GnosisSafeGasStation;
use crate::metrics::{MetricsServer, StableXMetrics};
use crate::models::TokenData;
use crate::orderbook::{FilteredOrderbookReader, OrderbookFilter, PaginatedStableXOrderBookReader};
use crate::price_finding::{Fee, SolverType};
use crate::solution_submission::StableXSolutionSubmitter;

use ethcontract::PrivateKey;
use log::{error, info};
use prometheus::Registry;
use std::num::ParseIntError;
use std::sync::Arc;
use std::thread;
use std::time::Duration;
use structopt::StructOpt;
use url::Url;

#[derive(Debug, StructOpt)]
#[structopt(
    name = "driver",
    about = "Gnosis Exchange protocol driver.",
    rename_all = "kebab"
)]
struct Options {
    /// The log fiter to use.
    ///
    /// This follows the `slog-envlogger` syntax (e.g. 'info,driver=debug').
    #[structopt(long, env = "DFUSION_LOG", default_value = "info")]
    log_filter: String,

    /// The Ethereum node URL to connect to. Make sure that the node allows for
    /// queries witout a gas limit to be able to fetch the orderbook.
    #[structopt(short, long, env = "ETHEREUM_NODE_URL")]
    node_url: Url,

    /// The network ID used for signing transactions (e.g. 1 for mainnet, 4 for
    /// rinkeby, 5777 for ganache).
    #[structopt(short = "i", long, env = "NETWORK_ID")]
    network_id: u64,

    /// Which style of solver to use. Can be one of: 'NAIVE' for the naive
    /// solver; 'MIP' for mixed integer programming solver; 'NLP' for non-linear
    /// programming solver.
    #[structopt(long, env = "SOLVER_TYPE", default_value = "NaiveSolver")]
    solver_type: SolverType,

<<<<<<< HEAD
    /// JSON encoded object of back-up price information in case the oracle functionality is
    /// not working.
=======
    /// JSON encoded backup token information to provide to the solver.
    ///
    /// For example: '{
    ///   "T0001": {
    ///     "alias": "WETH",
    ///     "decimals": 18,
    ///     "external_price": 200000000000000000000
    ///   },
    ///   "T0004": {
    ///     "alias": "USDC",
    ///     "decimals": 6,
    ///     "external_price": 1000000000000000000000000000000,
    ///   }
    /// }'
>>>>>>> 4cb43df5
    #[structopt(long, env = "PRICE_FEED_INFORMATION", default_value = "{}")]
    backup_token_data: TokenData,

    /// Number of seconds the solver should maximally use for the optimization process
    #[structopt(long, env = "SOLVER_TIME_LIMIT", default_value = "150")]
    solver_time_limit: u32,

    /// JSON encoded object of which tokens/orders to ignore.
    ///
    /// For example: '{
    ///   "tokens": [1, 2],
    ///   "users": {
    ///     "0x7b60655Ca240AC6c76dD29c13C45BEd969Ee6F0A": { "OrderIds": [0, 1] },
    ///     "0x7b60655Ca240AC6c76dD29c13C45BEd969Ee6F0B": "All"
    ///   }
    /// }'
    #[structopt(long, env = "ORDERBOOK_FILTER", default_value = "{}")]
    orderbook_filter: OrderbookFilter,

    /// The private key used by the driver to sign transactions.
    #[structopt(short = "k", long, env = "PRIVATE_KEY", hide_env_values = true)]
    private_key: PrivateKey,

    /// The page size with which to read orders from the smart contract.
    #[structopt(long, env = "AUCTION_DATA_PAGE_SIZE", default_value = "100")]
    auction_data_page_size: u16,

    /// The timeout in milliseconds of web3 JSON RPC calls, defaults to 10000ms
    #[structopt(
        long,
        env = "WEB3_RPC_TIMEOUT",
        default_value = "10000",
        parse(try_from_str = duration_millis),
    )]
    rpc_timeout: Duration,

    /// The timeout in milliseconds of gas station calls, defaults to 10000ms
    #[structopt(
        long,
        env = "GAS_STATION_TIMEOUT",
        default_value = "10000",
        parse(try_from_str = duration_millis),
    )]
    gas_station_timeout: Duration,
}

fn main() {
    let options = Options::from_args();
    let (_, _guard) = logging::init(&options.log_filter);
    info!("Starting driver with runtime options: {:#?}", options);
    let web3 = web3_provider(options.node_url.as_str(), options.rpc_timeout).unwrap();
    let gas_station =
        GnosisSafeGasStation::new(options.gas_station_timeout, gas_station::DEFAULT_URI).unwrap();
    let contract = StableXContractImpl::new(
        &web3,
        options.private_key.clone(),
        options.network_id,
        &gas_station,
    )
    .unwrap();
    info!("Using contract at {:?}", contract.address());
    info!("Using account {:?}", contract.account());

    // Set up metrics and serve in separate thread
    let prometheus_registry = Arc::new(Registry::new());
    let stablex_metrics = StableXMetrics::new(prometheus_registry.clone());
    let metric_server = MetricsServer::new(prometheus_registry);
    thread::spawn(move || {
        metric_server.serve(9586);
    });

    let fee = Some(Fee::default());
<<<<<<< HEAD
    let mut price_finder = util::create_price_finder(
        fee,
        options.solver_type,
        options.backup_token_data,
        options.solver_time_limit,
    );
=======
    let mut price_finder =
        price_finding::create_price_finder(fee, options.solver_type, options.backup_token_data);
>>>>>>> 4cb43df5

    let orderbook = PaginatedStableXOrderBookReader::new(&contract, options.auction_data_page_size);
    info!("Orderbook filter: {:?}", options.orderbook_filter);
    let filtered_orderbook = FilteredOrderbookReader::new(&orderbook, options.orderbook_filter);

    let solution_submitter = StableXSolutionSubmitter::new(&contract);
    let mut driver = StableXDriver::new(
        &mut *price_finder,
        &filtered_orderbook,
        &solution_submitter,
        stablex_metrics,
    );
    loop {
        if let Err(e) = driver.run() {
            error!("StableXDriver error: {}", e);
        }
        thread::sleep(Duration::from_secs(5));
    }
}

fn duration_millis(s: &str) -> Result<Duration, ParseIntError> {
    Ok(Duration::from_millis(s.parse()?))
}<|MERGE_RESOLUTION|>--- conflicted
+++ resolved
@@ -60,12 +60,8 @@
     /// solver; 'MIP' for mixed integer programming solver; 'NLP' for non-linear
     /// programming solver.
     #[structopt(long, env = "SOLVER_TYPE", default_value = "NaiveSolver")]
-    solver_type: SolverType,
+    solver_type: String,
 
-<<<<<<< HEAD
-    /// JSON encoded object of back-up price information in case the oracle functionality is
-    /// not working.
-=======
     /// JSON encoded backup token information to provide to the solver.
     ///
     /// For example: '{
@@ -80,7 +76,6 @@
     ///     "external_price": 1000000000000000000000000000000,
     ///   }
     /// }'
->>>>>>> 4cb43df5
     #[structopt(long, env = "PRICE_FEED_INFORMATION", default_value = "{}")]
     backup_token_data: TokenData,
 
@@ -131,6 +126,7 @@
     let options = Options::from_args();
     let (_, _guard) = logging::init(&options.log_filter);
     info!("Starting driver with runtime options: {:#?}", options);
+    let solver_config = SolverType::new(&options.solver_type, options.solver_time_limit);
     let web3 = web3_provider(options.node_url.as_str(), options.rpc_timeout).unwrap();
     let gas_station =
         GnosisSafeGasStation::new(options.gas_station_timeout, gas_station::DEFAULT_URI).unwrap();
@@ -153,17 +149,8 @@
     });
 
     let fee = Some(Fee::default());
-<<<<<<< HEAD
-    let mut price_finder = util::create_price_finder(
-        fee,
-        options.solver_type,
-        options.backup_token_data,
-        options.solver_time_limit,
-    );
-=======
     let mut price_finder =
-        price_finding::create_price_finder(fee, options.solver_type, options.backup_token_data);
->>>>>>> 4cb43df5
+        price_finding::create_price_finder(fee, solver_config, options.backup_token_data);
 
     let orderbook = PaginatedStableXOrderBookReader::new(&contract, options.auction_data_page_size);
     info!("Orderbook filter: {:?}", options.orderbook_filter);
