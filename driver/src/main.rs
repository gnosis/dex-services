--- conflicted
+++ resolved
@@ -13,13 +13,9 @@
 use crate::contracts::{stablex_contract::BatchExchange, web3_provider};
 use crate::driver::stablex_driver::StableXDriver;
 use crate::metrics::{MetricsServer, StableXMetrics};
-<<<<<<< HEAD
-use crate::orderbook::{FilteredOrderbookReader, PaginatedStableXOrderBookReader};
+use crate::orderbook::{FilteredOrderbookReader, OrderbookFilter, PaginatedStableXOrderBookReader};
 use crate::price_finding::price_finder_interface::SolverType;
-=======
-use crate::orderbook::{FilteredOrderbookReader, OrderbookFilter, PaginatedStableXOrderBookReader};
-use crate::price_finding::price_finder_interface::OptimizationModel;
->>>>>>> d355ca03
+
 use crate::price_finding::Fee;
 use crate::solution_submission::StableXSolutionSubmitter;
 
@@ -59,8 +55,8 @@
     /// Which style of solver to use. Can be one of: 'NAIVE' for the naive
     /// solver; 'MIP' for mixed integer programming solver; 'NLP' for non-linear
     /// programming solver.
-    #[structopt(long, env = "OPTIMIZATION_MODEL", default_value = "NAIVE")]
-    optimization_model: OptimizationModel,
+    #[structopt(long, env = "SOLVER_TYPE", default_value = "NaiveSolver")]
+    solver_type: SolverType,
 
     /// JSON encoded object of which tokens/orders to ignore.
     ///
@@ -95,14 +91,8 @@
 fn main() {
     let options = Options::from_args();
 
-<<<<<<< HEAD
-    let optimization_model_string: String =
-        env::var("SOLVER_TYPE").unwrap_or_else(|_| String::from("NaiveSolver"));
-    let optimization_model = SolverType::from(optimization_model_string.as_str());
-=======
     let (_, _guard) = logging::init(&options.log_filter);
     info!("using options: {:#?}", options);
->>>>>>> d355ca03
 
     let web3 = web3_provider(options.node_url.as_str(), options.rpc_timeout).unwrap();
     let contract =
@@ -119,7 +109,7 @@
     });
 
     let fee = Some(Fee::default());
-    let mut price_finder = util::create_price_finder(fee, options.optimization_model);
+    let mut price_finder = util::create_price_finder(fee, options.solver_type);
 
     let orderbook = PaginatedStableXOrderBookReader::new(&contract, options.auction_data_page_size);
     info!("Orderbook filter: {:?}", options.orderbook_filter);
