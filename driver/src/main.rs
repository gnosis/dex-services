--- conflicted
+++ resolved
@@ -293,14 +293,6 @@
             gas_station.clone(),
             options.economic_viability_subsidy_factor,
             options.economic_viability_min_avg_fee_factor,
-<<<<<<< HEAD
-        )),
-        Box::new(FixedEconomicViabilityComputer::new(
-            Some(options.fallback_min_avg_fee_per_order),
-            Some(options.fallback_max_gas_price.into()),
-        )),
-    ]));
-=======
         )));
     }
     // This should come after the subsidy calculation so that it is only used when that fails.
@@ -309,7 +301,6 @@
         Some(options.default_max_gas_price.into()),
     )));
     let economic_viability = Arc::new(PriorityEconomicViabilityComputer::new(economic_viabilities));
->>>>>>> 01af2bc6
 
     // Setup price.
     let price_finder = price_finding::create_price_finder(
