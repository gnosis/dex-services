#[macro_use]
mod macros;

mod contracts;
mod driver;
mod eth_rpc;
mod gas_station;
mod http;
mod logging;
mod metrics;
mod models;
mod orderbook;
mod price_estimation;
mod price_finding;
mod solution_submission;
mod transport;
mod util;

use crate::contracts::{stablex_contract::StableXContractImpl, web3_provider};
use crate::driver::{
    scheduler::{AuctionTimingConfiguration, Scheduler},
    stablex_driver::StableXDriverImpl,
};
use crate::eth_rpc::Web3EthRpc;
use crate::gas_station::GnosisSafeGasStation;
use crate::http::HttpFactory;
use crate::metrics::{MetricsServer, StableXMetrics};
use crate::orderbook::{FilteredOrderbookReader, OrderbookFilter, PaginatedStableXOrderBookReader};
use crate::price_estimation::{PriceOracle, TokenData};
use crate::price_finding::{Fee, SolverConfig};
use crate::solution_submission::StableXSolutionSubmitter;

use ethcontract::PrivateKey;
use log::info;
use prometheus::Registry;
use std::num::ParseIntError;
use std::sync::Arc;
use std::thread;
use std::time::Duration;
use structopt::StructOpt;
use url::Url;

#[derive(Debug, StructOpt)]
#[structopt(
    name = "driver",
    about = "Gnosis Exchange protocol driver.",
    rename_all = "kebab"
)]
struct Options {
    /// The log fiter to use.
    ///
    /// This follows the `slog-envlogger` syntax (e.g. 'info,driver=debug').
    #[structopt(long, env = "DFUSION_LOG", default_value = "info")]
    log_filter: String,

    /// The Ethereum node URL to connect to. Make sure that the node allows for
    /// queries witout a gas limit to be able to fetch the orderbook.
    #[structopt(short, long, env = "ETHEREUM_NODE_URL")]
    node_url: Url,

    /// The network ID used for signing transactions (e.g. 1 for mainnet, 4 for
    /// rinkeby, 5777 for ganache).
    #[structopt(short = "i", long, env = "NETWORK_ID")]
    network_id: u64,

    /// Which style of solver to use. Can be one of: 'NAIVE' for the naive
    /// solver; 'MIP' for mixed integer programming solver; 'NLP' for non-linear
    /// programming solver.
    #[structopt(long, env = "SOLVER_TYPE", default_value = "naive-solver")]
    solver_type: String,

    /// JSON encoded backup token information to provide to the solver.
    ///
    /// For example: '{
    ///   "T0001": {
    ///     "alias": "WETH",
    ///     "decimals": 18,
    ///     "externalPrice": 200000000000000000000,
    ///     "shouldEstimatePrice": false
    ///   },
    ///   "T0004": {
    ///     "alias": "USDC",
    ///     "decimals": 6,
    ///     "externalPrice": 1000000000000000000000000000000,
    ///     "shouldEstimatePrice": true
    ///   }
    /// }'
    #[structopt(long, env = "TOKEN_DATA", default_value = "{}")]
    token_data: TokenData,

    /// Number of seconds the solver should maximally use for the optimization process
    #[structopt(long, env = "SOLVER_TIME_LIMIT", default_value = "150")]
    solver_time_limit: u32,

    /// JSON encoded object of which tokens/orders to ignore.
    ///
    /// For example: '{
    ///   "tokens": [1, 2],
    ///   "users": {
    ///     "0x7b60655Ca240AC6c76dD29c13C45BEd969Ee6F0A": { "OrderIds": [0, 1] },
    ///     "0x7b60655Ca240AC6c76dD29c13C45BEd969Ee6F0B": "All"
    ///   }
    /// }'
    #[structopt(long, env = "ORDERBOOK_FILTER", default_value = "{}")]
    orderbook_filter: OrderbookFilter,

    /// The private key used by the driver to sign transactions.
    #[structopt(short = "k", long, env = "PRIVATE_KEY", hide_env_values = true)]
    private_key: PrivateKey,

    /// The page size with which to read orders from the smart contract.
    #[structopt(long, env = "AUCTION_DATA_PAGE_SIZE", default_value = "100")]
    auction_data_page_size: u16,

    /// The timeout in milliseconds of web3 JSON RPC calls, defaults to 10000ms
    #[structopt(
        long,
        env = "WEB3_RPC_TIMEOUT",
        default_value = "10000",
        parse(try_from_str = duration_millis),
    )]
    rpc_timeout: Duration,

    /// The default timeout in milliseconds of HTTP requests to remote services
    /// such as the Gnosis Safe gas station and exchange REST APIs for fetching
    /// price estimates.
    #[structopt(
        long,
        env = "HTTP_TIMEOUT",
        default_value = "10000",
        parse(try_from_str = duration_millis),
    )]
<<<<<<< HEAD
    gas_station_timeout: Duration,

    /// The offset from the start of a batch in seconds at which point we
    /// should start solving.
    #[structopt(
        long,
        env = "TARGET_START_SOLVE_TIME",
        default_value = "30",
        parse(try_from_str = duration_secs),
    )]
    target_start_solve_time: Duration,

    /// The offset from the start of the batch in seconds at which point there
    /// is not enough time left to attempt to solve.
    #[structopt(
        long,
        env = "LATEST_SOLVE_ATTEMPT_TIME",
        default_value = "180",
        parse(try_from_str = duration_secs),
    )]
    latest_solve_attempt_time: Duration,
=======
    http_timeout: Duration,

    /// Time interval in seconds in which price sources should be updated.
    #[structopt(
        long,
        env = "PRICE_SOURCE_UPDATE_INTERVAL",
        default_value = "300",
        parse(try_from_str = duration_secs),
    )]
    price_source_update_interval: Duration,
>>>>>>> 158a37c9
}

fn main() {
    let options = Options::from_args();
    let (_, _guard) = logging::init(&options.log_filter);
    info!("Starting driver with runtime options: {:#?}", options);
    let solver_config = SolverConfig::new(&options.solver_type, options.solver_time_limit).unwrap();

    // Set up metrics and serve in separate thread.
    let prometheus_registry = Arc::new(Registry::new());
    let stablex_metrics = StableXMetrics::new(prometheus_registry.clone());
    let metric_server = MetricsServer::new(prometheus_registry);
    thread::spawn(move || {
        metric_server.serve(9586);
    });

    // Set up shared HTTP client and HTTP services.
    let http_factory = HttpFactory::new(options.http_timeout);
    let web3 = web3_provider(
        &http_factory,
        options.node_url.as_str(),
        options.rpc_timeout,
    )
    .unwrap();
    let gas_station = GnosisSafeGasStation::new(&http_factory, gas_station::DEFAULT_URI).unwrap();
    let price_oracle = PriceOracle::new(
        &http_factory,
        options.token_data,
        options.price_source_update_interval,
    )
    .unwrap();

    // Set up web3 and contract connection.
    let contract = StableXContractImpl::new(
        &web3,
        options.private_key.clone(),
        options.network_id,
        &gas_station,
    )
    .unwrap();
    info!("Using contract at {:?}", contract.address());
    info!("Using account {:?}", contract.account());

    // Set up solver.
    let fee = Some(Fee::default());
    let mut price_finder = price_finding::create_price_finder(fee, solver_config, price_oracle);

    // Create the orderbook reader.
    let orderbook = PaginatedStableXOrderBookReader::new(&contract, options.auction_data_page_size);
    info!("Orderbook filter: {:?}", options.orderbook_filter);
    let filtered_orderbook = FilteredOrderbookReader::new(&orderbook, options.orderbook_filter);

    // Set up solution submitter.
    let eth_rpc = Web3EthRpc::new(&web3);
    let solution_submitter = StableXSolutionSubmitter::new(&contract, &eth_rpc);
<<<<<<< HEAD
    let mut driver = StableXDriverImpl::new(
=======

    // Set up the driver and start the run-loop.
    let mut driver = StableXDriver::new(
>>>>>>> 158a37c9
        &mut *price_finder,
        &filtered_orderbook,
        &solution_submitter,
        &stablex_metrics,
    );
    let mut scheduler = Scheduler::new(
        &mut driver,
        AuctionTimingConfiguration {
            target_start_solve_time: options.target_start_solve_time,
            latest_solve_attempt_time: options.latest_solve_attempt_time,
        },
    );
    scheduler.run_forever();
}

fn duration_millis(s: &str) -> Result<Duration, ParseIntError> {
    Ok(Duration::from_millis(s.parse()?))
}

fn duration_secs(s: &str) -> Result<Duration, ParseIntError> {
    Ok(Duration::from_secs(s.parse()?))
}<|MERGE_RESOLUTION|>--- conflicted
+++ resolved
@@ -130,8 +130,7 @@
         default_value = "10000",
         parse(try_from_str = duration_millis),
     )]
-<<<<<<< HEAD
-    gas_station_timeout: Duration,
+    http_timeout: Duration,
 
     /// The offset from the start of a batch in seconds at which point we
     /// should start solving.
@@ -152,8 +151,6 @@
         parse(try_from_str = duration_secs),
     )]
     latest_solve_attempt_time: Duration,
-=======
-    http_timeout: Duration,
 
     /// Time interval in seconds in which price sources should be updated.
     #[structopt(
@@ -163,7 +160,6 @@
         parse(try_from_str = duration_secs),
     )]
     price_source_update_interval: Duration,
->>>>>>> 158a37c9
 }
 
 fn main() {
@@ -219,13 +215,9 @@
     // Set up solution submitter.
     let eth_rpc = Web3EthRpc::new(&web3);
     let solution_submitter = StableXSolutionSubmitter::new(&contract, &eth_rpc);
-<<<<<<< HEAD
+
+    // Set up the driver and start the run-loop.
     let mut driver = StableXDriverImpl::new(
-=======
-
-    // Set up the driver and start the run-loop.
-    let mut driver = StableXDriver::new(
->>>>>>> 158a37c9
         &mut *price_finder,
         &filtered_orderbook,
         &solution_submitter,
