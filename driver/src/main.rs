use core::contracts::{stablex_contract::StableXContractImpl, web3_provider, Web3};
use core::driver::{
    scheduler::{AuctionTimingConfiguration, SchedulerKind},
    stablex_driver::StableXDriverImpl,
};
use core::gas_station::{self, GnosisSafeGasStation};
use core::http::HttpFactory;
use core::logging;
use core::metrics::{HttpMetrics, MetricsServer, StableXMetrics};
use core::orderbook::{
    FilteredOrderbookReader, OnchainFilteredOrderBookReader, OrderbookFilter, OrderbookReaderKind,
    ShadowedOrderbookReader, StableXOrderBookReading,
};
use core::price_estimation::PriceOracle;
use core::price_finding::{
    self,
    min_avg_fee::{ApproximateMinAverageFee, FixedMinAverageFee, PriorityMinAverageFee},
    Fee, InternalOptimizer, SolverType,
};
use core::solution_submission::StableXSolutionSubmitter;
use core::token_info::hardcoded::TokenData;
use core::util::FutureWaitExt as _;

use ethcontract::PrivateKey;
use log::info;
use prometheus::Registry;
use std::num::ParseIntError;
use std::path::PathBuf;
use std::sync::Arc;
use std::thread;
use std::time::Duration;
use structopt::StructOpt;
use url::Url;

#[derive(Debug, StructOpt)]
#[structopt(
    name = "driver",
    about = "Gnosis Exchange protocol driver.",
    rename_all = "kebab"
)]
struct Options {
    /// The log filter to use.
    ///
    /// This follows the `slog-envlogger` syntax (e.g. 'info,driver=debug').
    #[structopt(
        long,
        env = "DFUSION_LOG",
        default_value = "warn,driver=info,core=info"
    )]
    log_filter: String,

    /// The Ethereum node URL to connect to. Make sure that the node allows for
    /// queries without a gas limit to be able to fetch the orderbook.
    #[structopt(short, long, env = "ETHEREUM_NODE_URL")]
    node_url: Url,

    /// The network ID used for signing transactions (e.g. 1 for mainnet, 4 for
    /// rinkeby, 5777 for ganache).
    #[structopt(short = "i", long, env = "NETWORK_ID")]
    network_id: u64,

    /// Which style of solver to use. Can be one of:
    /// 'naive-solver' for the naive solver;
    /// 'standard-solver' for mixed integer programming solver;
    /// 'fallback-solver' for a more conservative solver than the standard solver;
    /// 'best-ring-solver' for a solver searching only for the best ring;
    /// 'open-solver' for the open-source solver
    #[structopt(long, env = "SOLVER_TYPE", default_value = "naive-solver")]
    solver_type: SolverType,

    /// Which internal optimizer the solver should use. It is passed as
    /// `--solver` to the solver. Choices are "scip" and "gurobi".
    #[structopt(long, env = "SOLVER_INTERNAL_OPTIMIZER", default_value = "scip")]
    solver_internal_optimizer: InternalOptimizer,

    /// JSON encoded backup token information to provide to the solver.
    ///
    /// For example: '{
    ///   "T0001": {
    ///     "alias": "WETH",
    ///     "decimals": 18,
    ///     "externalPrice": 200000000000000000000,
    ///     "shouldEstimatePrice": false
    ///   },
    ///   "T0004": {
    ///     "alias": "USDC",
    ///     "decimals": 6,
    ///     "externalPrice": 1000000000000000000000000000000,
    ///     "shouldEstimatePrice": true
    ///   }
    /// }'
    #[structopt(long, env = "TOKEN_DATA", default_value = "{}")]
    token_data: TokenData,

    /// JSON encoded object of which tokens/orders to ignore.
    ///
    /// For example: '{
    ///   "tokens": {"Whitelist": [1, 2]},
    ///   "users": {
    ///     "0x7b60655Ca240AC6c76dD29c13C45BEd969Ee6F0A": { "OrderIds": [0, 1] },
    ///     "0x7b60655Ca240AC6c76dD29c13C45BEd969Ee6F0B": "All"
    ///   }
    ///  }'
    /// More examples can be found in the tests of orderbook/filtered_orderboook.rs
    #[structopt(long, env = "ORDERBOOK_FILTER", default_value = "{}")]
    orderbook_filter: OrderbookFilter,

    /// Primary method for orderbook retrieval
    #[structopt(long, env = "PRIMARY_ORDERBOOK", default_value = "eventbased")]
    primary_orderbook: OrderbookReaderKind,

    /// The private key used by the driver to sign transactions.
    #[structopt(short = "k", long, env = "PRIVATE_KEY", hide_env_values = true)]
    private_key: PrivateKey,

    /// For storage based orderbook reading, the page size with which to read
    /// orders from the smart contract. For event based orderbook reading, the
    /// number of blocks to fetch events for at a time.
    #[structopt(long, env = "AUCTION_DATA_PAGE_SIZE", default_value = "500")]
    auction_data_page_size: u16,

    /// The timeout in milliseconds of web3 JSON RPC calls, defaults to 10000ms
    #[structopt(
        long,
        env = "WEB3_RPC_TIMEOUT",
        default_value = "10000",
        parse(try_from_str = duration_millis),
    )]
    rpc_timeout: Duration,

    /// The default timeout in milliseconds of HTTP requests to remote services
    /// such as the Gnosis Safe gas station and exchange REST APIs for fetching
    /// price estimates.
    #[structopt(
        long,
        env = "HTTP_TIMEOUT",
        default_value = "10000",
        parse(try_from_str = duration_millis),
    )]
    http_timeout: Duration,

    /// The offset from the start of a batch in seconds at which point we
    /// should start solving.
    #[structopt(
        long,
        env = "TARGET_START_SOLVE_TIME",
        default_value = "30",
        parse(try_from_str = duration_secs),
    )]
    target_start_solve_time: Duration,

    /// The offset from the start of the batch to cap the solver's execution
    /// time.
    #[structopt(
        long,
        env = "SOLVER_TIME_LIMIT",
        default_value = "210",
        parse(try_from_str = duration_secs),
    )]
    solver_time_limit: Duration,

    /// Subsidy factor used to compute the minimum average fee per order in a
    /// solution as well as the gas cap for economically viable solution.
    #[structopt(
        long,
        env = "ECONOMIC_VIABILITY_SUBSIDY_FACTOR",
        default_value = "10.0"
    )]
    economic_viability_subsidy_factor: f64,

    /// The default minimum average fee per order. This is passed to the solver
    /// in case the computing its value fails. Its unit is [OWL]
    #[structopt(long, env = "MIN_AVG_FEE_PER_ORDER", default_value = "0")]
    default_min_avg_fee_per_order: u128,

    /// The kind of scheduler to use.
    #[structopt(long, env = "SCHEDULER", default_value = "system")]
    scheduler: SchedulerKind,

    /// Time interval in seconds in which price sources should be updated.
    #[structopt(
        long,
        env = "PRICE_SOURCE_UPDATE_INTERVAL",
        default_value = "300",
        parse(try_from_str = duration_secs),
    )]
    price_source_update_interval: Duration,

    /// Use a shadowed orderbook reader along side a primary reader so that the
    /// queried data can be compared and produce log errors in case they
    /// disagree.
    #[structopt(
        long,
        env = "USE_SHADOWED_ORDERBOOK",
        default_value = "false",
        parse(try_from_str)
    )]
    use_shadowed_orderbook: bool,

    #[structopt(long, env = "ORDERBOOK_FILE", parse(from_os_str))]
    orderbook_file: Option<PathBuf>,
}

fn main() {
    let options = Options::from_args();
    let (_, _guard) = logging::init(&options.log_filter);
    info!("Starting driver with runtime options: {:#?}", options);

    // Set up metrics and serve in separate thread.
    let (stablex_metrics, http_metrics) = setup_metrics();

    // Set up shared HTTP client and HTTP services.
    let http_factory = HttpFactory::new(options.http_timeout, http_metrics);
    let (web3, gas_station) = setup_http_services(&http_factory, &options);

    // Set up connection to exchange contract
    let contract = Arc::new(
        StableXContractImpl::new(&web3, options.private_key.clone(), options.network_id)
            .wait()
            .unwrap(),
    );
    info!("Using contract at {:?}", contract.address());
    info!("Using account {:?}", contract.account());

    // Create the orderbook reader.
    let primary_orderbook = options.primary_orderbook.create(
        contract.clone(),
        options.auction_data_page_size,
        &options.orderbook_filter,
        web3,
        options.orderbook_file,
    );

    info!("Orderbook filter: {:?}", options.orderbook_filter);
    let filtered_orderbook = Box::new(FilteredOrderbookReader::new(
        primary_orderbook,
        options.orderbook_filter.clone(),
    ));

    // NOTE: Keep the shadowed orderbook around so it doesn't get dropped and we
    //   can pass a reference to the filtered orderbook reader.
    let orderbook: Arc<dyn StableXOrderBookReading> = if options.use_shadowed_orderbook {
        let shadow_orderbook = Box::new(OnchainFilteredOrderBookReader::new(
            contract.clone(),
            options.auction_data_page_size,
            &options.orderbook_filter,
        ));
        Arc::new(ShadowedOrderbookReader::new(
            filtered_orderbook,
            shadow_orderbook,
        ))
    } else {
        Arc::new(*filtered_orderbook)
    };

    let price_oracle = Arc::new(
        PriceOracle::new(
            &http_factory,
            orderbook.clone(),
            contract.clone(),
            options.token_data,
            options.price_source_update_interval,
        )
        .unwrap(),
    );

    let min_avg_fee = Arc::new(PriorityMinAverageFee::new(vec![
        Box::new(ApproximateMinAverageFee::new(
            price_oracle.clone(),
            gas_station.clone(),
            options.economic_viability_subsidy_factor,
        )),
        Box::new(FixedMinAverageFee(options.default_min_avg_fee_per_order)),
    ]));

    // Setup price.
    let price_finder = price_finding::create_price_finder(
        Some(Fee::default()),
        options.solver_type,
        price_oracle,
        min_avg_fee,
        options.solver_internal_optimizer,
    );

    // Set up solution submitter.
    let solution_submitter = StableXSolutionSubmitter::new(&*contract, &*gas_station);

    // Set up the driver and start the run-loop.
    let driver = StableXDriverImpl::new(
        &*price_finder,
        &*orderbook,
        &solution_submitter,
        &stablex_metrics,
        options.economic_viability_subsidy_factor,
    );

    let scheduler_config =
        AuctionTimingConfiguration::new(options.target_start_solve_time, options.solver_time_limit);

    let mut scheduler = options
        .scheduler
        .create(&*contract, &driver, scheduler_config);
    orderbook
        .initialize()
        .wait()
        .expect("primary orderbook initialization failed");
    scheduler.start();
}

fn setup_metrics() -> (StableXMetrics, HttpMetrics) {
    let prometheus_registry = Arc::new(Registry::new());
    let stablex_metrics = StableXMetrics::new(prometheus_registry.clone());
    let http_metrics = HttpMetrics::new(&prometheus_registry).unwrap();
    let metric_server = MetricsServer::new(prometheus_registry);
    thread::spawn(move || {
        metric_server.serve(9586);
    });

    (stablex_metrics, http_metrics)
}

fn setup_http_services(
    http_factory: &HttpFactory,
    options: &Options,
) -> (Web3, Arc<GnosisSafeGasStation>) {
    let web3 = web3_provider(http_factory, options.node_url.as_str(), options.rpc_timeout).unwrap();
<<<<<<< HEAD
    let gas_station = GnosisSafeGasStation::new(
        &http_factory,
        gas_station::api_url_from_network_id(options.network_id)
            .expect("no gas station available for network_id"),
    )
    .unwrap();
    (web3, gas_station)
=======
    let gas_station = GnosisSafeGasStation::new(&http_factory, gas_station::DEFAULT_URI).unwrap();
    (web3, Arc::new(gas_station))
>>>>>>> 8fbc33cc
}

fn duration_millis(s: &str) -> Result<Duration, ParseIntError> {
    Ok(Duration::from_millis(s.parse()?))
}

fn duration_secs(s: &str) -> Result<Duration, ParseIntError> {
    Ok(Duration::from_secs(s.parse()?))
}<|MERGE_RESOLUTION|>--- conflicted
+++ resolved
@@ -324,18 +324,13 @@
     options: &Options,
 ) -> (Web3, Arc<GnosisSafeGasStation>) {
     let web3 = web3_provider(http_factory, options.node_url.as_str(), options.rpc_timeout).unwrap();
-<<<<<<< HEAD
     let gas_station = GnosisSafeGasStation::new(
         &http_factory,
         gas_station::api_url_from_network_id(options.network_id)
             .expect("no gas station available for network_id"),
     )
     .unwrap();
-    (web3, gas_station)
-=======
-    let gas_station = GnosisSafeGasStation::new(&http_factory, gas_station::DEFAULT_URI).unwrap();
     (web3, Arc::new(gas_station))
->>>>>>> 8fbc33cc
 }
 
 fn duration_millis(s: &str) -> Result<Duration, ParseIntError> {
