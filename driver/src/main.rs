mod contracts;
mod driver;
mod error;
mod logging;
mod metrics;
mod models;
mod orderbook;
mod price_finding;
mod solution_submission;
mod transport;
mod util;

use crate::contracts::{stablex_contract::BatchExchange, web3_provider};
use crate::driver::stablex_driver::StableXDriver;
use crate::metrics::{MetricsServer, StableXMetrics};
use crate::orderbook::{FilteredOrderbookReader, OrderbookFilter, PaginatedStableXOrderBookReader};
use crate::price_finding::price_finder_interface::SolverType;

use crate::price_finding::Fee;
use crate::solution_submission::StableXSolutionSubmitter;

use ethcontract::PrivateKey;
use log::{error, info};
use prometheus::Registry;
use std::num::ParseIntError;
use std::sync::Arc;
use std::thread;
use std::time::Duration;
use structopt::StructOpt;
use url::Url;

#[derive(Debug, StructOpt)]
#[structopt(
    name = "driver",
    about = "Gnosis Exchange protocol driver.",
    rename_all = "kebab"
)]
struct Options {
    /// The log fiter to use.
    ///
    /// This follows the `slog-envlogger` syntax (e.g. 'info,driver=debug').
    #[structopt(long, env = "DFUSION_LOG", default_value = "info")]
    log_filter: String,

    /// The Ethereum node URL to connect to. Make sure that the node allows for
    /// queries witout a gas limit to be able to fetch the orderbook.
    #[structopt(short, long, env = "ETHEREUM_NODE_URL")]
    node_url: Url,

    /// The network ID used for signing transactions (e.g. 1 for mainnet, 4 for
    /// rinkeby, 5777 for ganache).
    #[structopt(short = "i", long, env = "NETWORK_ID")]
    network_id: u64,

    /// Which style of solver to use. Can be one of: 'NAIVE' for the naive
    /// solver; 'MIP' for mixed integer programming solver; 'NLP' for non-linear
    /// programming solver.
    #[structopt(long, env = "SOLVER_TYPE", default_value = "NaiveSolver")]
    solver_type: SolverType,

    /// JSON encoded object of which tokens/orders to ignore.
    ///
    /// For example: '{
    ///   "tokens": [1, 2],
    ///   "users": {
    ///     "0x7b60655Ca240AC6c76dD29c13C45BEd969Ee6F0A": { "OrderIds": [0, 1] },
    ///     "0x7b60655Ca240AC6c76dD29c13C45BEd969Ee6F0B": "All"
    ///   }
    /// }'
    #[structopt(long, env = "ORDERBOOK_FILTER", default_value = "{}")]
    orderbook_filter: OrderbookFilter,

    /// The private key used by the driver to sign transactions.
    #[structopt(short = "k", long, env = "PRIVATE_KEY", hide_env_values = true)]
    private_key: PrivateKey,

    /// The page size with which to read orders from the smart contract.
    #[structopt(long, env = "AUCTION_DATA_PAGE_SIZE", default_value = "100")]
    auction_data_page_size: u16,

    /// The timeout in milliseconds of web3 JSON RPC calls, defaults to 10000ms
    #[structopt(
        long,
        env = "WEB3_RPC_TIMEOUT",
        default_value = "10000",
        parse(try_from_str = duration_millis),
    )]
    rpc_timeout: Duration,
}

fn main() {
<<<<<<< HEAD
    let (_, _guard) = logging::init();

    // Environment variable parsing
    let filter = env::var("ORDERBOOK_FILTER").unwrap_or_else(|_| String::from("{}"));
    let backup_token_data =
        env::var("PRICE_FEED_INFORMATION").unwrap_or_else(|_| String::from("{}"));
    let ethereum_node_url =
        env::var("ETHEREUM_NODE_URL").expect("ETHEREUM_NODE_URL env var not set");
    let network_id = env::var("NETWORK_ID")
        .map(|s| s.parse().expect("Cannot parse NETWORK_ID"))
        .expect("NETWORK_ID env var not set");
=======
    let options = Options::from_args();
>>>>>>> a15ce3dd

    let (_, _guard) = logging::init(&options.log_filter);
    info!("using options: {:#?}", options);

    let web3 = web3_provider(options.node_url.as_str(), options.rpc_timeout).unwrap();
    let contract =
        BatchExchange::new(&web3, options.private_key.clone(), options.network_id).unwrap();
    info!("Using contract at {:?}", contract.address());
    info!("Using account {:?}", contract.account());

    // Set up metrics and serve in separate thread
    let prometheus_registry = Arc::new(Registry::new());
    let stablex_metrics = StableXMetrics::new(prometheus_registry.clone());
    let metric_server = MetricsServer::new(prometheus_registry);
    thread::spawn(move || {
        metric_server.serve(9586);
    });

    let fee = Some(Fee::default());
<<<<<<< HEAD
    let mut price_finder = util::create_price_finder(fee, optimization_model, backup_token_data);

    let orderbook = PaginatedStableXOrderBookReader::new(&contract, auction_data_page_size());
    let parsed_filter = serde_json::from_str(&filter)
        .map_err(|e| {
            error!("Error parsing orderbook filter: {}", &e);
            e
        })
        .unwrap_or_default();
    info!("Orderbook filter: {:?}", parsed_filter);
    let filtered_orderbook = FilteredOrderbookReader::new(&orderbook, parsed_filter);
=======
    let mut price_finder = util::create_price_finder(fee, options.solver_type);

    let orderbook = PaginatedStableXOrderBookReader::new(&contract, options.auction_data_page_size);
    info!("Orderbook filter: {:?}", options.orderbook_filter);
    let filtered_orderbook = FilteredOrderbookReader::new(&orderbook, options.orderbook_filter);
>>>>>>> a15ce3dd

    let solution_submitter = StableXSolutionSubmitter::new(&contract);
    let mut driver = StableXDriver::new(
        &mut *price_finder,
        &filtered_orderbook,
        &solution_submitter,
        stablex_metrics,
    );
    loop {
        if let Err(e) = driver.run() {
            error!("StableXDriver error: {}", e);
        }
        thread::sleep(Duration::from_secs(5));
    }
}

fn duration_millis(s: &str) -> Result<Duration, ParseIntError> {
    Ok(Duration::from_millis(s.parse()?))
}<|MERGE_RESOLUTION|>--- conflicted
+++ resolved
@@ -16,7 +16,9 @@
 use crate::orderbook::{FilteredOrderbookReader, OrderbookFilter, PaginatedStableXOrderBookReader};
 use crate::price_finding::price_finder_interface::SolverType;
 
+use crate::price_finding::optimization_price_finder::deserialize_token_info;
 use crate::price_finding::Fee;
+
 use crate::solution_submission::StableXSolutionSubmitter;
 
 use ethcontract::PrivateKey;
@@ -58,6 +60,9 @@
     #[structopt(long, env = "SOLVER_TYPE", default_value = "NaiveSolver")]
     solver_type: SolverType,
 
+    #[structopt(long, env = "PRICE_FEED_INFORMATION", default_value = "{}")]
+    backup_token_data: String,
+
     /// JSON encoded object of which tokens/orders to ignore.
     ///
     /// For example: '{
@@ -89,25 +94,9 @@
 }
 
 fn main() {
-<<<<<<< HEAD
-    let (_, _guard) = logging::init();
-
-    // Environment variable parsing
-    let filter = env::var("ORDERBOOK_FILTER").unwrap_or_else(|_| String::from("{}"));
-    let backup_token_data =
-        env::var("PRICE_FEED_INFORMATION").unwrap_or_else(|_| String::from("{}"));
-    let ethereum_node_url =
-        env::var("ETHEREUM_NODE_URL").expect("ETHEREUM_NODE_URL env var not set");
-    let network_id = env::var("NETWORK_ID")
-        .map(|s| s.parse().expect("Cannot parse NETWORK_ID"))
-        .expect("NETWORK_ID env var not set");
-=======
     let options = Options::from_args();
->>>>>>> a15ce3dd
-
     let (_, _guard) = logging::init(&options.log_filter);
-    info!("using options: {:#?}", options);
-
+    info!("Using options: {:#?}", options);
     let web3 = web3_provider(options.node_url.as_str(), options.rpc_timeout).unwrap();
     let contract =
         BatchExchange::new(&web3, options.private_key.clone(), options.network_id).unwrap();
@@ -123,25 +112,15 @@
     });
 
     let fee = Some(Fee::default());
-<<<<<<< HEAD
-    let mut price_finder = util::create_price_finder(fee, optimization_model, backup_token_data);
-
-    let orderbook = PaginatedStableXOrderBookReader::new(&contract, auction_data_page_size());
-    let parsed_filter = serde_json::from_str(&filter)
-        .map_err(|e| {
-            error!("Error parsing orderbook filter: {}", &e);
-            e
-        })
-        .unwrap_or_default();
-    info!("Orderbook filter: {:?}", parsed_filter);
-    let filtered_orderbook = FilteredOrderbookReader::new(&orderbook, parsed_filter);
-=======
-    let mut price_finder = util::create_price_finder(fee, options.solver_type);
+    let mut price_finder = util::create_price_finder(
+        fee,
+        options.solver_type,
+        deserialize_token_info(&options.backup_token_data),
+    );
 
     let orderbook = PaginatedStableXOrderBookReader::new(&contract, options.auction_data_page_size);
     info!("Orderbook filter: {:?}", options.orderbook_filter);
     let filtered_orderbook = FilteredOrderbookReader::new(&orderbook, options.orderbook_filter);
->>>>>>> a15ce3dd
 
     let solution_submitter = StableXSolutionSubmitter::new(&contract);
     let mut driver = StableXDriver::new(
