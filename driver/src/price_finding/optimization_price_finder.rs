use crate::models::{self, TokenData, TokenId, TokenInfo};
use crate::price_finding::price_finder_interface::{Fee, PriceFinding, SolverType};

use anyhow::{anyhow, Result};
use chrono::Utc;
use log::{debug, error};
use serde::{Deserialize, Serialize};
use serde_with::rust::display_fromstr;
use std::collections::{BTreeMap, BTreeSet};
use std::fs::{create_dir_all, File};
use std::io::{BufReader, BufWriter, Read, Write};
use std::process::Command;

/// A number wrapper type that correctly serializes large u128`s to strings to
/// avoid precision loss.
///
/// The JSON standard specifies that all numbers are `f64`s and converting to
/// `u128` -> `f64` -> `u128` is lossy. Using a string representation gets
/// around that issue.
///
/// This type should be used together with standard library generic types where
/// the serialization cannot be controlled.
#[derive(Copy, Clone, Debug, Default, Eq, PartialEq, Deserialize, Serialize)]
#[serde(transparent)]
pub struct Num(#[serde(with = "display_fromstr")] pub u128);

pub type TokenDataType = BTreeMap<TokenId, Option<TokenInfo>>;

mod solver_output {
    use super::{Num, TokenId};
    use crate::models::Solution;
    use serde::Deserialize;
    use std::collections::HashMap;

    /// Order executed buy and sell amounts.
    #[derive(Deserialize)]
    #[serde(rename_all = "camelCase")]
    pub struct ExecutedOrder {
        #[serde(default)]
        pub exec_sell_amount: Num,
        #[serde(default)]
        pub exec_buy_amount: Num,
    }

    /// Solver solution output format. This format can be converted directly to
    /// the exchange solution format.
    #[derive(Deserialize)]
    #[serde(rename_all = "camelCase")]
    pub struct Output {
        pub orders: Vec<ExecutedOrder>,
        pub prices: HashMap<TokenId, Option<Num>>,
    }

    impl Output {
        /// Convert the solver output to a solution.
        pub fn to_solution(&self) -> Solution {
            let prices = self
                .prices
                .iter()
                .map(|(token, price)| (token.0, price.unwrap_or_default().0))
                .collect();
            let executed_sell_amounts = self
                .orders
                .iter()
                .map(|order| order.exec_sell_amount.0)
                .collect();
            let executed_buy_amounts = self
                .orders
                .iter()
                .map(|order| order.exec_buy_amount.0)
                .collect();

            Solution {
                prices,
                executed_sell_amounts,
                executed_buy_amounts,
            }
        }
    }
}

mod solver_input {
    use super::{Num, TokenDataType, TokenId};
    use crate::models;
    use crate::price_finding;
    use ethcontract::Address;
    use serde::Serialize;
    use std::collections::BTreeMap;
    use std::vec::Vec;

    /// Fee information using `TokenId` so the JSON serialization format matches
    /// what is expected by the solver.
    ///
    /// This type may be removed if the `crate::price_finding::Fee` is converted
    /// to use `TokenId` in the future.
    #[derive(Serialize)]
    #[serde(rename_all = "camelCase")]
    pub struct Fee {
        pub token: TokenId,
        pub ratio: f64,
    }

    impl From<&'_ price_finding::Fee> for Fee {
        fn from(fee: &price_finding::Fee) -> Self {
            Fee {
                token: TokenId(fee.token),
                ratio: fee.ratio,
            }
        }
    }

    /// Order information using `TokenId` so the JSON serialization format
    /// matches what is expected by the solver.
    ///
    /// This type may be removed if the `crate::modes::Order` is converted to
    /// use `TokenId` in the future.
    #[derive(Serialize)]
    #[serde(rename_all = "camelCase")]
    pub struct Order {
        #[serde(rename = "accountID")]
        pub account_id: Address,
        pub sell_token: TokenId,
        pub buy_token: TokenId,
        pub sell_amount: Num,
        pub buy_amount: Num,
        pub order_id: u16,
    }

    impl From<&'_ models::Order> for Order {
        fn from(order: &models::Order) -> Self {
            Order {
                account_id: order.account_id,
                sell_token: TokenId(order.sell_token),
                buy_token: TokenId(order.buy_token),
                sell_amount: Num(order.sell_amount),
                buy_amount: Num(order.buy_amount),
                order_id: order.id,
            }
        }
    }

    pub type Accounts = BTreeMap<Address, BTreeMap<TokenId, Num>>;

    /// JSON serializable solver input data.
    #[derive(Serialize)]
    #[serde(rename_all = "camelCase")]
    pub struct Input {
        pub tokens: TokenDataType,
        pub ref_token: TokenId,
        pub accounts: Accounts,
        pub orders: Vec<Order>,
        pub fee: Option<Fee>,
    }
}

pub struct OptimisationPriceFinder {
    // default IO methods can be replaced for unit testing
    write_input: fn(&str, &str) -> std::io::Result<()>,
<<<<<<< HEAD
    run_solver: fn(&str, &str, SolverType, u32) -> Result<(), PriceFindingError>,
=======
    run_solver: fn(&str, &str, SolverType) -> Result<()>,
>>>>>>> 47976a57
    read_output: fn(&str) -> std::io::Result<String>,
    fee: Option<Fee>,
    solver_type: SolverType,
    token_data: TokenData,
    solver_time_limit: u32,
}

impl OptimisationPriceFinder {
    pub fn new(
        fee: Option<Fee>,
        solver_type: SolverType,
        token_data: TokenData,
        solver_time_limit: u32,
    ) -> Self {
        create_dir_all("instances").expect("Could not create instance directory");
        OptimisationPriceFinder {
            write_input,
            run_solver,
            read_output,
            fee,
            solver_type,
            token_data,
            solver_time_limit,
        }
    }
}

fn serialize_tokens(orders: &[models::Order], token_data: &TokenData) -> TokenDataType {
    // Get collection of all token ids appearing in orders
    let mut token_ids = orders
        .iter()
        .map(|o| o.buy_token)
        .collect::<BTreeSet<u16>>();
    token_ids.extend(orders.iter().map(|o| o.sell_token));
    token_ids
        .iter()
        .map(|id| {
            let id = TokenId(*id);
            (id, token_data.info(id).cloned())
        })
        .collect()
}

fn serialize_balances(
    state: &models::AccountState,
    orders: &[models::Order],
) -> solver_input::Accounts {
    let mut accounts = solver_input::Accounts::new();
    for order in orders {
        let token_balances = accounts.entry(order.account_id).or_default();
        for &token in &[order.buy_token, order.sell_token] {
            let balance = state.read_balance(token, order.account_id);
            if balance > 0 {
                token_balances.insert(TokenId(token), Num(balance));
            }
        }
    }
    accounts
}

fn deserialize_result(result: String) -> Result<models::Solution> {
    let output: solver_output::Output = serde_json::from_str(&result)?;
    Ok(output.to_solution())
}

impl PriceFinding for OptimisationPriceFinder {
    fn find_prices(
        &self,
        orders: &[models::Order],
        state: &models::AccountState,
    ) -> Result<models::Solution> {
        let input = solver_input::Input {
            tokens: serialize_tokens(&orders, &self.token_data),
            ref_token: TokenId(0),
            accounts: serialize_balances(&state, &orders),
            orders: orders.iter().map(From::from).collect(),
            fee: self.fee.as_ref().map(From::from),
        };
        let current_time = Utc::now().to_rfc3339();
        let input_file = format!("instances/instance_{}.json", &current_time);
        let result_folder = format!("results/instance_{}/", &current_time);
        (self.write_input)(&input_file, &serde_json::to_string(&input)?)?;
        (self.run_solver)(
            &input_file,
            &result_folder,
            self.solver_type,
            self.solver_time_limit,
        )?;
        let result = (self.read_output)(&result_folder)?;
        let solution = deserialize_result(result)?;
        Ok(solution)
    }
}

fn write_input(input_file: &str, input: &str) -> std::io::Result<()> {
    let file = File::create(&input_file)?;
    let mut writer = BufWriter::new(file);
    writer.write_all(input.as_bytes())?;
    debug!("Solver input: {}", input);
    Ok(())
}

<<<<<<< HEAD
fn run_solver(
    input_file: &str,
    result_folder: &str,
    solver_type: SolverType,
    solver_time_limit: u32,
) -> Result<(), PriceFindingError> {
=======
fn run_solver(input_file: &str, result_folder: &str, solver_type: SolverType) -> Result<()> {
>>>>>>> 47976a57
    let solver_type_str = solver_type.to_args();
    let output = Command::new("python")
        .args(&["-m", "batchauctions.scripts.e2e._run"])
        .arg(result_folder)
        .args(&["--jsonFile", input_file])
        .args(&[solver_type_str])
        .args(&["--solverTimeLimit", &solver_time_limit.to_string()])
        .output()?;

    if !output.status.success() {
        error!(
            "Solver failed - stdout: {}, error: {}",
            String::from_utf8_lossy(&output.stdout),
            String::from_utf8_lossy(&output.stderr)
        );
        return Err(anyhow!("Solver execution failed"));
    }
    Ok(())
}

fn read_output(result_folder: &str) -> std::io::Result<String> {
    let file = File::open(format!("{}{}", result_folder, "06_solution_int_valid.json"))?;
    let mut reader = BufReader::new(file);
    let mut result = String::new();
    reader.read_to_string(&mut result)?;
    debug!("Solver result: {}", &result);
    Ok(result)
}

#[cfg(test)]
pub mod tests {
    use super::*;
    use crate::models::AccountState;
    use crate::util::test_util::map_from_slice;
    use ethcontract::{Address, H256, U256};
    use serde_json::json;
    use std::collections::BTreeMap;

    #[test]
    fn token_id_serialization() {
        for (key, expected) in &[
            (json!("T0000"), Some(TokenId(0))),
            (json!("T0042"), Some(TokenId(42))),
            (json!("T1000"), Some(TokenId(1000))),
            (json!("T001"), None),
            (json!("T00001"), None),
            (json!("00001"), None),
            (json!("Tasdf"), None),
        ] {
            let result = TokenId::deserialize(key);
            if let Some(expected) = expected {
                assert_eq!(result.unwrap(), *expected);
                assert_eq!(json!(expected), *key);
            } else {
                assert!(result.is_err());
            }
        }
    }

    #[test]
    fn test_serialize_tokens() {
        let token_data = TokenData::test(hash_map! {
            TokenId(0) => TokenInfo::test("T1", 18, 1_000_000_000_000_000_000),
            TokenId(2) => TokenInfo::test("T2", 13, 1_000_000_000_000_000_000),
        });

        let orders = [
            models::Order {
                sell_token: 4,
                buy_token: 2,
                ..models::Order::default()
            },
            models::Order {
                sell_token: 2,
                buy_token: 0,
                ..models::Order::default()
            },
        ];

        let result = serialize_tokens(&orders, &token_data);
        let mut expected = BTreeMap::new();
        expected.insert(TokenId(0), token_data.info(0).cloned());
        expected.insert(TokenId(2), token_data.info(2).cloned());
        expected.insert(TokenId(4), None);
        assert_eq!(result, expected);
    }

    #[test]
    fn test_deserialize_result() {
        let json = json!({
            "prices": {
                "T0000": "14024052566155238000",
                "T0001": "170141183460469231731687303715884105728", // greater than max value of u64
                "T0002": null,
            },
            "orders": [
                {
                    "execSellAmount": "0",
                    "execBuyAmount": "0"
                },
                {
                    "execSellAmount": "318390084925498118944",
                    "execBuyAmount": "95042777139162480000"
                },
            ]
        });

        let expected_solution = models::Solution {
            prices: map_from_slice(&[
                (0, 14_024_052_566_155_238_000),
                (1, 170_141_183_460_469_231_731_687_303_715_884_105_728),
                (2, 0),
            ]),
            executed_sell_amounts: vec![0, 318_390_084_925_498_118_944],
            executed_buy_amounts: vec![0, 95_042_777_139_162_480_000],
        };

        let solution = deserialize_result(json.to_string()).expect("Should not fail to parse");
        assert_eq!(solution, expected_solution);
    }

    #[test]
    fn test_failed_deserialize_result() {
        let json = json!({
            "The Prices": {
                "TA": "1",
                "TB": "2",
            },
        });
        deserialize_result(json.to_string()).expect_err("Should fail to parse");

        let json = json!({
            "orders": [],
            "prices": {
                "tkn1": "1",
            },
        });
        deserialize_result(json.to_string()).expect_err("Should fail to parse");

        let json = json!({
            "orders": [],
            "prices": {
                "TX": "1",
            },
        });
        deserialize_result(json.to_string()).expect_err("Should fail to parse");

        let json = json!({
            "orders": [],
            "prices": {
                "T9999999999": "1",
            },
        });
        deserialize_result(json.to_string()).expect_err("Should fail to parse");
    }

    #[test]
    fn serialize_result_fails_if_prices_missing() {
        let json = json!({
            "orders": []
        });
        deserialize_result(json.to_string()).expect_err("Should fail to parse");
    }

    #[test]
    fn serialize_result_fails_if_orders_missing() {
        let json = json!({
            "prices": {
                "T0000": "100",
            },
        });
        deserialize_result(json.to_string()).expect_err("Should fail to parse");
    }

    #[test]
    fn serialize_result_assumes_zero_if_order_does_not_have_sell_amount() {
        let json = json!({
            "prices": {
                "T0000": "100",
            },
            "orders": [
                {
                    "execBuyAmount": "0"
                }
            ]
        });
        let result = deserialize_result(json.to_string())
            .map_err(|err| err.to_string())
            .expect("Should not fail to parse");
        assert_eq!(result.executed_sell_amounts[0], 0);
    }

    #[test]
    fn serialize_result_fails_if_order_sell_volume_not_parsable() {
        let json = json!({
            "prices": {
                "T0000": "100",
            },
            "orders": [
                {
                    "execSellAmount": "0a",
                    "execBuyAmount": "0"
                }
            ]
        });
        deserialize_result(json.to_string()).expect_err("Should fail to parse");
    }

    #[test]
    fn serialize_result_assumes_zero_if_order_does_not_have_buy_amount() {
        let json = json!({
            "prices": {
                "T0000": "100",
            },
            "orders": [
                {
                    "execSellAmount": "0"
                }
            ]
        });
        let result = deserialize_result(json.to_string()).expect("Should not fail to parse");
        assert_eq!(result.executed_buy_amounts[0], 0);
    }

    #[test]
    fn serialize_result_fails_if_order_buy_volume_not_parsable() {
        let json = json!({
            "prices": {
                "T0000": "100",
            },
            "orders": [
                {
                    "execSellAmount": "0",
                    "execBuyAmount": "0a"
                }
            ]
        });
        deserialize_result(json.to_string()).expect_err("Should fail to parse");
    }

    #[test]
    fn test_serialize_balances() {
        let state = models::AccountState::new(
            H256::zero(),
            U256::zero(),
            vec![100, 200, 300, 400, 500, 600],
            3,
        );
        let orders = [
            models::Order {
                id: 0,
                account_id: Address::from_low_u64_be(0),
                sell_token: 1,
                buy_token: 2,
                sell_amount: 100,
                buy_amount: 200,
            },
            models::Order {
                id: 0,
                account_id: Address::from_low_u64_be(1),
                sell_token: 2,
                buy_token: 1,
                sell_amount: 200,
                buy_amount: 100,
            },
        ];
        let result = serialize_balances(&state, &orders);
        let mut expected = solver_input::Accounts::new();

        let mut first = BTreeMap::new();
        first.insert(TokenId(1), Num(200));
        first.insert(TokenId(2), Num(300));
        expected.insert(Address::zero(), first);

        let mut second = BTreeMap::new();
        second.insert(TokenId(1), Num(500));
        second.insert(TokenId(2), Num(600));
        expected.insert(Address::from_low_u64_be(1), second);
        assert_eq!(result, expected)
    }

    #[test]
    fn test_serialize_input_with_fee() {
        let fee = Fee {
            token: 0,
            ratio: 0.001,
        };

        let token_data = TokenData::test(hash_map! {
            TokenId(0) => TokenInfo::test("T1", 18, 1_000_000_000_000_000_000),
        });
<<<<<<< HEAD
        token_data.0.insert(TokenId(0), token_info);
        let solver_time_limit: u32 = 180;
=======

>>>>>>> 47976a57
        let solver = OptimisationPriceFinder {
            write_input: |_, content: &str| {
                let json: serde_json::value::Value = serde_json::from_str(content).unwrap();
                assert_eq!(
                    json["fee"],
                    json!({
                        "token": "T0000",
                        "ratio": 0.001
                    })
                );
                Ok(())
            },
            run_solver: |_, _, _, _| Ok(()),
            read_output: |_| Err(std::io::Error::last_os_error()),
            fee: Some(fee),
            solver_type: SolverType::StandardSolver,
            token_data,
            solver_time_limit,
        };
        let orders = vec![];
        assert!(solver
            .find_prices(&orders, &AccountState::with_balance_for(&orders))
            .is_err());
    }

    #[test]
    fn test_balance_serialization() {
        let mut accounts = BTreeMap::new();

        // Balances should end up ordered by token ID
        let mut user1_balances = BTreeMap::new();
        user1_balances.insert(TokenId(3), Num(100));
        user1_balances.insert(TokenId(2), Num(100));
        user1_balances.insert(TokenId(1), Num(100));
        user1_balances.insert(TokenId(0), Num(100));

        // Accounts should end up sorted by account ID
        accounts.insert(
            "4fd7c947ca0aba9d8678885e2b8c4d6a4e946984".parse().unwrap(),
            user1_balances,
        );
        accounts.insert(
            "13a0b42b9c180065510615972858bf41d1972a55".parse().unwrap(),
            BTreeMap::new(),
        );

        let token_data = TokenData::test(hash_map! {
            TokenId(2) => TokenInfo::test("T1", 18, 1_000_000_000_000_000_000),
        });

        let orders = [
            models::Order {
                id: 0,
                account_id: Address::from_low_u64_be(0),
                sell_token: 1,
                buy_token: 2,
                sell_amount: 100,
                buy_amount: 200,
            },
            models::Order {
                id: 0,
                account_id: Address::from_low_u64_be(1),
                sell_token: 2,
                buy_token: 1,
                sell_amount: 200,
                buy_amount: 100,
            },
        ]
        .to_vec();
        let input = solver_input::Input {
            // tokens should also end up sorted in the end
            tokens: serialize_tokens(&orders, &token_data),
            ref_token: TokenId(0),
            accounts,
            orders: orders.iter().map(From::from).collect(),
            fee: None,
        };
        let result = serde_json::to_string(&input).expect("Unable to serialize account state");
        assert_eq!(
            result,
            r#"{"tokens":{"T0001":null,"T0002":{"alias":"T1","decimals":18,"externalPrice":1000000000000000000}},"refToken":"T0000","accounts":{"0x13a0b42b9c180065510615972858bf41d1972a55":{},"0x4fd7c947ca0aba9d8678885e2b8c4d6a4e946984":{"T0000":"100","T0001":"100","T0002":"100","T0003":"100"}},"orders":[{"accountID":"0x0000000000000000000000000000000000000000","sellToken":"T0001","buyToken":"T0002","sellAmount":"100","buyAmount":"200","orderId":0},{"accountID":"0x0000000000000000000000000000000000000001","sellToken":"T0002","buyToken":"T0001","sellAmount":"200","buyAmount":"100","orderId":0}],"fee":null}"#
        );
    }
}<|MERGE_RESOLUTION|>--- conflicted
+++ resolved
@@ -156,11 +156,7 @@
 pub struct OptimisationPriceFinder {
     // default IO methods can be replaced for unit testing
     write_input: fn(&str, &str) -> std::io::Result<()>,
-<<<<<<< HEAD
-    run_solver: fn(&str, &str, SolverType, u32) -> Result<(), PriceFindingError>,
-=======
-    run_solver: fn(&str, &str, SolverType) -> Result<()>,
->>>>>>> 47976a57
+    run_solver: fn(&str, &str, SolverType, u32) -> Result<()>,
     read_output: fn(&str) -> std::io::Result<String>,
     fee: Option<Fee>,
     solver_type: SolverType,
@@ -263,16 +259,12 @@
     Ok(())
 }
 
-<<<<<<< HEAD
 fn run_solver(
     input_file: &str,
     result_folder: &str,
     solver_type: SolverType,
     solver_time_limit: u32,
-) -> Result<(), PriceFindingError> {
-=======
-fn run_solver(input_file: &str, result_folder: &str, solver_type: SolverType) -> Result<()> {
->>>>>>> 47976a57
+) -> Result<()> {
     let solver_type_str = solver_type.to_args();
     let output = Command::new("python")
         .args(&["-m", "batchauctions.scripts.e2e._run"])
@@ -564,12 +556,8 @@
         let token_data = TokenData::test(hash_map! {
             TokenId(0) => TokenInfo::test("T1", 18, 1_000_000_000_000_000_000),
         });
-<<<<<<< HEAD
         token_data.0.insert(TokenId(0), token_info);
         let solver_time_limit: u32 = 180;
-=======
-
->>>>>>> 47976a57
         let solver = OptimisationPriceFinder {
             write_input: |_, content: &str| {
                 let json: serde_json::value::Value = serde_json::from_str(content).unwrap();
