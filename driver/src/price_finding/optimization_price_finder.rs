--- conflicted
+++ resolved
@@ -3,6 +3,7 @@
 use crate::price_finding::price_finder_interface::{Fee, PriceFinding, SolverType};
 
 use chrono::Utc;
+
 use ethcontract::Address as H160;
 use log::{debug, error};
 use serde::{Deserialize, Serialize};
@@ -16,13 +17,23 @@
 #[derive(Clone, Debug, Serialize, Deserialize, PartialEq, Eq)]
 #[serde(rename_all = "camelCase")]
 pub struct TokenInfo {
-    pub alias: String,
-    pub decimals: u32,
-    pub external_price: u128,
+    alias: String,
+    decimals: u32,
+    external_price: u128,
 }
 
 pub type TokenData = HashMap<u16, Option<TokenInfo>>;
 
+// use std::str::FromStr;
+// use std::convert::Infallible;
+// impl FromStr for TokenData {
+//     fn from_str(token_data: &str) -> Result<Self, serde_json::Err> {
+//         serde_json::from_str(token_data).map_err(|e| {
+//             error!("Error parsing token info: {}", &e);
+//             e
+//         })
+//     }
+// }
 mod solver_output {
     use serde::Deserialize;
     use std::collections::HashMap;
@@ -117,36 +128,20 @@
     run_solver: fn(&str, &str, SolverType) -> Result<(), PriceFindingError>,
     read_output: fn(&str) -> std::io::Result<String>,
     fee: Option<Fee>,
-<<<<<<< HEAD
-    optimization_model: OptimizationModel,
+    solver_type: SolverType,
     token_data: TokenData,
 }
 
 impl OptimisationPriceFinder {
-    pub fn new(
-        fee: Option<Fee>,
-        optimization_model: OptimizationModel,
-        token_data: String,
-    ) -> Self {
-=======
-    solver_type: SolverType,
-}
-
-impl OptimisationPriceFinder {
-    pub fn new(fee: Option<Fee>, solver_type: SolverType) -> Self {
->>>>>>> a15ce3dd
+    pub fn new(fee: Option<Fee>, solver_type: SolverType, token_data: TokenData) -> Self {
         create_dir_all("instances").expect("Could not create instance directory");
         OptimisationPriceFinder {
             write_input,
             run_solver,
             read_output,
             fee,
-<<<<<<< HEAD
-            optimization_model,
-            token_data: deserialize_token_info(&token_data),
-=======
             solver_type,
->>>>>>> a15ce3dd
+            token_data: token_data,
         }
     }
 }
@@ -197,6 +192,15 @@
     accounts
 }
 
+pub fn deserialize_token_info(result: &str) -> TokenData {
+    serde_json::from_str(result)
+        .map_err(|e| {
+            error!("Error parsing token info: {}", &e);
+            e
+        })
+        .unwrap()
+}
+
 fn serialize_order(order: &models::Order) -> solver_input::Order {
     solver_input::Order {
         account_id: account_id(order.account_id),
@@ -233,15 +237,6 @@
     price.as_ref().map_or(Ok(0), |price| {
         price.parse().map_err(PriceFindingError::from)
     })
-}
-
-fn deserialize_token_info(result: &str) -> TokenData {
-    serde_json::from_str(result)
-        .map_err(|e| {
-            error!("Error parsing token info: {}", &e);
-            e
-        })
-        .unwrap()
 }
 
 fn deserialize_result(result: String) -> Result<models::Solution, PriceFindingError> {
@@ -302,7 +297,7 @@
     let file = File::create(&input_file)?;
     let mut writer = BufWriter::new(file);
     writer.write_all(input.as_bytes())?;
-    println!("Solver input: {}", input);
+    debug!("Solver input: {}", input);
     Ok(())
 }
 
@@ -654,12 +649,8 @@
             run_solver: |_, _, _| Ok(()),
             read_output: |_| Err(std::io::Error::last_os_error()),
             fee: Some(fee),
-<<<<<<< HEAD
-            optimization_model: OptimizationModel::MIP,
+            solver_type: SolverType::StandardSolver,
             token_data,
-=======
-            solver_type: SolverType::StandardSolver,
->>>>>>> a15ce3dd
         };
         let orders = vec![];
         assert!(solver
