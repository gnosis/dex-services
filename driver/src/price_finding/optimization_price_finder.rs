<<<<<<< HEAD
use crate::models::{self, TokenData, TokenId, TokenInfo};
use crate::price_finding::price_finder_interface::{Fee, PriceFinding, SolverConfig};
=======
use crate::models::{self, TokenId, TokenInfo};
use crate::price_estimation::PriceEstimating;
use crate::price_finding::price_finder_interface::{Fee, PriceFinding, SolverType};
>>>>>>> 6a672d43

use anyhow::{anyhow, Result};
use chrono::Utc;
use log::{debug, error};
use serde::{Deserialize, Serialize};
use serde_with::rust::display_fromstr;
use std::collections::BTreeMap;
use std::fs::{create_dir_all, File};
use std::io::{BufReader, BufWriter, Read, Write};
use std::process::Command;

/// A number wrapper type that correctly serializes large u128`s to strings to
/// avoid precision loss.
///
/// The JSON standard specifies that all numbers are `f64`s and converting to
/// `u128` -> `f64` -> `u128` is lossy. Using a string representation gets
/// around that issue.
///
/// This type should be used together with standard library generic types where
/// the serialization cannot be controlled.
#[derive(Copy, Clone, Debug, Default, Eq, PartialEq, Deserialize, Serialize)]
#[serde(transparent)]
pub struct Num(#[serde(with = "display_fromstr")] pub u128);

pub type TokenDataType = BTreeMap<TokenId, Option<TokenInfo>>;

mod solver_output {
    use super::{Num, TokenId};
    use crate::models::Solution;
    use serde::Deserialize;
    use std::collections::HashMap;

    /// Order executed buy and sell amounts.
    #[derive(Deserialize)]
    #[serde(rename_all = "camelCase")]
    pub struct ExecutedOrder {
        #[serde(default)]
        pub exec_sell_amount: Num,
        #[serde(default)]
        pub exec_buy_amount: Num,
    }

    /// Solver solution output format. This format can be converted directly to
    /// the exchange solution format.
    #[derive(Deserialize)]
    #[serde(rename_all = "camelCase")]
    pub struct Output {
        pub orders: Vec<ExecutedOrder>,
        pub prices: HashMap<TokenId, Option<Num>>,
    }

    impl Output {
        /// Convert the solver output to a solution.
        pub fn to_solution(&self) -> Solution {
            let prices = self
                .prices
                .iter()
                .map(|(token, price)| (token.0, price.unwrap_or_default().0))
                .collect();
            let executed_sell_amounts = self
                .orders
                .iter()
                .map(|order| order.exec_sell_amount.0)
                .collect();
            let executed_buy_amounts = self
                .orders
                .iter()
                .map(|order| order.exec_buy_amount.0)
                .collect();

            Solution {
                prices,
                executed_sell_amounts,
                executed_buy_amounts,
            }
        }
    }
}

mod solver_input {
    use super::{Num, TokenDataType, TokenId};
    use crate::models;
    use crate::price_finding;
    use ethcontract::Address;
    use serde::Serialize;
    use std::collections::BTreeMap;
    use std::vec::Vec;

    /// Fee information using `TokenId` so the JSON serialization format matches
    /// what is expected by the solver.
    ///
    /// This type may be removed if the `crate::price_finding::Fee` is converted
    /// to use `TokenId` in the future.
    #[derive(Serialize)]
    #[serde(rename_all = "camelCase")]
    pub struct Fee {
        pub token: TokenId,
        pub ratio: f64,
    }

    impl From<&'_ price_finding::Fee> for Fee {
        fn from(fee: &price_finding::Fee) -> Self {
            Fee {
                token: TokenId(fee.token),
                ratio: fee.ratio,
            }
        }
    }

    /// Order information using `TokenId` so the JSON serialization format
    /// matches what is expected by the solver.
    ///
    /// This type may be removed if the `crate::modes::Order` is converted to
    /// use `TokenId` in the future.
    #[derive(Serialize)]
    #[serde(rename_all = "camelCase")]
    pub struct Order {
        #[serde(rename = "accountID")]
        pub account_id: Address,
        pub sell_token: TokenId,
        pub buy_token: TokenId,
        pub sell_amount: Num,
        pub buy_amount: Num,
        #[serde(rename = "orderID")]
        pub order_id: u16,
    }

    impl From<&'_ models::Order> for Order {
        fn from(order: &models::Order) -> Self {
            Order {
                account_id: order.account_id,
                sell_token: TokenId(order.sell_token),
                buy_token: TokenId(order.buy_token),
                sell_amount: Num(order.sell_amount),
                buy_amount: Num(order.buy_amount),
                order_id: order.id,
            }
        }
    }

    pub type Accounts = BTreeMap<Address, BTreeMap<TokenId, Num>>;

    /// JSON serializable solver input data.
    #[derive(Serialize)]
    #[serde(rename_all = "camelCase")]
    pub struct Input {
        pub tokens: TokenDataType,
        pub ref_token: TokenId,
        pub accounts: Accounts,
        pub orders: Vec<Order>,
        pub fee: Option<Fee>,
    }
}

pub struct OptimisationPriceFinder {
    // default IO methods can be replaced for unit testing
    write_input: fn(&str, &str) -> std::io::Result<()>,
    run_solver: fn(&str, &str, SolverConfig) -> Result<()>,
    read_output: fn(&str) -> std::io::Result<String>,
    fee: Option<Fee>,
<<<<<<< HEAD
    solver_type: SolverConfig,
    token_data: TokenData,
}

impl OptimisationPriceFinder {
    pub fn new(fee: Option<Fee>, solver_type: SolverConfig, token_data: TokenData) -> Self {
=======
    solver_type: SolverType,
    price_oracle: Box<dyn PriceEstimating>,
}

impl OptimisationPriceFinder {
    pub fn new(
        fee: Option<Fee>,
        solver_type: SolverType,
        price_oracle: impl PriceEstimating + 'static,
    ) -> Self {
>>>>>>> 6a672d43
        create_dir_all("instances").expect("Could not create instance directory");
        OptimisationPriceFinder {
            write_input,
            run_solver,
            read_output,
            fee,
            solver_type,
            price_oracle: Box::new(price_oracle),
        }
    }
}

fn serialize_balances(
    state: &models::AccountState,
    orders: &[models::Order],
) -> solver_input::Accounts {
    let mut accounts = solver_input::Accounts::new();
    for order in orders {
        let token_balances = accounts.entry(order.account_id).or_default();
        for &token in &[order.buy_token, order.sell_token] {
            let balance = state.read_balance(token, order.account_id);
            if balance > 0 {
                token_balances.insert(TokenId(token), Num(balance));
            }
        }
    }
    accounts
}

fn deserialize_result(result: String) -> Result<models::Solution> {
    let output: solver_output::Output = serde_json::from_str(&result)?;
    Ok(output.to_solution())
}

impl PriceFinding for OptimisationPriceFinder {
    fn find_prices(
        &self,
        orders: &[models::Order],
        state: &models::AccountState,
    ) -> Result<models::Solution> {
        let input = solver_input::Input {
            tokens: self.price_oracle.get_token_prices(&orders),
            ref_token: TokenId(0),
            accounts: serialize_balances(&state, &orders),
            orders: orders.iter().map(From::from).collect(),
            fee: self.fee.as_ref().map(From::from),
        };
        let current_time = Utc::now().to_rfc3339();
        let input_file = format!("instances/instance_{}.json", &current_time);
        let result_folder = format!("results/instance_{}/", &current_time);
        (self.write_input)(&input_file, &serde_json::to_string(&input)?)?;
        (self.run_solver)(&input_file, &result_folder, self.solver_type)?;
        let result = (self.read_output)(&result_folder)?;
        let solution = deserialize_result(result)?;
        Ok(solution)
    }
}

fn write_input(input_file: &str, input: &str) -> std::io::Result<()> {
    let file = File::create(&input_file)?;
    let mut writer = BufWriter::new(file);
    writer.write_all(input.as_bytes())?;
    debug!("Solver input: {}", input);
    Ok(())
}

fn run_solver(input_file: &str, result_folder: &str, solver_config: SolverConfig) -> Result<()> {
    let output;
    output = Command::new("python")
        .args(&["-m", "batchauctions.scripts.e2e._run"])
        .arg(result_folder)
        .args(&["--jsonFile", input_file])
        .args(solver_config.to_args())
        .output()?;
    if !output.status.success() {
        error!(
            "Solver failed - stdout: {}, error: {}",
            String::from_utf8_lossy(&output.stdout),
            String::from_utf8_lossy(&output.stderr)
        );
        return Err(anyhow!("Solver execution failed"));
    }
    Ok(())
}

fn read_output(result_folder: &str) -> std::io::Result<String> {
    let file = File::open(format!("{}{}", result_folder, "06_solution_int_valid.json"))?;
    let mut reader = BufReader::new(file);
    let mut result = String::new();
    reader.read_to_string(&mut result)?;
    debug!("Solver result: {}", &result);
    Ok(result)
}

#[cfg(test)]
pub mod tests {
    use super::*;
    use crate::models::AccountState;
    use crate::price_estimation::MockPriceEstimating;
    use crate::util::test_util::map_from_slice;
    use ethcontract::{Address, H256, U256};
    use serde_json::json;
    use std::collections::BTreeMap;

    #[test]
    fn token_id_serialization() {
        for (key, expected) in &[
            (json!("T0000"), Some(TokenId(0))),
            (json!("T0042"), Some(TokenId(42))),
            (json!("T1000"), Some(TokenId(1000))),
            (json!("T001"), None),
            (json!("T00001"), None),
            (json!("00001"), None),
            (json!("Tasdf"), None),
        ] {
            let result = TokenId::deserialize(key);
            if let Some(expected) = expected {
                assert_eq!(result.unwrap(), *expected);
                assert_eq!(json!(expected), *key);
            } else {
                assert!(result.is_err());
            }
        }
    }

    #[test]
    fn test_deserialize_result() {
        let json = json!({
            "prices": {
                "T0000": "14024052566155238000",
                "T0001": "170141183460469231731687303715884105728", // greater than max value of u64
                "T0002": null,
            },
            "orders": [
                {
                    "execSellAmount": "0",
                    "execBuyAmount": "0"
                },
                {
                    "execSellAmount": "318390084925498118944",
                    "execBuyAmount": "95042777139162480000"
                },
            ]
        });

        let expected_solution = models::Solution {
            prices: map_from_slice(&[
                (0, 14_024_052_566_155_238_000),
                (1, 170_141_183_460_469_231_731_687_303_715_884_105_728),
                (2, 0),
            ]),
            executed_sell_amounts: vec![0, 318_390_084_925_498_118_944],
            executed_buy_amounts: vec![0, 95_042_777_139_162_480_000],
        };

        let solution = deserialize_result(json.to_string()).expect("Should not fail to parse");
        assert_eq!(solution, expected_solution);
    }

    #[test]
    fn test_failed_deserialize_result() {
        let json = json!({
            "The Prices": {
                "TA": "1",
                "TB": "2",
            },
        });
        deserialize_result(json.to_string()).expect_err("Should fail to parse");

        let json = json!({
            "orders": [],
            "prices": {
                "tkn1": "1",
            },
        });
        deserialize_result(json.to_string()).expect_err("Should fail to parse");

        let json = json!({
            "orders": [],
            "prices": {
                "TX": "1",
            },
        });
        deserialize_result(json.to_string()).expect_err("Should fail to parse");

        let json = json!({
            "orders": [],
            "prices": {
                "T9999999999": "1",
            },
        });
        deserialize_result(json.to_string()).expect_err("Should fail to parse");
    }

    #[test]
    fn serialize_result_fails_if_prices_missing() {
        let json = json!({
            "orders": []
        });
        deserialize_result(json.to_string()).expect_err("Should fail to parse");
    }

    #[test]
    fn serialize_result_fails_if_orders_missing() {
        let json = json!({
            "prices": {
                "T0000": "100",
            },
        });
        deserialize_result(json.to_string()).expect_err("Should fail to parse");
    }

    #[test]
    fn serialize_result_assumes_zero_if_order_does_not_have_sell_amount() {
        let json = json!({
            "prices": {
                "T0000": "100",
            },
            "orders": [
                {
                    "execBuyAmount": "0"
                }
            ]
        });
        let result = deserialize_result(json.to_string())
            .map_err(|err| err.to_string())
            .expect("Should not fail to parse");
        assert_eq!(result.executed_sell_amounts[0], 0);
    }

    #[test]
    fn serialize_result_fails_if_order_sell_volume_not_parsable() {
        let json = json!({
            "prices": {
                "T0000": "100",
            },
            "orders": [
                {
                    "execSellAmount": "0a",
                    "execBuyAmount": "0"
                }
            ]
        });
        deserialize_result(json.to_string()).expect_err("Should fail to parse");
    }

    #[test]
    fn serialize_result_assumes_zero_if_order_does_not_have_buy_amount() {
        let json = json!({
            "prices": {
                "T0000": "100",
            },
            "orders": [
                {
                    "execSellAmount": "0"
                }
            ]
        });
        let result = deserialize_result(json.to_string()).expect("Should not fail to parse");
        assert_eq!(result.executed_buy_amounts[0], 0);
    }

    #[test]
    fn serialize_result_fails_if_order_buy_volume_not_parsable() {
        let json = json!({
            "prices": {
                "T0000": "100",
            },
            "orders": [
                {
                    "execSellAmount": "0",
                    "execBuyAmount": "0a"
                }
            ]
        });
        deserialize_result(json.to_string()).expect_err("Should fail to parse");
    }

    #[test]
    fn test_serialize_balances() {
        let state = models::AccountState::new(
            H256::zero(),
            U256::zero(),
            vec![100, 200, 300, 400, 500, 600],
            3,
        );
        let orders = [
            models::Order {
                id: 0,
                account_id: Address::from_low_u64_be(0),
                sell_token: 1,
                buy_token: 2,
                sell_amount: 100,
                buy_amount: 200,
            },
            models::Order {
                id: 0,
                account_id: Address::from_low_u64_be(1),
                sell_token: 2,
                buy_token: 1,
                sell_amount: 200,
                buy_amount: 100,
            },
        ];
        let result = serialize_balances(&state, &orders);
        let mut expected = solver_input::Accounts::new();

        let mut first = BTreeMap::new();
        first.insert(TokenId(1), Num(200));
        first.insert(TokenId(2), Num(300));
        expected.insert(Address::zero(), first);

        let mut second = BTreeMap::new();
        second.insert(TokenId(1), Num(500));
        second.insert(TokenId(2), Num(600));
        expected.insert(Address::from_low_u64_be(1), second);
        assert_eq!(result, expected)
    }

    #[test]
    fn test_serialize_input_with_fee() {
        let fee = Fee {
            token: 0,
            ratio: 0.001,
        };

<<<<<<< HEAD
        let token_data = TokenData::from(hash_map! {
            TokenId(0) => TokenInfo::new("T1", 18, 1_000_000_000_000_000_000),
        });
=======
        let mut price_oracle = MockPriceEstimating::new();
        price_oracle
            .expect_get_token_prices()
            .withf(|orders| orders == [])
            .returning(|_| {
                btree_map! {
                    TokenId(0) => Some(TokenInfo::new("T1", 18, 1_000_000_000_000_000_000)),
                }
            });

>>>>>>> 6a672d43
        let solver = OptimisationPriceFinder {
            write_input: |_, content: &str| {
                let json: serde_json::value::Value = serde_json::from_str(content).unwrap();
                assert_eq!(
                    json["fee"],
                    json!({
                        "token": "T0000",
                        "ratio": 0.001
                    })
                );
                Ok(())
            },
            run_solver: |_, _, _| Ok(()),
            read_output: |_| Err(std::io::Error::last_os_error()),
            fee: Some(fee),
<<<<<<< HEAD
            solver_type: SolverConfig::StandardSolver {
                solver_time_limit: 180,
            },
            token_data,
=======
            solver_type: SolverType::StandardSolver,
            price_oracle: Box::new(price_oracle),
>>>>>>> 6a672d43
        };
        let orders = vec![];
        assert!(solver
            .find_prices(&orders, &AccountState::with_balance_for(&orders))
            .is_err());
    }

    #[test]
    fn test_balance_serialization() {
        let mut accounts = BTreeMap::new();

        // Balances should end up ordered by token ID
        let mut user1_balances = BTreeMap::new();
        user1_balances.insert(TokenId(3), Num(100));
        user1_balances.insert(TokenId(2), Num(100));
        user1_balances.insert(TokenId(1), Num(100));
        user1_balances.insert(TokenId(0), Num(100));

        // Accounts should end up sorted by account ID
        accounts.insert(
            "4fd7c947ca0aba9d8678885e2b8c4d6a4e946984".parse().unwrap(),
            user1_balances,
        );
        accounts.insert(
            "13a0b42b9c180065510615972858bf41d1972a55".parse().unwrap(),
            BTreeMap::new(),
        );

        let tokens = btree_map! {
            TokenId(1) => None,
            TokenId(2) => Some(TokenInfo::new("T1", 18, 1_000_000_000_000_000_000)),
        };

        let orders = [
            models::Order {
                id: 0,
                account_id: Address::from_low_u64_be(0),
                sell_token: 1,
                buy_token: 2,
                sell_amount: 100,
                buy_amount: 200,
            },
            models::Order {
                id: 0,
                account_id: Address::from_low_u64_be(1),
                sell_token: 2,
                buy_token: 1,
                sell_amount: 200,
                buy_amount: 100,
            },
        ]
        .to_vec();
        let input = solver_input::Input {
            // tokens should also end up sorted in the end
            tokens,
            ref_token: TokenId::reference(),
            accounts,
            orders: orders.iter().map(From::from).collect(),
            fee: None,
        };
        let result = serde_json::to_string(&input).expect("Unable to serialize account state");
        assert_eq!(
            result,
            r#"{"tokens":{"T0001":null,"T0002":{"alias":"T1","decimals":18,"externalPrice":1000000000000000000}},"refToken":"T0000","accounts":{"0x13a0b42b9c180065510615972858bf41d1972a55":{},"0x4fd7c947ca0aba9d8678885e2b8c4d6a4e946984":{"T0000":"100","T0001":"100","T0002":"100","T0003":"100"}},"orders":[{"accountID":"0x0000000000000000000000000000000000000000","sellToken":"T0001","buyToken":"T0002","sellAmount":"100","buyAmount":"200","orderID":0},{"accountID":"0x0000000000000000000000000000000000000001","sellToken":"T0002","buyToken":"T0001","sellAmount":"200","buyAmount":"100","orderID":0}],"fee":null}"#
        );
    }
}<|MERGE_RESOLUTION|>--- conflicted
+++ resolved
@@ -1,11 +1,6 @@
-<<<<<<< HEAD
-use crate::models::{self, TokenData, TokenId, TokenInfo};
-use crate::price_finding::price_finder_interface::{Fee, PriceFinding, SolverConfig};
-=======
 use crate::models::{self, TokenId, TokenInfo};
 use crate::price_estimation::PriceEstimating;
-use crate::price_finding::price_finder_interface::{Fee, PriceFinding, SolverType};
->>>>>>> 6a672d43
+use crate::price_finding::price_finder_interface::{Fee, PriceFinding, SolverConfig};
 
 use anyhow::{anyhow, Result};
 use chrono::Utc;
@@ -166,25 +161,16 @@
     run_solver: fn(&str, &str, SolverConfig) -> Result<()>,
     read_output: fn(&str) -> std::io::Result<String>,
     fee: Option<Fee>,
-<<<<<<< HEAD
     solver_type: SolverConfig,
-    token_data: TokenData,
-}
-
-impl OptimisationPriceFinder {
-    pub fn new(fee: Option<Fee>, solver_type: SolverConfig, token_data: TokenData) -> Self {
-=======
-    solver_type: SolverType,
     price_oracle: Box<dyn PriceEstimating>,
 }
 
 impl OptimisationPriceFinder {
     pub fn new(
         fee: Option<Fee>,
-        solver_type: SolverType,
+        solver_type: SolverConfig,
         price_oracle: impl PriceEstimating + 'static,
     ) -> Self {
->>>>>>> 6a672d43
         create_dir_all("instances").expect("Could not create instance directory");
         OptimisationPriceFinder {
             write_input,
@@ -511,11 +497,6 @@
             ratio: 0.001,
         };
 
-<<<<<<< HEAD
-        let token_data = TokenData::from(hash_map! {
-            TokenId(0) => TokenInfo::new("T1", 18, 1_000_000_000_000_000_000),
-        });
-=======
         let mut price_oracle = MockPriceEstimating::new();
         price_oracle
             .expect_get_token_prices()
@@ -526,7 +507,6 @@
                 }
             });
 
->>>>>>> 6a672d43
         let solver = OptimisationPriceFinder {
             write_input: |_, content: &str| {
                 let json: serde_json::value::Value = serde_json::from_str(content).unwrap();
@@ -542,15 +522,10 @@
             run_solver: |_, _, _| Ok(()),
             read_output: |_| Err(std::io::Error::last_os_error()),
             fee: Some(fee),
-<<<<<<< HEAD
             solver_type: SolverConfig::StandardSolver {
                 solver_time_limit: 180,
             },
-            token_data,
-=======
-            solver_type: SolverType::StandardSolver,
             price_oracle: Box::new(price_oracle),
->>>>>>> 6a672d43
         };
         let orders = vec![];
         assert!(solver
