use crate::models;
use crate::price_finding::error::{PriceFindingError, ErrorKind};
use crate::price_finding::price_finder_interface::{PriceFinding, Solution};

use serde_json::json;
use web3::types::U256;
use std::collections::HashMap;
use chrono::{Utc};
use std::fs::File;
use std::process::Command;
use std::io::BufReader;

const RESULT_FOLDER: &str = "./results/tmp/";
type Prices = HashMap<String, String>;

pub struct LinearOptimisationPriceFinder {
    num_tokens: u8,
    previous_prices: Prices,
    // default IO methods can be replaced for unit testing
    write_input: fn(&str, &serde_json::Value) -> std::io::Result<()>,
    run_solver: fn(&str) -> Result<(), PriceFindingError>,
    read_output: fn() -> std::io::Result<serde_json::Value>,
}

impl Default for LinearOptimisationPriceFinder {
    fn default() -> Self {
        Self::new()
    }
}

impl LinearOptimisationPriceFinder {
    pub fn new() -> Self {
        // All prices are 1 (10**18)
        LinearOptimisationPriceFinder {
            num_tokens: models::TOKENS,
            previous_prices: (0..models::TOKENS)
                .map(|t| (token_id(t), "1000000000000000000".to_string()))
                .collect(),
            write_input,
            run_solver,
            read_output,
        }
    }
}

fn token_id(token: u8) -> String {
    format!("token{}", token)
}

fn account_id(account: u16) -> String {
    format!("account{}", account)
}

fn serialize_order(order: &models::Order, id: &str) -> serde_json::Value {
    json!({
        "accountID": account_id(order.account_id),
        "sellToken": token_id(order.sell_token),
        "buyToken": token_id(order.buy_token),
        "sellAmount": order.sell_amount.to_string(),
        "buyAmount": order.buy_amount.to_string(),
        "ID": id //TODO this should not be needed
    })
}

<<<<<<< HEAD
fn serialize_balances(balances: &Vec<u128>, num_tokens: u8) -> serde_json::Value {
    assert_eq!(balances.len() % num_tokens as usize, 0, "Balance vector cannot be split into equal accounts");
=======
fn serialize_balances(balances: &[u128], num_tokens: u8) -> serde_json::Value {
    assert_eq!(
        (balances.len() % num_tokens as usize), 0,
        "Balance vector cannot be split into equal accounts"
    );
>>>>>>> 691232f1
    let mut accounts: HashMap<String, HashMap<String, String>> = HashMap::new();
    let mut current_account = 0;
    for balances_for_current_account in balances.chunks(num_tokens as usize) {
        accounts.insert(account_id(current_account), (0..num_tokens)
            .map(token_id)
            .zip(balances_for_current_account.iter().map(|b| b.to_string()))
            .collect());
        current_account += 1;
    }
    json!(accounts)
}

fn deserialize_result(json: &serde_json::Value, num_tokens: u8) -> Result<(Prices, Solution), PriceFindingError> {
    let price_map = json["prices"]
        .as_object()
        .ok_or_else(|| "No 'price' object in json")?
        .iter()
        .map(|(token, price)| price
            .as_str()
            .map(|p| (token.to_owned(), p.to_owned()))
            .ok_or_else(|| PriceFindingError::new(
                &"Could not convert price to string".to_string(), ErrorKind::JsonError))
        )
        .collect::<Result<Prices, PriceFindingError>>()?;
    let prices = (0..num_tokens)
        .map(|t| price_map.get(&token_id(t))
            .ok_or_else(|| PriceFindingError::new(&format!("Token {} not found in price map", t), ErrorKind::JsonError))
            .and_then(|price| price.parse::<u128>().map_err(PriceFindingError::from))
        )
        .collect::<Result<Vec<u128>, PriceFindingError>>()?;
    let orders = json["orders"].as_array().ok_or_else(|| "No 'orders' list in json")?;
    let surplus = orders
        .iter()
        .map(|o| o["execSurplus"]
            .as_str()
            .ok_or_else(|| PriceFindingError::new("No 'execSurplus' field on order",  ErrorKind::JsonError))
            .and_then(|surplus| U256::from_dec_str(surplus).map_err(
                |e| PriceFindingError::new(&format!("{:?}", e), ErrorKind::ParseIntError)
            ))
        )
        .collect::<Result<Vec<U256>, PriceFindingError>>()?
        .iter()
        .fold(U256::zero(), |acc, surplus| surplus.saturating_add(acc));
    let executed_sell_amounts = orders
        .iter()
        .map(|o| o["execSellAmount"]
            .as_str()
            .ok_or_else(|| PriceFindingError::new("No 'execSellAmount' field on order", ErrorKind::JsonError))
            .and_then(|amount| amount.parse::<u128>().map_err(PriceFindingError::from))
        )
        .collect::<Result<Vec<u128>, PriceFindingError>>()?;
    let executed_buy_amounts = orders
        .iter()
        .map(|o| o["execBuyAmount"]
            .as_str()
            .ok_or_else(|| PriceFindingError::new("No 'execBuyAmount' field on order",  ErrorKind::JsonError))
            .and_then(|amount| amount.parse::<u128>().map_err(PriceFindingError::from))
        )
        .collect::<Result<Vec<u128>, PriceFindingError>>()?;
    Ok((price_map.to_owned(), Solution {
        surplus,
        prices,
        executed_sell_amounts,
        executed_buy_amounts,
    }))
}

impl PriceFinding for LinearOptimisationPriceFinder {
    fn find_prices(
        &mut self, 
        orders: &[models::Order],
        state: &models::State
    ) -> Result<Solution, PriceFindingError> {
        let token_ids: Vec<String> = (0..self.num_tokens)
            .map(token_id)
            .collect();
        let orders: Vec<serde_json::Value> = orders
            .iter()
            .enumerate()
            .map(|(index, order)| serialize_order(&order, &index.to_string()))
            .collect();
        let input = json!({
            "tokens": token_ids,
            "refToken": token_id(0),
            "pricesPrev": self.previous_prices,
            "accounts": serialize_balances(&state.read_balances(), self.num_tokens),
            "orders": orders, 
        });
        let input_file = format!("instance_{}.json", Utc::now().to_rfc3339());
        (self.write_input)(&input_file, &input)?;
        (self.run_solver)(&input_file)?;
        let result = (self.read_output)()?;
        let (prices, solution) = deserialize_result(&result, self.num_tokens)?;
        self.previous_prices = prices;
        Ok(solution)
    }
}

fn write_input(input_file: &str, input: &serde_json::Value) -> std::io::Result<()> {
    let file = File::create(&input_file)?;
    serde_json::to_writer(file, input)?;
    Ok(())
}

fn run_solver(input_file: &str) -> Result<(), PriceFindingError> {
    let output = Command::new("python")
        .arg("../batchauctions/scripts/optimize_e2e.py")
        .arg(input_file)
        .args(&["--solverTimelimit", "120"])
        .args(&["--outputDir", RESULT_FOLDER])
        .output()?;

    if !output.status.success() {
        println!("Solver failed - stdout: {}, error: {}", String::from_utf8_lossy(&output.stdout), String::from_utf8_lossy(&output.stderr));
        return Err(PriceFindingError::new("Solver execution failed", ErrorKind::ExecutionError))
    }
    Ok(())
}

fn read_output() -> std::io::Result<serde_json::Value> {
    let file = File::open(format!("{}{}", RESULT_FOLDER, "03_output_snark.json"))?;
    let reader = BufReader::new(file);
    let value = serde_json::from_reader(reader)?;
    Ok(value)
}

#[cfg(test)]
pub mod tests {

    use super::*;
    use std::error::Error;

    #[test]
    fn test_solver_keeps_prices_from_previous_result() {
        let state = models::State::new(
            "hash".to_string(),
            0,
            vec![]
        );
        let return_result = || { Ok(json!({
            "prices": {
                "token0": "14024052566155238000",
                "token1": "1526784674855762300",
            },
            "orders": []
        }))};
        let mut solver = LinearOptimisationPriceFinder {
            num_tokens: 2,
            previous_prices: HashMap::new(),
            write_input: |_, _| Ok(()),
            run_solver: |_| Ok(()),
            read_output: return_result,
        };

        solver.find_prices(&vec![], &state).expect("Should not fail");

        let expected_prices: Prices = [
            ("token0".to_owned(), "14024052566155238000".to_owned()),
            ("token1".to_owned(), "1526784674855762300".to_owned())
        ].iter().cloned().collect();

        assert_eq!(solver.previous_prices, expected_prices);
    }

    #[test]
    fn test_serialize_order() {
        let order = models::Order {
            slot_index: 0,
            account_id: 0,
            sell_token: 1,
            buy_token: 2,
            sell_amount: 100,
            buy_amount: 200,
        };
        let result = serialize_order(&order, "1");
        let expected = json!({
            "sellToken": "token1",
            "buyToken": "token2",
            "sellAmount": "100",
            "buyAmount": "200",
            "accountID": "account0",
            "ID": "1"
        });
        assert_eq!(result, expected);
    }

    #[test]
    fn test_serialize_balances() {
        let balances = vec![100, 200, 300, 400, 500, 600];
        let result = serialize_balances(&balances, 3);
        let expected = json!({
            "account0": {
                "token0": "100",
                "token1": "200",
                "token2": "300",
            }, 
            "account1": {
                "token0": "400",
                "token1": "500",
                "token2": "600",
            }
        });
        assert_eq!(result, expected)
    }

    #[test]
    #[should_panic]
    fn test_serialize_balances_with_bad_balance_length() {
        let balances = vec![100, 200];
        serialize_balances(&balances, 3);
    }

    #[test]
    fn test_deserialize_result() {
        let json = json!({
            "prices": {
                "token0": "14024052566155238000",
                "token1": "1526784674855762300",
            },
            "orders": [
                {
                    "execSellAmount": "0",
                    "execBuyAmount": "0",
                    "execSurplus": "0"
                },
                {
                    "execSellAmount": "318390084925498118944",
                    "execBuyAmount": "95042777139162480000",
                    "execSurplus": "15854632034944469292777429010439194350"
                },
            ]
        });
        let expected_prices: Prices = [
            ("token0".to_owned(), "14024052566155238000".to_owned()),
            ("token1".to_owned(), "1526784674855762300".to_owned())
        ].iter().cloned().collect();

        let expected_solution = Solution {
            surplus: U256::from_dec_str("15854632034944469292777429010439194350").unwrap(),
            prices: vec![14024052566155238000, 1526784674855762300],
            executed_sell_amounts: vec![0, 318390084925498118944],
            executed_buy_amounts: vec![0, 95042777139162480000],
        };

        let (prices, solution) = deserialize_result(&json, 2).expect("Should not fail to parse");
        assert_eq!(prices, expected_prices);
        assert_eq!(solution, expected_solution);
    }

    #[test]
    fn serialize_result_fails_if_prices_missing() {
        let json = json!({
            "orders": []
        });
        let err = deserialize_result(&json, 2).expect_err("Should fail to parse");
        assert_eq!(err.description(), "No 'price' object in json");
    }

    #[test]
    fn serialize_result_fails_if_price_not_string() {
        let json = json!({
            "prices": {
                "token0": 100,
                "token1": 200,
            },
            "orders": []
        });
        let err = deserialize_result(&json, 2).expect_err("Should fail to parse");
        assert_eq!(err.description(), "Could not convert price to string");
    }

    #[test]
    fn serialize_result_fails_if_single_price_missing() {
        let json = json!({
            "prices": {
                "token0": "100",
            },
            "orders": []
        });
        let err = deserialize_result(&json, 2).expect_err("Should fail to parse");
        assert_eq!(err.description(), "Token 1 not found in price map");
    }

    #[test]
    fn serialize_result_fails_if_orders_missing() {
        let json = json!({
            "prices": {
                "token0": "100",
            },
        });
        let err = deserialize_result(&json, 1).expect_err("Should fail to parse");
        assert_eq!(err.description(), "No 'orders' list in json");
    }
    #[test]
    fn serialize_result_fails_if_order_does_not_have_surplus() {
        let json = json!({
            "prices": {
                "token0": "100",
            },
            "orders": [
                {
                    "execSellAmount": "0",
                    "execBuyAmount": "0",
                }
            ]
        });
        let err = deserialize_result(&json, 1).expect_err("Should fail to parse");
        assert_eq!(err.description(), "No 'execSurplus' field on order");
    }

    #[test]
    fn serialize_result_fails_if_order_suprlus_not_parseable() {
        let json = json!({
            "prices": {
                "token0": "100",
            },
            "orders": [
                {
                    "execSellAmount": "0",
                    "execBuyAmount": "0",
                    "execSurplus": "0a0b"
                }
            ]
        });
        let err = deserialize_result(&json, 1).expect_err("Should fail to parse");
        assert_eq!(err.kind, ErrorKind::ParseIntError);
    }

    #[test]
    fn serialize_result_fails_if_order_does_not_have_sell_amount() {
        let json = json!({
            "prices": {
                "token0": "100",
            },
            "orders": [
                {
                    "execBuyAmount": "0",
                    "execSurplus": "0"
                }
            ]
        });
        let err = deserialize_result(&json, 1).expect_err("Should fail to parse");
        assert_eq!(err.description(), "No 'execSellAmount' field on order");
    }

    #[test]
    fn serialize_result_fails_if_order_sell_volume_not_parseable() {
        let json = json!({
            "prices": {
                "token0": "100",
            },
            "orders": [
                {
                    "execSellAmount": "0a",
                    "execBuyAmount": "0",
                    "execSurplus": "0"
                }
            ]
        });
        let err = deserialize_result(&json, 1).expect_err("Should fail to parse");
        assert_eq!(err.kind, ErrorKind::ParseIntError);
    }

    #[test]
    fn serialize_result_fails_if_order_does_not_have_buy_amount() {
        let json = json!({
            "prices": {
                "token0": "100",
            },
            "orders": [
                {
                    "execSellAmount": "0",
                    "execSurplus": "0"
                }
            ]
        });
        let err = deserialize_result(&json, 1).expect_err("Should fail to parse");
        assert_eq!(err.description(), "No 'execBuyAmount' field on order");
    }

    #[test]
    fn serialize_result_fails_if_order_buy_volume_not_parseable() {
        let json = json!({
            "prices": {
                "token0": "100",
            },
            "orders": [
                {
                    "execSellAmount": "0",
                    "execBuyAmount": "0a",
                    "execSurplus": "0"
                }
            ]
        });
        let err = deserialize_result(&json, 1).expect_err("Should fail to parse");
        assert_eq!(err.kind, ErrorKind::ParseIntError);
    }
}<|MERGE_RESOLUTION|>--- conflicted
+++ resolved
@@ -62,16 +62,11 @@
     })
 }
 
-<<<<<<< HEAD
-fn serialize_balances(balances: &Vec<u128>, num_tokens: u8) -> serde_json::Value {
-    assert_eq!(balances.len() % num_tokens as usize, 0, "Balance vector cannot be split into equal accounts");
-=======
 fn serialize_balances(balances: &[u128], num_tokens: u8) -> serde_json::Value {
     assert_eq!(
         (balances.len() % num_tokens as usize), 0,
         "Balance vector cannot be split into equal accounts"
     );
->>>>>>> 691232f1
     let mut accounts: HashMap<String, HashMap<String, String>> = HashMap::new();
     let mut current_account = 0;
     for balances_for_current_account in balances.chunks(num_tokens as usize) {
