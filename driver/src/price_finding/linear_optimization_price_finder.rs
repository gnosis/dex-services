--- conflicted
+++ resolved
@@ -59,15 +59,10 @@
 fn serialize_balances(balances: &Vec<u128>, num_tokens: u8) -> serde_json::Value {
     assert!((balances.len() % num_tokens as usize) == 0, "Balance vector cannot be split into equal accounts");
     let mut accounts: HashMap<String, HashMap<String, String>> = HashMap::new();
-<<<<<<< HEAD
-    let mut current_account = 1;
-    for balances_for_current_account in balances.chunks(models::TOKENS as usize) {
-        accounts.insert(account_id(current_account), (0..models::TOKENS)
-=======
     let mut current_account = 0;
     for balances_for_current_account in balances.chunks(num_tokens as usize) {
         accounts.insert(current_account.to_string(), (0..num_tokens)
->>>>>>> 14657183
+
             .map(|t| token_id(t))
             .zip(balances_for_current_account.iter().map(|b| b.to_string()))
             .collect());
