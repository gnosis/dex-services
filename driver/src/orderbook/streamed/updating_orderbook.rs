use super::*;
use crate::{
    contracts::stablex_contract::{batch_exchange, StableXContract},
    models::{AccountState, Order},
    orderbook::StableXOrderBookReading,
};
<<<<<<< HEAD
use anyhow::{anyhow, bail, Result};
use block_timestamp_reading::{BlockTimestampReading, MemoizingBlockTimestampReader};
=======
use anyhow::{anyhow, bail, ensure, Result};
use block_timestamp::BlockTimestamp;
>>>>>>> b3b31416
use ethcontract::{contract::Event, errors::ExecutionError};
use futures::{
    channel::oneshot,
    future::FutureExt,
    pin_mut, select_biased,
    stream::{Stream, StreamExt as _},
};
use orderbook::Orderbook;
use std::future::Future;
use std::sync::{
    atomic::{AtomicBool, Ordering},
    Arc, Mutex,
};

/// An event based orderbook that automatically updates itself with new events from the contract.
#[derive(Debug)]
pub struct UpdatingOrderbook {
    orderbook: Arc<Mutex<Orderbook>>,
    // Indicates whether the background thread has caught up with past events at which point the
    // orderbook is ready to be read.
    orderbook_ready: Arc<AtomicBool>,
    // When this struct is dropped this sender will be dropped which makes the updater thread stop.
    _exit_tx: oneshot::Sender<()>,
}

impl UpdatingOrderbook {
    pub fn new(
        _contract: &impl StableXContract,
        block_timestamp_reader: impl BlockTimestampReading + Send + 'static,
    ) -> Self {
        let orderbook = Arc::new(Mutex::new(Orderbook::default()));
        let orderbook_clone = orderbook.clone();
        let orderbook_ready = Arc::new(AtomicBool::new(false));
        let orderbook_ready_clone = orderbook_ready.clone();
        let (exit_tx, exit_rx) = oneshot::channel();
        // Create stream first to make sure we do not miss any events between it and past events.
        // TODO: use the real functions once they are implemented
        let stream = futures::stream::iter(vec![]).boxed(); // contract.stream_events();
        let past_events = futures::future::ready(Ok(Vec::new())).boxed(); // contract.past_events();

        std::thread::spawn(move || {
            let result = futures::executor::block_on(update_with_events_forever(
                orderbook_clone,
<<<<<<< HEAD
                MemoizingBlockTimestampReader::new(block_timestamp_reader),
                receiver,
=======
                orderbook_ready_clone,
                block_timestamp,
                exit_rx,
>>>>>>> b3b31416
                past_events,
                stream,
            ));
            if let Err(err) = result {
                log::error!("event based orderbook failed: {}", err);
                // TODO: implement a retry mechanism
                // For now we crash the program so force a restart of the whole driver because
                // without a retry we would be stuck with an outdated orderbook forever.
                std::process::abort();
            }
        });

        Self {
            orderbook,
            orderbook_ready,
            _exit_tx: exit_tx,
        }
    }
}

impl StableXOrderBookReading for UpdatingOrderbook {
    fn get_auction_data(&self, index: U256) -> Result<(AccountState, Vec<Order>)> {
        ensure!(
            self.orderbook_ready.load(Ordering::SeqCst),
            "orderbook not yet ready"
        );
        self.orderbook
            .lock()
            .map_err(|err| anyhow!("poison error: {}", err))?
            .get_auction_data(index)
    }
}

/// Update the orderbook with events from the stream forever or until exit_indicator is dropped.
///
/// Returns Ok when exit_indicator is dropped.
/// Returns Err if the stream ends.
async fn update_with_events_forever(
    orderbook: Arc<Mutex<Orderbook>>,
<<<<<<< HEAD
    mut block_timestamp_reader: impl BlockTimestampReading,
=======
    orderbook_ready: Arc<AtomicBool>,
    mut block_timestamp: impl BlockTimestamp,
>>>>>>> b3b31416
    exit_indicator: oneshot::Receiver<()>,
    past_events: impl Future<Output = Result<Vec<Event<batch_exchange::Event>>, ExecutionError>>,
    stream: impl Stream<Item = Result<Event<batch_exchange::Event>, ExecutionError>>,
) -> Result<()> {
<<<<<<< HEAD
    // `select!` requires the futures to be fused.
    // By selecting over exit_indicator and the future/stream we make sure to exit immediately when
    // exit_indicator is dropped without waiting for the future or the stream to produce a value.
    let mut exit_indicator = exit_indicator.fuse();
    let mut past_events = past_events.fuse();
    let mut stream = stream.fuse();

    let past_events = select! {
        past_events = past_events => past_events?,
        _ = exit_indicator => return Ok(()),
    };
    for event in past_events {
        handle_event(&orderbook, &mut block_timestamp_reader, event).await?;
    }
=======
    // `select!` requires the futures to be fused...
    let exit_indicator = exit_indicator.fuse();
    let past_events = past_events.fuse();
    let stream = stream.fuse();
    // ...and pinned.
    pin_mut!(exit_indicator);
    pin_mut!(past_events);
    pin_mut!(stream);
>>>>>>> b3b31416

    loop {
        // We select over everything together instead of for example the past events first then the
        // stream to ensure that the stream gets polled at least once which it needs in order to
        // create the corresponding filter on the node.
        select_biased! {
            _ = exit_indicator => return Ok(()),
            event = stream.next() => {
                let event = event.ok_or(anyhow!("stream ended"))??;
                handle_event(&orderbook, &mut block_timestamp, event).await?;
            },
            past_events = past_events => {
                for event in past_events? {
                    handle_event(&orderbook, &mut block_timestamp, event).await?;
                }
                orderbook_ready.store(true, Ordering::SeqCst);
            },
        };
<<<<<<< HEAD
        handle_event(&orderbook, &mut block_timestamp_reader, event).await?;
=======
>>>>>>> b3b31416
    }
}

/// Apply a single event to the orderbook.
async fn handle_event(
    orderbook: &Mutex<Orderbook>,
    block_timestamp_reader: &mut impl BlockTimestampReading,
    event: Event<batch_exchange::Event>,
) -> Result<()> {
    match event {
        Event {
            data,
            meta: Some(meta),
        } => {
            let block_timestamp = block_timestamp_reader
                .block_timestamp(meta.block_hash)
                .await?;
            orderbook
                .lock()
                .map_err(|e| anyhow!("poison error: {}", e))?
                .handle_event_data(
                    data,
                    meta.block_number,
                    meta.log_index,
                    meta.block_hash,
                    block_timestamp,
                );
            Ok(())
        }
        Event { meta: None, .. } => bail!("event without metadata"),
    }
}<|MERGE_RESOLUTION|>--- conflicted
+++ resolved
@@ -4,13 +4,8 @@
     models::{AccountState, Order},
     orderbook::StableXOrderBookReading,
 };
-<<<<<<< HEAD
-use anyhow::{anyhow, bail, Result};
+use anyhow::{anyhow, bail, ensure, Result};
 use block_timestamp_reading::{BlockTimestampReading, MemoizingBlockTimestampReader};
-=======
-use anyhow::{anyhow, bail, ensure, Result};
-use block_timestamp::BlockTimestamp;
->>>>>>> b3b31416
 use ethcontract::{contract::Event, errors::ExecutionError};
 use futures::{
     channel::oneshot,
@@ -54,14 +49,9 @@
         std::thread::spawn(move || {
             let result = futures::executor::block_on(update_with_events_forever(
                 orderbook_clone,
-<<<<<<< HEAD
+                orderbook_ready_clone,
                 MemoizingBlockTimestampReader::new(block_timestamp_reader),
-                receiver,
-=======
-                orderbook_ready_clone,
-                block_timestamp,
                 exit_rx,
->>>>>>> b3b31416
                 past_events,
                 stream,
             ));
@@ -101,32 +91,12 @@
 /// Returns Err if the stream ends.
 async fn update_with_events_forever(
     orderbook: Arc<Mutex<Orderbook>>,
-<<<<<<< HEAD
+    orderbook_ready: Arc<AtomicBool>,
     mut block_timestamp_reader: impl BlockTimestampReading,
-=======
-    orderbook_ready: Arc<AtomicBool>,
-    mut block_timestamp: impl BlockTimestamp,
->>>>>>> b3b31416
     exit_indicator: oneshot::Receiver<()>,
     past_events: impl Future<Output = Result<Vec<Event<batch_exchange::Event>>, ExecutionError>>,
     stream: impl Stream<Item = Result<Event<batch_exchange::Event>, ExecutionError>>,
 ) -> Result<()> {
-<<<<<<< HEAD
-    // `select!` requires the futures to be fused.
-    // By selecting over exit_indicator and the future/stream we make sure to exit immediately when
-    // exit_indicator is dropped without waiting for the future or the stream to produce a value.
-    let mut exit_indicator = exit_indicator.fuse();
-    let mut past_events = past_events.fuse();
-    let mut stream = stream.fuse();
-
-    let past_events = select! {
-        past_events = past_events => past_events?,
-        _ = exit_indicator => return Ok(()),
-    };
-    for event in past_events {
-        handle_event(&orderbook, &mut block_timestamp_reader, event).await?;
-    }
-=======
     // `select!` requires the futures to be fused...
     let exit_indicator = exit_indicator.fuse();
     let past_events = past_events.fuse();
@@ -135,7 +105,6 @@
     pin_mut!(exit_indicator);
     pin_mut!(past_events);
     pin_mut!(stream);
->>>>>>> b3b31416
 
     loop {
         // We select over everything together instead of for example the past events first then the
@@ -145,19 +114,15 @@
             _ = exit_indicator => return Ok(()),
             event = stream.next() => {
                 let event = event.ok_or(anyhow!("stream ended"))??;
-                handle_event(&orderbook, &mut block_timestamp, event).await?;
+                handle_event(&orderbook, &mut block_timestamp_reader, event).await?;
             },
             past_events = past_events => {
                 for event in past_events? {
-                    handle_event(&orderbook, &mut block_timestamp, event).await?;
+                    handle_event(&orderbook, &mut block_timestamp_reader, event).await?;
                 }
                 orderbook_ready.store(true, Ordering::SeqCst);
             },
         };
-<<<<<<< HEAD
-        handle_event(&orderbook, &mut block_timestamp_reader, event).await?;
-=======
->>>>>>> b3b31416
     }
 }
 
