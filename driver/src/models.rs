--- conflicted
+++ resolved
@@ -160,63 +160,6 @@
 
 #[cfg(test)]
 mod tests {
-<<<<<<< HEAD
-  use super::*;
-
-  #[test]
-  fn check_hash_zero_512bits() {
-    //check transformations
-    let deposits = Deposits {
-      slotIndex: 0,
-      slot: 0,
-      accountId: 0,
-      tokenId: 0,
-      amount: 0,
-    };
-    let current_deposithash: H256 = H256::zero();
-
-    let s = current_deposithash.hex();
-    let bytes: Vec<u8> = s[2..].from_hex().unwrap();
-    println!("{:?}", bytes);
-    let hash: H256 = H256::from_slice(&bytes);
-
-    assert_eq!(current_deposithash, hash);
-
-    //Check actual hashing
-    let target: H256 = serde_json::from_str(
-      r#""0xf5a5fd42d16a20302798ef6ed309979b43003d2320d9f0e8ea9831a92759fb4b""#,
-    )
-    .unwrap();
-    assert_eq!(deposits.hash_zero_512(), target);
-  }
-
-  #[test]
-  fn check_iter_hash() {
-    //check transformations
-    let deposits = Deposits {
-      slotIndex: 0,
-      slot: 0,
-      accountId: 0,
-      tokenId: 0,
-      amount: 0,
-    };
-    let current_deposithash: H256 = H256::zero();
-
-    let s = current_deposithash.hex();
-    let bytes: Vec<u8> = s[2..].from_hex().unwrap();
-    println!("{:?}", bytes);
-    let hash: H256 = H256::from_slice(&bytes);
-
-    assert_eq!(current_deposithash, hash);
-
-    //Check actual hashing
-    let target: H256 = serde_json::from_str(
-      r#""0x8e8fe47e4a33b178bf0433d8050cb0ad7ec323fbdeeab3ecfd857b4ce1805b7a""#,
-    )
-    .unwrap();
-    assert_eq!(deposits.iter_hash(&current_deposithash), target);
-  }
-=======
     use super::*;
 
     #[test]
@@ -254,5 +197,4 @@
         let target: H256 = serde_json::from_str(r#""0x8e8fe47e4a33b178bf0433d8050cb0ad7ec323fbdeeab3ecfd857b4ce1805b7a""#).unwrap();
         assert_eq!(deposits.iter_hash(&current_deposithash), target);
     }
->>>>>>> 792309bc
 }