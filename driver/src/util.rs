--- conflicted
+++ resolved
@@ -1,12 +1,6 @@
 use ethcontract::U256;
 use std::future::Future;
 
-<<<<<<< HEAD
-use crate::price_estimation::PriceEstimating;
-use crate::price_finding::{Fee, NaiveSolver, OptimisationPriceFinder, PriceFinding, SolverType};
-
-=======
->>>>>>> 4cb43df5
 pub trait CeiledDiv {
     fn ceiled_div(&self, divisor: Self) -> Self;
 }
@@ -39,26 +33,6 @@
     }
 }
 
-<<<<<<< HEAD
-pub fn create_price_finder(
-    fee: Option<Fee>,
-    solver_type: SolverType,
-    price_oracle: impl PriceEstimating + 'static,
-) -> Box<dyn PriceFinding> {
-    if solver_type == SolverType::NaiveSolver {
-        info!("Using naive price finder");
-        Box::new(NaiveSolver::new(fee))
-    } else {
-        info!(
-            "Using optimisation price finder with the args {:}",
-            solver_type.to_args()
-        );
-        Box::new(OptimisationPriceFinder::new(fee, solver_type, price_oracle))
-    }
-}
-
-=======
->>>>>>> 4cb43df5
 pub trait FutureWaitExt: Future {
     fn wait(self) -> Self::Output;
 }
