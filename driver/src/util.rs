use ethcontract::U256;
use std::future::Future;

pub trait CeiledDiv {
    fn ceiled_div(&self, divisor: Self) -> Self;
}

impl CeiledDiv for u128 {
    fn ceiled_div(&self, divisor: u128) -> u128 {
        // ceil(p / float(q)) == (p + q - 1) / q
        (self + divisor - 1) / divisor
    }
}

impl CeiledDiv for U256 {
    fn ceiled_div(&self, divisor: U256) -> U256 {
        //ceil(p / float(q)) == (p + q - 1) / q
        (self + divisor - 1) / divisor
    }
}

pub trait CheckedConvertU128 {
    fn as_u128_checked(&self) -> Option<u128>;
}

impl CheckedConvertU128 for U256 {
    fn as_u128_checked(&self) -> Option<u128> {
        if *self <= U256::from(u128::max_value()) {
            Some(self.low_u128())
        } else {
            None
        }
    }
}

<<<<<<< HEAD
pub fn create_price_finder(
    fee: Option<Fee>,
    solver_type: SolverType,
    token_data: TokenData,
    solver_time_limit: u32,
) -> Box<dyn PriceFinding> {
    if solver_type == SolverType::NaiveSolver {
        info!("Using naive price finder");
        Box::new(NaiveSolver::new(fee))
    } else {
        info!(
            "Using optimisation price finder with the args {:}",
            solver_type.to_args()
        );
        Box::new(OptimisationPriceFinder::new(
            fee,
            solver_type,
            token_data,
            solver_time_limit,
        ))
    }
}

=======
>>>>>>> 4cb43df5
pub trait FutureWaitExt: Future {
    fn wait(self) -> Self::Output;
}

impl<F> FutureWaitExt for F
where
    F: Future,
{
    fn wait(self) -> Self::Output {
        futures::executor::block_on(self)
    }
}

#[cfg(test)]
pub mod test_util {
    use std::collections::HashMap;
    use std::hash::Hash;

    pub fn map_from_slice<T: Copy + Eq + Hash, U: Copy>(arr: &[(T, U)]) -> HashMap<T, U> {
        arr.iter().copied().collect()
    }
}

#[cfg(test)]
pub mod tests {
    use super::test_util::*;
    use super::*;
    use std::collections::HashMap;

    #[test]
    fn test_checked_u256_to_u128() {
        assert_eq!(Some(42u128), U256::from(42).as_u128_checked());
        assert_eq!(
            Some(u128::max_value()),
            U256::from(u128::max_value()).as_u128_checked(),
        );
        assert_eq!(
            None,
            (U256::from(u128::max_value()) + U256::one()).as_u128_checked(),
        );
        assert_eq!(None, U256::max_value().as_u128_checked(),);
    }

    #[test]
    fn test_ceiled_div_u128() {
        assert_eq!(0u128.ceiled_div(10), 0);
        assert_eq!(1u128.ceiled_div(10), 1);
        assert_eq!(10u128.ceiled_div(10), 1);
    }

    #[test]
    #[should_panic]
    fn test_ceiled_div_by_0_u128() {
        1u128.ceiled_div(0);
    }

    #[test]
    #[should_panic]
    fn test_ceiled_div_overflow_u128() {
        u128::max_value().ceiled_div(1);
    }

    #[test]
    fn test_ceiled_div_u256() {
        assert_eq!(U256::from(0).ceiled_div(U256::from(10)), U256::from(0));
        assert_eq!(U256::from(1).ceiled_div(U256::from(10)), U256::from(1));
        assert_eq!(U256::from(10).ceiled_div(U256::from(10)), U256::from(1));
    }

    #[test]
    #[should_panic]
    fn test_ceiled_div_by_0_u256() {
        U256::one().ceiled_div(U256::zero());
    }

    #[test]
    #[should_panic]
    fn test_ceiled_div_overflow_u256() {
        U256::max_value().ceiled_div(U256::from(1));
    }

    #[test]
    fn test_map_from_slice() {
        let mut expected = HashMap::new();
        expected.insert(0u16, 1u128);
        expected.insert(1u16, 2u128);
        assert_eq!(map_from_slice(&[(0, 1), (1, 2)]), expected);
    }
}<|MERGE_RESOLUTION|>--- conflicted
+++ resolved
@@ -33,32 +33,6 @@
     }
 }
 
-<<<<<<< HEAD
-pub fn create_price_finder(
-    fee: Option<Fee>,
-    solver_type: SolverType,
-    token_data: TokenData,
-    solver_time_limit: u32,
-) -> Box<dyn PriceFinding> {
-    if solver_type == SolverType::NaiveSolver {
-        info!("Using naive price finder");
-        Box::new(NaiveSolver::new(fee))
-    } else {
-        info!(
-            "Using optimisation price finder with the args {:}",
-            solver_type.to_args()
-        );
-        Box::new(OptimisationPriceFinder::new(
-            fee,
-            solver_type,
-            token_data,
-            solver_time_limit,
-        ))
-    }
-}
-
-=======
->>>>>>> 4cb43df5
 pub trait FutureWaitExt: Future {
     fn wait(self) -> Self::Output;
 }
