<<<<<<< HEAD
=======
use ethcontract::U256;
use log::info;
>>>>>>> 0773709c
use std::future::Future;

pub trait CeiledDiv {
    fn ceiled_div(&self, divisor: Self) -> Self;
}

impl CeiledDiv for u128 {
    fn ceiled_div(&self, divisor: u128) -> u128 {
        // ceil(p / float(q)) == (p + q - 1) / q
        (self + divisor - 1) / divisor
    }
}

impl CeiledDiv for U256 {
    fn ceiled_div(&self, divisor: U256) -> U256 {
        //ceil(p / float(q)) == (p + q - 1) / q
        (self + divisor - 1) / divisor
    }
}

pub trait CheckedConvertU128 {
    fn as_u128_checked(&self) -> Option<u128>;
}

impl CheckedConvertU128 for U256 {
    fn as_u128_checked(&self) -> Option<u128> {
        if *self <= U256::from(u128::max_value()) {
            Some(self.low_u128())
        } else {
            None
        }
    }
}

pub trait FutureWaitExt: Future {
    fn wait(self) -> Self::Output;
}

impl<F> FutureWaitExt for F
where
    F: Future,
{
    fn wait(self) -> Self::Output {
        futures::executor::block_on(self)
    }
}

#[cfg(test)]
pub mod test_util {
    use std::collections::HashMap;
    use std::hash::Hash;

    pub fn map_from_slice<T: Copy + Eq + Hash, U: Copy>(arr: &[(T, U)]) -> HashMap<T, U> {
        arr.iter().copied().collect()
    }
}

#[cfg(test)]
pub mod tests {
    use super::test_util::*;
    use super::*;
    use std::collections::HashMap;

    #[test]
    fn test_checked_u256_to_u128() {
        assert_eq!(Some(42u128), U256::from(42).as_u128_checked());
        assert_eq!(
            Some(u128::max_value()),
            U256::from(u128::max_value()).as_u128_checked(),
        );
        assert_eq!(
            None,
            (U256::from(u128::max_value()) + U256::one()).as_u128_checked(),
        );
        assert_eq!(None, U256::max_value().as_u128_checked(),);
    }

    #[test]
    fn test_ceiled_div_u128() {
        assert_eq!(0u128.ceiled_div(10), 0);
        assert_eq!(1u128.ceiled_div(10), 1);
        assert_eq!(10u128.ceiled_div(10), 1);
    }

    #[test]
    #[should_panic]
    fn test_ceiled_div_by_0_u128() {
        1u128.ceiled_div(0);
    }

    #[test]
    #[should_panic]
    fn test_ceiled_div_overflow_u128() {
        u128::max_value().ceiled_div(1);
    }

    #[test]
    fn test_ceiled_div_u256() {
        assert_eq!(U256::from(0).ceiled_div(U256::from(10)), U256::from(0));
        assert_eq!(U256::from(1).ceiled_div(U256::from(10)), U256::from(1));
        assert_eq!(U256::from(10).ceiled_div(U256::from(10)), U256::from(1));
    }

    #[test]
    #[should_panic]
    fn test_ceiled_div_by_0_u256() {
        U256::one().ceiled_div(U256::zero());
    }

    #[test]
    #[should_panic]
    fn test_ceiled_div_overflow_u256() {
        U256::max_value().ceiled_div(U256::from(1));
    }

    #[test]
    fn test_map_from_slice() {
        let mut expected = HashMap::new();
        expected.insert(0u16, 1u128);
        expected.insert(1u16, 2u128);
        assert_eq!(map_from_slice(&[(0, 1), (1, 2)]), expected);
    }
}<|MERGE_RESOLUTION|>--- conflicted
+++ resolved
@@ -1,8 +1,4 @@
-<<<<<<< HEAD
-=======
 use ethcontract::U256;
-use log::info;
->>>>>>> 0773709c
 use std::future::Future;
 
 pub trait CeiledDiv {
