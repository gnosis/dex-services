extern crate graph;
extern crate simple_logger;

use dfusion_core::database::GraphReader;

use driver::contracts::dfusion::SnappContractImpl;
use driver::contracts::base_contract::SmartContract;
use driver::order_driver::OrderProcessor;
use driver::price_finding::LinearOptimisationPriceFinder;
use driver::price_finding::NaiveSolver;
use driver::price_finding::PriceFinding;
use driver::run_driver_components;

use graph::log::logger;
use graph_node_reader::Store as GraphNodeReader;

use std::env;
use std::fs;
use std::thread;
use std::time::Duration;

fn main() {
    // driver logger
    simple_logger::init_with_level(log::Level::Info).unwrap();
    let graph_logger = logger(false);
    let postgres_url = env::var("POSTGRES_URL").expect("Specify POSTGRES_URL variable");
    let store_reader = GraphNodeReader::new(postgres_url, &graph_logger);
    let db_instance = GraphReader::new(Box::new(store_reader));
<<<<<<< HEAD

    let contract_json = fs::read_to_string("dex-contracts/build/contracts/SnappAuction.json").unwrap();
    let address = env::var("SNAPP_CONTRACT_ADDRESS").unwrap();
    let dfusion_contract = SnappContractImpl::new(
        SmartContract::new(address, contract_json).unwrap()
    );
=======
    let contract = SnappContractImpl::new().unwrap();
>>>>>>> b85b5519

    let solver_env_var = env::var("LINEAR_OPTIMIZATION_SOLVER").unwrap_or_else(|_| "0".to_string());
    let mut price_finder: Box<dyn PriceFinding> = if solver_env_var == "1" {
        Box::new(LinearOptimisationPriceFinder::new())
    } else {
        Box::new(NaiveSolver::new(None))
    };

    let mut order_processor = OrderProcessor::new(&db_instance, &dfusion_contract, &mut *price_finder);
    loop {
        // Start driver_components
        run_driver_components(&db_instance, &dfusion_contract, &mut order_processor);
        thread::sleep(Duration::from_secs(5));
    }
}<|MERGE_RESOLUTION|>--- conflicted
+++ resolved
@@ -20,22 +20,17 @@
 use std::time::Duration;
 
 fn main() {
-    // driver logger
     simple_logger::init_with_level(log::Level::Info).unwrap();
     let graph_logger = logger(false);
     let postgres_url = env::var("POSTGRES_URL").expect("Specify POSTGRES_URL variable");
     let store_reader = GraphNodeReader::new(postgres_url, &graph_logger);
     let db_instance = GraphReader::new(Box::new(store_reader));
-<<<<<<< HEAD
 
     let contract_json = fs::read_to_string("dex-contracts/build/contracts/SnappAuction.json").unwrap();
     let address = env::var("SNAPP_CONTRACT_ADDRESS").unwrap();
     let dfusion_contract = SnappContractImpl::new(
         SmartContract::new(address, contract_json).unwrap()
     );
-=======
-    let contract = SnappContractImpl::new().unwrap();
->>>>>>> b85b5519
 
     let solver_env_var = env::var("LINEAR_OPTIMIZATION_SOLVER").unwrap_or_else(|_| "0".to_string());
     let mut price_finder: Box<dyn PriceFinding> = if solver_env_var == "1" {
