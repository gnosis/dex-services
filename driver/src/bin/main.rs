use driver::contract::SnappContractImpl;
use driver::db_interface::MongoDB;
<<<<<<< HEAD
use driver::price_finding::linear_optimization_price_finder::LinearOptimisationPriceFinder;
=======
use driver::price_finding::naive_solver::NaiveSolver;
>>>>>>> 57980961
use driver::run_driver_components;

use std::thread;
use std::time::Duration;
use std::env;


fn main() {
    let db_host = env::var("DB_HOST").expect("Specify DB_HOST env variable");
    let db_port = env::var("DB_PORT").expect("Specify DB_PORT env variable");
    let db_instance = MongoDB::new(db_host, db_port).unwrap();
    let contract = SnappContractImpl::new().unwrap();
    // TODO check env variable and use simple solver instead
<<<<<<< HEAD
    let mut price_finder = LinearOptimisationPriceFinder::new();
=======
    let mut price_finder = NaiveSolver {};
>>>>>>> 57980961
    loop {
        // Start driver_components
        run_driver_components(&db_instance, &contract, &mut price_finder);
        thread::sleep(Duration::from_secs(5));
    }
}<|MERGE_RESOLUTION|>--- conflicted
+++ resolved
@@ -1,10 +1,6 @@
 use driver::contract::SnappContractImpl;
 use driver::db_interface::MongoDB;
-<<<<<<< HEAD
-use driver::price_finding::linear_optimization_price_finder::LinearOptimisationPriceFinder;
-=======
 use driver::price_finding::naive_solver::NaiveSolver;
->>>>>>> 57980961
 use driver::run_driver_components;
 
 use std::thread;
@@ -18,11 +14,7 @@
     let db_instance = MongoDB::new(db_host, db_port).unwrap();
     let contract = SnappContractImpl::new().unwrap();
     // TODO check env variable and use simple solver instead
-<<<<<<< HEAD
-    let mut price_finder = LinearOptimisationPriceFinder::new();
-=======
     let mut price_finder = NaiveSolver {};
->>>>>>> 57980961
     loop {
         // Start driver_components
         run_driver_components(&db_instance, &contract, &mut price_finder);
