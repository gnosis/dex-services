--- conflicted
+++ resolved
@@ -1,25 +1,13 @@
-<<<<<<< HEAD
-extern crate env_logger;
-=======
->>>>>>> 3acb555a
 extern crate graph;
 extern crate simple_logger;
 
 use dfusion_core::database::GraphReader;
 
 use driver::contract::SnappContractImpl;
-<<<<<<< HEAD
-use driver::price_finding::{
-    NaiveSolver,
-    LinearOptimisationPriceFinder,
-    PriceFinding
-};
-=======
 use driver::order_driver::OrderProcessor;
 use driver::price_finding::NaiveSolver;
 use driver::price_finding::LinearOptimisationPriceFinder;
 use driver::price_finding::PriceFinding;
->>>>>>> 3acb555a
 use driver::run_driver_components;
 
 use graph::log::logger;
@@ -32,18 +20,10 @@
 fn main() {
     // driver logger
     simple_logger::init_with_level(log::Level::Info).unwrap();
-<<<<<<< HEAD
-
-    // graph logger
-    let logger = logger(false);
-    let postgres_url = env::var("POSTGRES_URL").expect("Specify POSTGRES_URL variable");
-    let store_reader = GraphNodeReader::new(postgres_url, &logger);
-=======
     let graph_logger = logger(false);
     
     let postgres_url = env::var("POSTGRES_URL").expect("Specify POSTGRES_URL variable");
     let store_reader = GraphNodeReader::new(postgres_url, &graph_logger);
->>>>>>> 3acb555a
     let db_instance = GraphReader::new(Box::new(store_reader));
     let contract = SnappContractImpl::new().unwrap();
     
