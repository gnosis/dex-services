--- conflicted
+++ resolved
@@ -5,23 +5,17 @@
 use dfusion_core::database::GraphReader;
 
 use driver::contract::SnappContractImpl;
-<<<<<<< HEAD
-use driver::price_finding::NaiveSolver;
-=======
-use driver::mongo_db::MongoDB;
->>>>>>> 4b22dfa8
-use driver::price_finding::LinearOptimisationPriceFinder;
-use driver::price_finding::NaiveSolver;
-use driver::price_finding::PriceFinding;
+use driver::price_finding::{
+    NaiveSolver,
+    LinearOptimisationPriceFinder,
+    PriceFinding
+};
 use driver::run_driver_components;
 
-<<<<<<< HEAD
 use graph::log::logger;
 use graph_node_reader::Store as GraphNodeReader;
 
-=======
 use std::env;
->>>>>>> 4b22dfa8
 use std::thread;
 use std::time::Duration;
 
@@ -36,12 +30,7 @@
     let db_instance = GraphReader::new(Box::new(store_reader));
     let contract = SnappContractImpl::new().unwrap();
 
-<<<<<<< HEAD
-    let solver_env_var = env::var("LINEAR_OPTIMIZATION_SOLVER")
-        .unwrap_or_else(|_| "0".to_string());
-=======
     let solver_env_var = env::var("LINEAR_OPTIMIZATION_SOLVER").unwrap_or_else(|_| "0".to_string());
->>>>>>> 4b22dfa8
     let mut price_finder: Box<dyn PriceFinding> = if solver_env_var == "1" {
         Box::new(LinearOptimisationPriceFinder::new())
     } else {
