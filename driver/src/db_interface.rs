#[cfg(test)]
extern crate mock_it;

use crate::models;
use crate::error::{DriverError, ErrorKind};

use mongodb::ordered::OrderedDocument;
use mongodb::db::ThreadedDatabase;
use mongodb::{Client, ThreadedClient};

use web3::types::H256;


pub trait DbInterface {
    fn get_current_balances(
        &self,
        current_state_root: &H256,
    ) -> Result<models::State, DriverError>;
    fn get_deposits_of_slot(
        &self,
        slot: u32,
    ) -> Result<Vec<models::PendingFlux>, DriverError>;
    fn get_withdraws_of_slot(
        &self,
        slot: u32,
    ) -> Result<Vec<models::PendingFlux>, DriverError>;
    fn get_orders_of_slot(
        &self,
        slot: u32,
    ) -> Result<Vec<models::Order>, DriverError>;
}

#[derive(Clone)]
pub struct MongoDB {
    pub client: Client,
}
impl MongoDB {
    pub fn new(db_host: String, db_port: String) -> Result<MongoDB, DriverError> {
        // Connect is being picked up from a trait which isn't in scope (NetworkConnector)
        // https://github.com/intellij-rust/intellij-rust/issues/3654
        let client = Client::connect(&db_host, db_port.parse::<u16>()?)?;
        Ok(MongoDB { client })
    }

    fn get_items_for_slot<I: From<mongodb::ordered::OrderedDocument> + std::cmp::Ord>(
        &self,
        slot_key: &str,
        slot: u32,
        collection: &str,
    ) -> Result<Vec<I>, DriverError> {
<<<<<<< HEAD
        let query = format!("{{ \"{}\": {:} }}", slot_key, slot);
=======
        let query = format!("{{ \"slot\": {:} }}", slot);
>>>>>>> 14657183
        println!("Querying {}: {}", collection, query);

        let bson = serde_json::from_str::<serde_json::Value>(&query)?.into();
        let query = mongodb::from_bson(bson)?;

        let coll = self.client.db(models::DB_NAME).collection(collection);
        let cursor = coll.find(Some(query), None)?;
        let mut docs = vec!();
        for result in cursor {
            docs.push(I::from(result?));
        } 
        docs.sort();
        Ok(docs)
    }
}

impl DbInterface for MongoDB {
    fn get_current_balances(
        &self,
        current_state_root: &H256,
    ) -> Result<models::State, DriverError> {
        let query: String = format!("{{ \"stateHash\": \"{:x}\" }}", current_state_root);
        println!("Querying stateHash: {}", query);

        let bson =  serde_json::from_str::<serde_json::Value>(&query)?.into();
        let query = mongodb::from_bson(bson)?;

        let coll = self.client.db(models::DB_NAME).collection("accounts");
        let cursor = coll.find(Some(query), None)?;
        let mut docs: Vec<OrderedDocument> = vec!();
        for result in cursor {
            docs.push(result?);
        }
        if docs.len() == 0 {
            return Err(DriverError::new(
                &format!("Expected to find a single unique state, found {}", docs.len()), ErrorKind::StateError)
            );
        }
        Ok(models::State::from(docs.pop().unwrap()))
    }

    fn get_deposits_of_slot(
        &self,
        slot: u32,
    ) -> Result<Vec<models::PendingFlux>, DriverError> {
        self.get_items_for_slot("slot", slot, "deposits")
    }

    fn get_withdraws_of_slot(
        &self,
        slot: u32,
    ) -> Result<Vec<models::PendingFlux>, DriverError> {
        self.get_items_for_slot("slot", slot, "withdraws")
    }

    fn get_orders_of_slot(
        &self,
        slot: u32,
    ) -> Result<Vec<models::Order>, DriverError> {
        self.get_items_for_slot("auctionId", slot, "orders")
    }

    fn get_orders_of_slot(
        &self,
        slot: u32,
    ) -> Result<Vec<models::Order>, DriverError> {
        self.get_items_for_slot(slot, "orders")
    }
}

#[cfg(test)]
pub mod tests {
    use super::*;
    use mock_it::Mock;

    #[derive(Clone)]
    pub struct DbInterfaceMock {
        pub get_current_balances: Mock<H256, Result<models::State, DriverError>>,
        pub get_deposits_of_slot: Mock<u32, Result<Vec<models::PendingFlux>, DriverError>>,
        pub get_withdraws_of_slot: Mock<u32, Result<Vec<models::PendingFlux>, DriverError>>,
        pub get_orders_of_slot: Mock<u32, Result<Vec<models::Order>, DriverError>>,
    }

    impl DbInterfaceMock {
        pub fn new() -> DbInterfaceMock {
            DbInterfaceMock {
                get_current_balances: Mock::new(Err(DriverError::new("Unexpected call to get_current_balances", ErrorKind::Unknown))),
                get_deposits_of_slot: Mock::new(Err(DriverError::new("Unexpected call to get_deposits_of_slot", ErrorKind::Unknown))),
                get_withdraws_of_slot: Mock::new(Err(DriverError::new("Unexpected call to get_withdraws_of_slot", ErrorKind::Unknown))),
                get_orders_of_slot: Mock::new(Err(DriverError::new("Unexpected call to get_withdraws_of_slot", ErrorKind::Unknown))),
            }
        }
    }

    impl DbInterface for DbInterfaceMock {
        fn get_current_balances(
            &self,
            current_state_root: &H256,
        ) -> Result<models::State, DriverError> {
            self.get_current_balances.called(*current_state_root)  // https://github.com/intellij-rust/intellij-rust/issues/3164
        }
        fn get_deposits_of_slot(
            &self,
            slot: u32,
        ) -> Result<Vec<models::PendingFlux>, DriverError> {
            self.get_deposits_of_slot.called(slot)
        }
        fn get_withdraws_of_slot(
            &self,
            slot: u32,
        ) -> Result<Vec<models::PendingFlux>, DriverError> {
            self.get_withdraws_of_slot.called(slot)
        }
        fn get_orders_of_slot(
            &self,
            slot: u32,
        ) -> Result<Vec<models::Order>, DriverError> {
            self.get_orders_of_slot.called(slot)
        }
    }
}<|MERGE_RESOLUTION|>--- conflicted
+++ resolved
@@ -48,11 +48,7 @@
         slot: u32,
         collection: &str,
     ) -> Result<Vec<I>, DriverError> {
-<<<<<<< HEAD
         let query = format!("{{ \"{}\": {:} }}", slot_key, slot);
-=======
-        let query = format!("{{ \"slot\": {:} }}", slot);
->>>>>>> 14657183
         println!("Querying {}: {}", collection, query);
 
         let bson = serde_json::from_str::<serde_json::Value>(&query)?.into();
@@ -115,12 +111,12 @@
         self.get_items_for_slot("auctionId", slot, "orders")
     }
 
-    fn get_orders_of_slot(
-        &self,
-        slot: u32,
-    ) -> Result<Vec<models::Order>, DriverError> {
-        self.get_items_for_slot(slot, "orders")
-    }
+    // fn get_orders_of_slot(
+    //     &self,
+    //     slot: u32,
+    // ) -> Result<Vec<models::Order>, DriverError> {
+    //     self.get_items_for_slot(slot, "orders")
+    // }
 }
 
 #[cfg(test)]
