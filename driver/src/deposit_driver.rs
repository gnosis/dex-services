--- conflicted
+++ resolved
@@ -21,33 +21,6 @@
     )?;
     if slot <= deposit_slot {
         info!("Highest unprocessed deposit_slot is {:?}", slot);
-<<<<<<< HEAD
-        let creation_time_block = |i| {
-            contract.creation_timestamp_for_deposit_slot(i)
-        };
-        if can_process(slot, contract, &creation_time_block)? {
-            info!("Processing deposit_slot {:?}", slot);
-            let state_root = contract.get_current_state_root()?;
-            let contract_deposit_hash = contract.deposit_hash_for_slot(slot)?;
-            let mut balances = db.get_balances_for_state_root(&state_root)?;
-
-            let deposits = db.get_deposits_of_slot(&slot)?;
-            let deposit_hash = deposits.rolling_hash(0);
-            hash_consistency_check(deposit_hash, contract_deposit_hash, "deposit")?;
-
-            balances.apply_deposits(&deposits);
-
-            info!("New AccountState hash is {}", balances.state_hash);
-            contract.apply_deposits(
-                slot,
-                state_root,
-                balances.state_hash,
-                contract_deposit_hash,
-            )?;
-            return Ok(true);
-        } else {
-            info!("Need to wait before processing deposit_slot {:?}", slot);
-=======
         let processing_state = batch_processing_state(slot, contract, &|i| {
             contract.creation_timestamp_for_deposit_slot(i)
         })?;
@@ -73,7 +46,6 @@
                 )?;
                 return Ok(true);
             }
->>>>>>> 3acb555a
         }
     } else {
         info!("No pending deposit batches.");
