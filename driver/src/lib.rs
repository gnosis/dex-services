extern crate dfusion_core;
extern crate hex;
#[macro_use]
extern crate log;
extern crate rustc_hex;
extern crate serde_json;
extern crate web3;

use dfusion_core::database::DbInterface;

use crate::contract::SnappContract;
use crate::deposit_driver::run_deposit_listener;
use crate::order_driver::OrderProcessor;
use crate::withdraw_driver::run_withdraw_listener;

pub mod contract;
pub mod error;
pub mod order_driver;
pub mod price_finding;

mod deposit_driver;
mod util;
mod withdraw_driver;

<<<<<<< HEAD
pub fn run_driver_components<D, C>(
    db: &D,
    contract: &C,
    price_finder: &mut PriceFinding,
) where D: DbInterface, C: SnappContract {
=======
pub fn run_driver_components(
    db: &GraphReader,
    contract: &SnappContractImpl,
    order_processor: &mut OrderProcessor<GraphReader, SnappContractImpl>,
) {
>>>>>>> ce8342ca
    if let Err(e) = run_deposit_listener(db, contract) {
        error!("Deposit_driver error: {}", e);
    }
    if let Err(e) = run_withdraw_listener(db, contract) {
        error!("Withdraw_driver error: {}", e);
    }
    if let Err(e) = order_processor.run() {
        error!("Order_driver error: {}", e);
    }
}<|MERGE_RESOLUTION|>--- conflicted
+++ resolved
@@ -22,19 +22,11 @@
 mod util;
 mod withdraw_driver;
 
-<<<<<<< HEAD
 pub fn run_driver_components<D, C>(
     db: &D,
     contract: &C,
-    price_finder: &mut PriceFinding,
+    order_processor: &mut OrderProcessor<D, C>,
 ) where D: DbInterface, C: SnappContract {
-=======
-pub fn run_driver_components(
-    db: &GraphReader,
-    contract: &SnappContractImpl,
-    order_processor: &mut OrderProcessor<GraphReader, SnappContractImpl>,
-) {
->>>>>>> ce8342ca
     if let Err(e) = run_deposit_listener(db, contract) {
         error!("Deposit_driver error: {}", e);
     }
