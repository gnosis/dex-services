extern crate dfusion_core;
extern crate hex;
#[macro_use]
extern crate log;
extern crate dfusion_core;
extern crate rustc_hex;
extern crate serde_json;
extern crate web3;
<<<<<<< HEAD

use dfusion_core::database::GraphReader;
=======
>>>>>>> 4b22dfa8

use crate::contract::SnappContractImpl;
use crate::deposit_driver::run_deposit_listener;
use crate::mongo_db::MongoDB;
use crate::order_driver::run_order_listener;
use crate::price_finding::PriceFinding;
use crate::withdraw_driver::run_withdraw_listener;

pub mod contract;
pub mod error;
pub mod mongo_db;
pub mod price_finding;

mod deposit_driver;
mod order_driver;
mod util;
mod withdraw_driver;

pub fn run_driver_components(
    db: &GraphReader,
    contract: &SnappContractImpl,
    price_finder: &mut PriceFinding,
) {
    if let Err(e) = run_deposit_listener(db, contract) {
        error!("Deposit_driver error: {}", e);
    }
    if let Err(e) = run_withdraw_listener(db, contract) {
        error!("Withdraw_driver error: {}", e);
    }
    if let Err(e) = run_order_listener(db, contract, price_finder) {
        error!("Order_driver error: {}", e);
    }
<<<<<<< HEAD
}
=======
    //...
}
>>>>>>> 4b22dfa8
<|MERGE_RESOLUTION|>--- conflicted
+++ resolved
@@ -2,26 +2,20 @@
 extern crate hex;
 #[macro_use]
 extern crate log;
-extern crate dfusion_core;
 extern crate rustc_hex;
 extern crate serde_json;
 extern crate web3;
-<<<<<<< HEAD
 
 use dfusion_core::database::GraphReader;
-=======
->>>>>>> 4b22dfa8
 
 use crate::contract::SnappContractImpl;
 use crate::deposit_driver::run_deposit_listener;
-use crate::mongo_db::MongoDB;
 use crate::order_driver::run_order_listener;
 use crate::price_finding::PriceFinding;
 use crate::withdraw_driver::run_withdraw_listener;
 
 pub mod contract;
 pub mod error;
-pub mod mongo_db;
 pub mod price_finding;
 
 mod deposit_driver;
@@ -43,9 +37,4 @@
     if let Err(e) = run_order_listener(db, contract, price_finder) {
         error!("Order_driver error: {}", e);
     }
-<<<<<<< HEAD
-}
-=======
-    //...
-}
->>>>>>> 4b22dfa8
+}