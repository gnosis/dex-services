extern crate byteorder;
extern crate hex;
extern crate mongodb;
extern crate rustc_hex;
extern crate serde;
extern crate serde_derive;
extern crate serde_json;
extern crate sha2;
extern crate web3;

use crate::contract::SnappContractImpl;
use crate::db_interface::MongoDB;
use crate::deposit_driver::run_deposit_listener;
<<<<<<< HEAD
//use crate::order_driver::run_order_listener;
use crate::price_finding::linear_optimization_price_finder::LinearOptimisationPriceFinder;
=======
use crate::order_driver::run_order_listener;
use crate::price_finding::naive_solver::NaiveSolver;
>>>>>>> 57980961
use crate::withdraw_driver::run_withdraw_listener;

pub mod contract;
pub mod db_interface;
pub mod error;
pub mod price_finding;

mod deposit_driver;
mod order_driver;
pub mod models;
mod withdraw_driver;
mod util;

pub fn run_driver_components(
    db: &MongoDB,
    contract: &SnappContractImpl, 
<<<<<<< HEAD
    price_finder: &mut LinearOptimisationPriceFinder,
=======
    price_finder: &mut NaiveSolver,
>>>>>>> 57980961
) -> () {
    if let Err(e) = run_deposit_listener(db, contract) {
        println!("Deposit_driver error: {}", e);
    }
    if let Err(e) = run_withdraw_listener(db, contract) {
        println!("Withdraw_driver error: {}", e);
    }
<<<<<<< HEAD
    // TO BE ACTIVATED, ONCE LISTENER CAN PROCESSES APPLIED ORDERS
    // if let Err(e) = run_order_listener(db, contract, price_finder) {
    //     println!("Order_driver error: {}", e);
    // }
=======
    if let Err(e) = run_order_listener(db, contract, price_finder) {
         println!("Order_driver error: {}", e);
    }
>>>>>>> 57980961
    //...
}
<|MERGE_RESOLUTION|>--- conflicted
+++ resolved
@@ -11,13 +11,8 @@
 use crate::contract::SnappContractImpl;
 use crate::db_interface::MongoDB;
 use crate::deposit_driver::run_deposit_listener;
-<<<<<<< HEAD
-//use crate::order_driver::run_order_listener;
-use crate::price_finding::linear_optimization_price_finder::LinearOptimisationPriceFinder;
-=======
 use crate::order_driver::run_order_listener;
 use crate::price_finding::naive_solver::NaiveSolver;
->>>>>>> 57980961
 use crate::withdraw_driver::run_withdraw_listener;
 
 pub mod contract;
@@ -34,11 +29,7 @@
 pub fn run_driver_components(
     db: &MongoDB,
     contract: &SnappContractImpl, 
-<<<<<<< HEAD
-    price_finder: &mut LinearOptimisationPriceFinder,
-=======
     price_finder: &mut NaiveSolver,
->>>>>>> 57980961
 ) -> () {
     if let Err(e) = run_deposit_listener(db, contract) {
         println!("Deposit_driver error: {}", e);
@@ -46,15 +37,8 @@
     if let Err(e) = run_withdraw_listener(db, contract) {
         println!("Withdraw_driver error: {}", e);
     }
-<<<<<<< HEAD
-    // TO BE ACTIVATED, ONCE LISTENER CAN PROCESSES APPLIED ORDERS
-    // if let Err(e) = run_order_listener(db, contract, price_finder) {
-    //     println!("Order_driver error: {}", e);
-    // }
-=======
     if let Err(e) = run_order_listener(db, contract, price_finder) {
          println!("Order_driver error: {}", e);
     }
->>>>>>> 57980961
     //...
 }
