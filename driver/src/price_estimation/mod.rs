--- conflicted
+++ resolved
@@ -42,12 +42,18 @@
 
 impl PriceOracle {
     /// Creates a new price oracle from a token whitelist data.
-<<<<<<< HEAD
-    pub fn new(tokens: TokenData, update_interval: Duration) -> Result<Self> {
+    pub fn new(
+        http_factory: &HttpFactory,
+        tokens: TokenData,
+        update_interval: Duration,
+    ) -> Result<Self> {
         let source: Box<dyn PriceSource> = if tokens.is_empty() {
             Box::new(NoopPriceSource)
         } else {
-            let source = AveragePriceSource::new(KrakenClient::new()?, DexagClient::new()?);
+            let source = AveragePriceSource::new(
+                KrakenClient::new(http_factory)?,
+                DexagClient::new(http_factory)?,
+            );
             let (source, _) = ThreadedPriceSource::new(
                 tokens.all_tokens_to_estimate_price(),
                 source,
@@ -57,16 +63,6 @@
         };
 
         Ok(PriceOracle { tokens, source })
-=======
-    pub fn new(http_factory: &HttpFactory, tokens: TokenData) -> Result<Self> {
-        Ok(PriceOracle::with_source(
-            tokens,
-            AveragePriceSource::new(
-                KrakenClient::new(http_factory)?,
-                DexagClient::new(http_factory)?,
-            ),
-        ))
->>>>>>> 5ccfc4fa
     }
 
     #[cfg(test)]
