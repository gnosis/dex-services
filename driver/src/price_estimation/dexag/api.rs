--- conflicted
+++ resolved
@@ -1,10 +1,4 @@
-<<<<<<< HEAD
-use anyhow::{anyhow, Context, Result};
-=======
-#![allow(dead_code)]
-
 use anyhow::{Context, Result};
->>>>>>> 1c2a1202
 use ethcontract::Address;
 use isahc::prelude::*;
 use serde::Deserialize;
@@ -33,35 +27,6 @@
 struct Price {
     #[serde(with = "display_fromstr")]
     price: f64,
-}
-
-<<<<<<< HEAD
-fn deserialize_address<'de, D>(deserializer: D) -> Result<Option<Address>, D::Error>
-where
-    D: Deserializer<'de>,
-{
-    fn hex_string_to_address(string: &str) -> Result<Address> {
-        let prefix = "0x";
-        if !string.starts_with(prefix) {
-            return Err(anyhow!("does not start with {}", prefix));
-        }
-        Ok(string[2..].parse()?)
-    }
-
-    let string: Option<String> = Option::deserialize(deserializer)?;
-    Ok(if let Some(string) = string {
-        let address = hex_string_to_address(&string)
-            .with_context(|| format!("failed to parse address \"{}\"", string))
-            .map_err(D::Error::custom)?;
-        Some(address)
-    } else {
-        None
-    })
-=======
-pub enum EitherAmount {
-    From(f64),
-    To(f64),
->>>>>>> 1c2a1202
 }
 
 #[derive(Debug)]
