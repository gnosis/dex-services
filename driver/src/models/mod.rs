pub mod state;
pub mod flux;
pub mod order;

pub use crate::models::state::State;
pub use crate::models::flux::PendingFlux;
pub use crate::models::order::Order;
pub use crate::util::from_slice;

use sha2::{Digest, Sha256};
use web3::types::H256;

pub const TOKENS: u8 = 30;
pub const DB_NAME: &str = "dfusion2";

pub trait RollingHashable {
    fn rolling_hash(&self, nonce: i32) -> H256;
}

pub trait RootHashable {
    fn root_hash(&self, valid_items: &[bool]) -> H256;
}

pub trait Serializable {
    fn bytes(&self) -> Vec<u8>;
}

fn merkleize(leafs: Vec<Vec<u8>>) -> H256 {
    if leafs.len() == 1 {
<<<<<<< HEAD
        return H256::from(from_slice(&leafs[0]));
=======
        return H256::from_slice(&leafs[0]);
>>>>>>> deecfe1b
    }
    let next_layer = leafs.chunks(2).map(|pair| {
        let mut hasher = Sha256::new();
        hasher.input(&pair[0]);
        hasher.input(&pair[1]);
        hasher.result().to_vec()
    }).collect();
    merkleize(next_layer)
}

fn iter_hash<T: Serializable>(item: &T, prev_hash: &H256) -> H256 {
    let mut hasher = Sha256::new();
    hasher.input(prev_hash);
    hasher.input(item.bytes());
    let result = hasher.result();
    let b: Vec<u8> = result.to_vec();
<<<<<<< HEAD
    H256::from(from_slice(&b))
=======
    H256::from_slice(&b)
>>>>>>> deecfe1b
}<|MERGE_RESOLUTION|>--- conflicted
+++ resolved
@@ -27,11 +27,7 @@
 
 fn merkleize(leafs: Vec<Vec<u8>>) -> H256 {
     if leafs.len() == 1 {
-<<<<<<< HEAD
-        return H256::from(from_slice(&leafs[0]));
-=======
         return H256::from_slice(&leafs[0]);
->>>>>>> deecfe1b
     }
     let next_layer = leafs.chunks(2).map(|pair| {
         let mut hasher = Sha256::new();
@@ -48,9 +44,5 @@
     hasher.input(item.bytes());
     let result = hasher.result();
     let b: Vec<u8> = result.to_vec();
-<<<<<<< HEAD
-    H256::from(from_slice(&b))
-=======
     H256::from_slice(&b)
->>>>>>> deecfe1b
 }