use byteorder::{BigEndian, WriteBytesExt};
use serde_derive::{Deserialize, Serialize};
use sha2::{Digest, Sha256};
use web3::types::H256;

use crate::models::{TOKENS, RollingHashable};
use crate::util::from_slice;

#[derive(Serialize, Deserialize, Clone, Debug, PartialEq)]
#[serde(rename_all = "camelCase")]
pub struct State {
    pub state_hash: String,
    pub state_index: i32,
    balances: Vec<u128>,
    pub num_tokens: u8,
}

impl State {
    pub fn new(state_hash: String, state_index: i32, balances: Vec<u128>, num_tokens: u8) -> Self {
        State { state_hash, state_index, balances, num_tokens }
    }
    fn balance_index(&self, token_id: u8, account_id: u16) -> usize {
        self.num_tokens as usize * account_id as usize  + token_id as usize
    }
    pub fn read_balance(&self, token_id: u8, account_id: u16) -> u128 {
        self.balances[self.balance_index(token_id, account_id)]
    }
    pub fn increment_balance(&mut self, token_id: u8, account_id: u16, amount: u128) {
        let index = self.balance_index(token_id, account_id);
        self.balances[index] += amount;
    }
    pub fn decrement_balance(&mut self, token_id: u8, account_id: u16, amount: u128) {
        let index = self.balance_index(token_id, account_id);
        self.balances[index] -= amount;
    }
    pub fn accounts(&self) -> u16 {
        assert_eq!(
            self.balances.len() % self.num_tokens as usize, 0,
            "Balance vector cannot be split into equal accounts"
        );
        (self.balances.len() / self.num_tokens as usize) as u16
    }
}

impl RollingHashable for State {
  //Todo: Exchange sha with pederson hash
  fn rolling_hash(&self, nonce: i32) -> H256 {
    let mut hash = vec![0u8; 28];
    hash.write_i32::<BigEndian>(nonce).unwrap();
    for i in &self.balances {
      let mut bs = vec![0u8; 16];
      bs.write_u128::<BigEndian>(*i).unwrap();

      let mut hasher = Sha256::new();
      hasher.input(hash);
      hasher.input(bs);
      let result = hasher.result();
      hash = result.to_vec();
    }
<<<<<<< HEAD
    H256::from(from_slice(&hash))
=======
    H256::from_slice(hash.as_slice())
>>>>>>> deecfe1b
  }
}

impl From<mongodb::ordered::OrderedDocument> for State {
    fn from(document: mongodb::ordered::OrderedDocument) -> Self {
        State {
            state_hash: document.get_str("stateHash").unwrap().to_owned(),
            state_index: document.get_i32("stateIndex").unwrap(),
            balances: document.get_array("balances")
                .unwrap()
                .iter()
                .map(|e| e.as_str().unwrap().parse().unwrap())
                .collect(),
            num_tokens: TOKENS,
        }
    }
}

#[cfg(test)]
pub mod tests {
  use super::*;
  use web3::types::{H256};
  use std::str::FromStr;

  #[test]
  fn test_state_rolling_hash() {
    // Empty state
    let mut balances = vec![0; 3000];
    let state = State {
        state_hash: "77b01abfbad57cb7a1344b12709603ea3b9ad803ef5ea09814ca212748f54733".to_string(),
        state_index:  1,
        balances: balances.clone(),
        num_tokens: TOKENS,
    };
    assert_eq!(
      state.rolling_hash(0),
      H256::from_str(&state.state_hash).unwrap()
    );

    // State with single deposit
    balances[62] = 18;
    let state = State {
        state_hash: "a0cde336d10dbaf3df98ba662bacf25d95062db7b3e0083bd4bad4a6c7a1cd41".to_string(),
        state_index:  1,
        balances,
        num_tokens: TOKENS,
    };
    assert_eq!(
      state.rolling_hash(0),
      H256::from_str(&state.state_hash).unwrap()
    );
  }
}<|MERGE_RESOLUTION|>--- conflicted
+++ resolved
@@ -57,11 +57,7 @@
       let result = hasher.result();
       hash = result.to_vec();
     }
-<<<<<<< HEAD
-    H256::from(from_slice(&hash))
-=======
     H256::from_slice(hash.as_slice())
->>>>>>> deecfe1b
   }
 }
 
