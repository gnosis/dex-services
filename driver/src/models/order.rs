--- conflicted
+++ resolved
@@ -1,21 +1,5 @@
 use serde::Deserialize;
-<<<<<<< HEAD
-use web3::types::{H160, U256};
-
-// TODO: refactor the struct to be an enum that can be either the stableX
-// version (slot index) or the Snapp version (slot_index + slot).
-#[derive(Debug, Clone, Deserialize, Eq, Ord, PartialEq, PartialOrd)]
-#[serde(rename_all = "camelCase")]
-pub struct BatchInformation {
-    // only applies to the Snapp version
-    pub slot: U256,
-    /// the order index of a StableX order (the n-th order a user has ever
-    /// placed in the system)
-    pub slot_index: u16,
-}
-=======
 use web3::types::H160;
->>>>>>> c8603d3d
 
 #[derive(Debug, Clone, Default, Deserialize, Eq, Ord, PartialEq, PartialOrd)]
 #[serde(rename_all = "camelCase")]
