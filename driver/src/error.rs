use ethabi;
use std::error::Error;
use std::fmt;

use dfusion_core::database::DatabaseError;

#[derive(Debug, Clone, PartialEq)]
pub enum ErrorKind {
    Unknown,
    MiscError,
    IoError,
    ContractError,
    JsonError,
    HexError,
    AbiError,
    EnvError,
    DbError,
    ParseIntError,
    StateError,
}

#[derive(Debug, Clone, PartialEq)]
pub struct DriverError {
    details: String,
    pub kind: ErrorKind,
}

impl From<std::io::Error> for DriverError {
    fn from(error: std::io::Error) -> Self {
        DriverError::new(error.description(), ErrorKind::IoError)
    }
}

impl From<web3::contract::Error> for DriverError {
    fn from(error: web3::contract::Error) -> Self {
        DriverError::new(error.description(), ErrorKind::ContractError)
    }
}

impl From<web3::Error> for DriverError {
    fn from(error: web3::Error) -> Self {
        DriverError::new(error.description(), ErrorKind::ContractError)
    }
}

impl From<serde_json::Error> for DriverError {
    fn from(error: serde_json::Error) -> Self {
        DriverError::new(error.description(), ErrorKind::JsonError)
    }
}

impl From<hex::FromHexError> for DriverError {
    fn from(error: hex::FromHexError) -> Self {
        DriverError::new(error.description(), ErrorKind::HexError)
    }
}

impl From<ethabi::Error> for DriverError {
    fn from(error: ethabi::Error) -> Self {
        DriverError::new(error.description(), ErrorKind::AbiError)
    }
}

impl From<std::env::VarError> for DriverError {
    fn from(error: std::env::VarError) -> Self {
        DriverError::new(error.description(), ErrorKind::EnvError)
    }
}

impl From<std::num::ParseIntError> for DriverError {
    fn from(error: std::num::ParseIntError) -> Self {
        DriverError::new(error.description(), ErrorKind::ParseIntError)
    }
}

impl From<&str> for DriverError {
    fn from(error: &str) -> Self {
        DriverError::new(error, ErrorKind::MiscError)
    }
}

impl From<DatabaseError> for DriverError {
    fn from(error: DatabaseError) -> Self {
        DriverError::new(&format!("{}", error), ErrorKind::DbError)
    }
}

impl DriverError {
    pub fn new(msg: &str, kind: ErrorKind) -> DriverError {
<<<<<<< HEAD
        DriverError { details: msg.to_string(), kind }
=======
        DriverError {
            details: msg.to_string(),
            kind,
        }
>>>>>>> 4b22dfa8
    }
}

impl fmt::Display for DriverError {
    fn fmt(&self, f: &mut fmt::Formatter) -> fmt::Result {
        write!(f, "Driver Error: [{}]", self.details)
    }
}

impl Error for DriverError {
    fn description(&self) -> &str {
        &self.details
    }
}<|MERGE_RESOLUTION|>--- conflicted
+++ resolved
@@ -87,14 +87,10 @@
 
 impl DriverError {
     pub fn new(msg: &str, kind: ErrorKind) -> DriverError {
-<<<<<<< HEAD
-        DriverError { details: msg.to_string(), kind }
-=======
         DriverError {
             details: msg.to_string(),
             kind,
         }
->>>>>>> 4b22dfa8
     }
 }
 
