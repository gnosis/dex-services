--- conflicted
+++ resolved
@@ -35,19 +35,6 @@
         } \
     }\" | grep 28000000000000000000"
 
-<<<<<<< HEAD
-step "Advance time to apply auction" \
-"npx truffle exec scripts/wait_seconds.js 181"
-
-EXPECTED_HASH="2b87dc830d051be72f4adcc3677daadab2f3f2253e9da51d803faeb0daa1532f"
-step_with_retry "Test that balances have been updated" \
-=======
-step_with_retry "Test Listener: There are now 6 orders in auction slot 1" \
-"mongo dfusion2 --eval \"db.orders.find({'auctionId': ${EXPECTED_AUCTION}}).size()\" | grep -w 6"
-
-step_with_retry "sellAmount for accountId = 5 is 280000000000000000000" \
-"mongo dfusion2 --eval \"db.orders.findOne({'auctionId': ${EXPECTED_AUCTION}, 'accountId': 5}).sellAmount\" | grep -w 280000000000000000000"
-
 step "Advance time to bid for auction" \
 "npx truffle exec scripts/wait_seconds.js 181"
 
@@ -59,7 +46,6 @@
 "npx truffle exec scripts/wait_seconds.js 181"
 
 step_with_retry "Test balances have been updated" \
->>>>>>> 3acb555a
 "npx truffle exec scripts/invokeViewFunction.js 'getCurrentStateRoot' | grep ${EXPECTED_HASH}"
 
 step_with_retry "[theGraph] Account 4 has now 4 of token 1" \
