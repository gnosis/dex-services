#!/bin/bash
set -e

cd dex-contracts/

<<<<<<< HEAD
truffle exec scripts/request_withdraw.js 3 3 18
truffle exec scripts/wait_seconds.js 181
=======
truffle exec scripts/request_withdraw.js 2 2 18
truffle exec scripts/mine_blocks.js 21
>>>>>>> 19a8f36a

sleep 5
truffle exec scripts/invokeViewFunction.js 'getCurrentStateRoot'

EXPECTED_HASH="77b01abfbad57cb7a1344b12709603ea3b9ad803ef5ea09814ca212748f54733"
truffle exec scripts/invokeViewFunction.js 'getCurrentStateRoot' | grep ${EXPECTED_HASH}
mongo dfusion2 --eval "db.accounts.findOne({'stateHash': '$EXPECTED_HASH'}).balances[62]" | grep 0

truffle exec scripts/claim_withdraw.js 0 2 2 | grep "Success! Balance of token 2 before claim: 282000000000000000000, after claim: 300000000000000000000"<|MERGE_RESOLUTION|>--- conflicted
+++ resolved
@@ -3,13 +3,8 @@
 
 cd dex-contracts/
 
-<<<<<<< HEAD
-truffle exec scripts/request_withdraw.js 3 3 18
+truffle exec scripts/request_withdraw.js 2 2 18
 truffle exec scripts/wait_seconds.js 181
-=======
-truffle exec scripts/request_withdraw.js 2 2 18
-truffle exec scripts/mine_blocks.js 21
->>>>>>> 19a8f36a
 
 sleep 5
 truffle exec scripts/invokeViewFunction.js 'getCurrentStateRoot'
