--- conflicted
+++ resolved
@@ -1,24 +1,3 @@
-<<<<<<< HEAD
-FROM gnosispm/dfusion-rust-base:v4
-
-# Install solver if specified
-ARG use_solver
-WORKDIR /app
-COPY docker/rust/clone_solver.sh docker/rust/clone_solver.sh
-COPY .ssh/ .ssh/
-RUN if [ "$use_solver" = 1 ]; then docker/rust/clone_solver.sh; else echo "Not installing solver"; fi && rm -rf .ssh
-ENV LINEAR_OPTIMIZATION_SOLVER $use_solver
-ENV PYTHONPATH ${PYTHONPATH}:/app/batchauctions/
-
-# Copy and build code
-COPY dex-contracts/build ./dex-contracts/build
-COPY dfusion_rust_core ./dfusion_rust_core
-COPY driver ./driver
-COPY listener ./listener
-
-COPY Cargo.* ./
-RUN cargo build
-=======
 # With this image, only the naive solver will work
 ARG SOLVER_BASE=ubuntu:bionic
 
@@ -38,6 +17,7 @@
   && curl https://sh.rustup.rs -sSf | sh -s -- -y \
   && ln -s $HOME/.cargo/bin/* /usr/bin/
 
+ONBUILD COPY dex-contracts/build ./dex-contracts/build
 ONBUILD COPY dfusion_rust_core ./dfusion_rust_core
 ONBUILD COPY driver ./driver
 ONBUILD COPY listener ./listener
@@ -58,5 +38,4 @@
 ONBUILD COPY target/debug/dfusion dfusion
 
 # Trigger actual build
-FROM ${RUST_BASE}
->>>>>>> 0b4b9eca
+FROM ${RUST_BASE}