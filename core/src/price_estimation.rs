//! Module responsible for aggregating price estimates from various sources to
//! give good price estimates to the solver for better results.

mod average_price_source;
<<<<<<< HEAD
mod clients;
pub mod data;
=======
mod dexag;
mod kraken;
>>>>>>> 7bb47653
mod orderbook_based;
mod price_source;
mod threaded_price_source;

<<<<<<< HEAD
use self::clients::{DexagClient, KrakenClient};
pub use self::data::{TokenBaseInfo, TokenData};
=======
use self::dexag::DexagClient;
use self::kraken::KrakenClient;
>>>>>>> 7bb47653
use self::orderbook_based::PricegraphEstimator;
use crate::token_info::TokenInfoFetching;
use crate::{
    http::HttpFactory,
    models::{Order, TokenId, TokenInfo},
    orderbook::StableXOrderBookReading,
};
use anyhow::Result;
use average_price_source::AveragePriceSource;
use futures::future::{BoxFuture, FutureExt as _};
use log::warn;
use price_source::PriceSource;
use std::collections::{BTreeMap, HashMap, HashSet};
use std::iter;
use std::iter::FromIterator;
use std::sync::Arc;
use std::time::Duration;
use threaded_price_source::ThreadedPriceSource;

/// A type alias for token information map that is passed to the solver.
type Tokens = BTreeMap<TokenId, Option<TokenInfo>>;

/// A trait representing a price oracle that retrieves price estimates for the
/// tokens included in the current orderbook.
#[cfg_attr(test, mockall::automock)]
pub trait PriceEstimating {
    fn get_token_prices<'a>(&'a self, orders: &[Order]) -> BoxFuture<'a, Tokens>;
}

pub struct PriceOracle {
    /// The token data supplied by the environment. This ensures that only
    /// whitelisted tokens get their prices estimated.
    token_info_fetcher: Arc<dyn TokenInfoFetching>,
    /// The price source to use.
    source: Box<dyn PriceSource + Send + Sync>,
}

impl PriceOracle {
    /// Creates a new price oracle from a token whitelist data.
    pub fn new(
        http_factory: &HttpFactory,
        orderbook_reader: Arc<dyn StableXOrderBookReading>,
        token_info_fetcher: Arc<dyn TokenInfoFetching>,
        update_interval: Duration,
    ) -> Result<Self> {
        let (kraken_source, _) = ThreadedPriceSource::new(
            token_info_fetcher.clone(),
            KrakenClient::new(http_factory, token_info_fetcher.clone())?,
            update_interval,
        );
        let (dexag_source, _) = ThreadedPriceSource::new(
            token_info_fetcher.clone(),
            DexagClient::new(http_factory, token_info_fetcher.clone())?,
            update_interval,
        );
        let source = Box::new(AveragePriceSource::new(vec![
            Box::new(kraken_source),
            Box::new(dexag_source),
            Box::new(PricegraphEstimator::new(orderbook_reader)),
        ]));

        Ok(PriceOracle {
            token_info_fetcher,
            source,
        })
    }

    #[cfg(test)]
    fn with_source(
        token_info_fetcher: Arc<dyn TokenInfoFetching>,
        source: impl PriceSource + Send + Sync + 'static,
    ) -> Self {
        PriceOracle {
            token_info_fetcher,
            source: Box::new(source),
        }
    }

    /// Gets price estimates for some tokens
    async fn get_prices(&self, tokens: &[TokenId]) -> HashMap<TokenId, u128> {
        if tokens.is_empty() {
            return HashMap::new();
        }

        match self.source.get_prices(tokens).await {
            Ok(prices) => prices,
            Err(err) => {
                warn!("failed to retrieve token prices: {}", err);
                HashMap::new()
            }
        }
    }
}

impl PriceEstimating for PriceOracle {
    fn get_token_prices<'a>(&'a self, orders: &[Order]) -> BoxFuture<'a, Tokens> {
        let token_ids_to_price: HashSet<_> = orders
            .iter()
            .flat_map(|order| vec![order.buy_token, order.sell_token])
            .map(TokenId)
            // NOTE: Always include the reference token. This is done since the
            //   solver input specifies the reference token, so for correctness
            //   it should always be considered.
            .chain(iter::once(TokenId::reference()))
            .collect();
        async move {
            let prices = self
                .get_prices(&Vec::from_iter(token_ids_to_price.clone()))
                .await;

            let mut tokens = Tokens::new();
            for token_id in token_ids_to_price {
                let price = prices.get(&token_id).copied();
                let token_info =
                    if let Ok(base_info) = self.token_info_fetcher.get_token_info(token_id).await {
                        Some(TokenInfo {
                            external_price: price.unwrap_or(base_info.external_price),
                            ..base_info.into()
                        })
                    } else if let Some(price) = price {
                        Some(TokenInfo {
                            alias: None,
                            decimals: None,
                            external_price: price,
                        })
                    } else {
                        None
                    };
                tokens.insert(token_id, token_info);
            }
            tokens
        }
        .boxed()
    }
}

#[cfg(test)]
mod tests {
    use super::*;
    use crate::token_info::{hardcoded::TokenData, TokenBaseInfo};
    use anyhow::anyhow;
    use price_source::{MockPriceSource, NoopPriceSource};

    #[test]
    fn price_oracle_fetches_token_prices() {
        let tokens = Arc::new(TokenData::from(hash_map! {
            TokenId(1) => TokenBaseInfo::new("WETH", 18, 0),
            TokenId(2) => TokenBaseInfo::new("USDT", 6, 0),
        }));

        let mut source = MockPriceSource::new();
        source
            .expect_get_prices()
            .withf(|tokens| {
                let mut tokens = tokens.to_vec();
                tokens.sort();
                tokens == [TokenId(0), TokenId(1), TokenId(2), TokenId(3)]
            })
            .returning(|_| {
                async {
                    Ok(hash_map! {
                        TokenId(2) => 1_000_000_000_000_000_000,
                    })
                }
                .boxed()
            });

        let oracle = PriceOracle::with_source(tokens, source);
        let prices = oracle
            .get_token_prices(&[
                Order::for_token_pair(0, 1),
                Order::for_token_pair(1, 2),
                Order::for_token_pair(2, 3),
                Order::for_token_pair(1, 3),
                Order::for_token_pair(0, 2),
            ])
            .now_or_never()
            .unwrap();

        assert_eq!(
            prices,
            btree_map! {
                TokenId(0) => None,
                TokenId(1) => Some(TokenInfo::new("WETH", 18, 0)),
                TokenId(2) => Some(TokenInfo::new("USDT", 6, 1_000_000_000_000_000_000)),
                TokenId(3) => None,
            }
        );
    }

    #[test]
    fn price_oracle_ignores_source_error() {
        let tokens = Arc::new(TokenData::from(hash_map! {
            TokenId(1) => TokenBaseInfo::new("WETH", 18, 0),
        }));

        let mut source = MockPriceSource::new();
        source
            .expect_get_prices()
            .returning(|_| async { Err(anyhow!("error")) }.boxed());

        let oracle = PriceOracle::with_source(tokens, source);
        let prices = oracle
            .get_token_prices(&[Order::for_token_pair(0, 1)])
            .now_or_never()
            .unwrap();

        assert_eq!(
            prices,
            btree_map! {
                TokenId(0) => None,
                TokenId(1) => Some(TokenInfo::new("WETH", 18, 0)),
            }
        );
    }

    #[test]
    fn price_oracle_always_includes_reference_token() {
        let oracle = PriceOracle::with_source(Arc::new(TokenData::default()), NoopPriceSource {});
        let prices = oracle.get_token_prices(&[]).now_or_never().unwrap();

        assert_eq!(prices, btree_map! { TokenId(0) => None });
    }

    #[test]
    fn price_oracle_uses_uses_fallback_prices() {
        let tokens = Arc::new(TokenData::from(hash_map! {
            TokenId(7) => TokenBaseInfo::new("DAI", 18, 1_000_000_000_000_000_000),
        }));

        let mut source = MockPriceSource::new();
        source
            .expect_get_prices()
            .returning(|_| async { Ok(HashMap::new()) }.boxed());

        let oracle = PriceOracle::with_source(tokens, source);
        let prices = oracle
            .get_token_prices(&[Order::for_token_pair(0, 7)])
            .now_or_never()
            .unwrap();

        assert_eq!(
            prices,
            btree_map! {
                TokenId(0) => None,
                TokenId(7) => Some(TokenInfo::new("DAI", 18, 1_000_000_000_000_000_000)),
            }
        );
    }
}<|MERGE_RESOLUTION|>--- conflicted
+++ resolved
@@ -2,24 +2,12 @@
 //! give good price estimates to the solver for better results.
 
 mod average_price_source;
-<<<<<<< HEAD
 mod clients;
-pub mod data;
-=======
-mod dexag;
-mod kraken;
->>>>>>> 7bb47653
 mod orderbook_based;
 mod price_source;
 mod threaded_price_source;
 
-<<<<<<< HEAD
 use self::clients::{DexagClient, KrakenClient};
-pub use self::data::{TokenBaseInfo, TokenData};
-=======
-use self::dexag::DexagClient;
-use self::kraken::KrakenClient;
->>>>>>> 7bb47653
 use self::orderbook_based::PricegraphEstimator;
 use crate::token_info::TokenInfoFetching;
 use crate::{
