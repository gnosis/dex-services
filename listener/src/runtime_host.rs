use failure::Error;
use futures::future::*;
use slog::Logger;
use std::collections::HashMap;
use std::sync::Arc;

use dfusion_core::database::DbInterface;

use graph::components::ethereum::{EthereumCall, EthereumBlockTriggerType, EthereumBlock};
use graph::components::subgraph::{RuntimeHost as RuntimeHostTrait, RuntimeHostBuilder, BlockState};

use graph::data::subgraph::{DataSource, SubgraphDeploymentId};

use tiny_keccak::keccak256;

use web3::types::{Log, Transaction, H256};

<<<<<<< HEAD
use crate::event_handler::{
    EventHandler,
    DepositHandler,
    InitializationHandler,
    FluxTransitionHandler,
    SellOrderHandler,
    WithdrawHandler,
    AuctionSettlementHandler
};
=======
use crate::event_handler::{EventHandler, DepositHandler, InitializationHandler, FluxTransitionHandler, WithdrawHandler, StandingOrderHandler, SellOrderHandler };
>>>>>>> e984a522

type HandlerMap = HashMap<H256, Box<dyn EventHandler>>;

fn register_event(handlers: &mut HandlerMap, name: &str, handler: Box<dyn EventHandler>) 
{
    handlers.insert(
        H256::from(keccak256(name.as_bytes())),
        handler
    );
}

#[derive(Clone)]
pub struct RustRuntimeHostBuilder {
    store: Arc<DbInterface>
}

impl RustRuntimeHostBuilder {
    pub fn new(store: Arc<DbInterface>) -> Self {
        RustRuntimeHostBuilder {
            store
        }
    }
}

impl RuntimeHostBuilder for RustRuntimeHostBuilder {
    type Host = RustRuntimeHost;
    fn build(
        &self,
        _logger: &Logger,
        _subgraph_id: SubgraphDeploymentId,
        _data_source: DataSource,
    ) -> Result<Self::Host, Error> {
        Ok(RustRuntimeHost::new(self.store.clone()))
    }
}

#[derive(Debug)]
pub struct RustRuntimeHost {
    handlers: HashMap<H256, Box<dyn EventHandler>>
}

impl RustRuntimeHost {
    fn new(store: Arc<DbInterface>) -> Self {
        let mut handlers = HashMap::new();
        register_event(
            &mut handlers,
            "Deposit(uint16,uint8,uint128,uint256,uint16)",
            Box::new(DepositHandler {})
        );
        register_event(
            &mut handlers,
            "SnappInitialization(bytes32,uint8,uint16)",
            Box::new(InitializationHandler {})
        );
        register_event(
            &mut handlers,
            "StateTransition(uint8,uint256,bytes32,uint256)",
            Box::new(FluxTransitionHandler::new(store.clone()))
        );
        register_event(
            &mut handlers,
            "WithdrawRequest(uint16,uint8,uint128,uint256,uint16)",
            Box::new(WithdrawHandler {})
        );
        register_event(
            &mut handlers,
            "StandingSellOrderBatch(uint256,uint256,uint16,bytes)",
            Box::new(StandingOrderHandler {})
        );
        register_event(
            &mut handlers,
            "SellOrder(uint256,uint16,uint16,uint8,uint8,uint96,uint96)",
            Box::new(SellOrderHandler {})
        );
        register_event(
            &mut handlers,
            "AuctionSettlement(uint256,uint256,bytes32,bytes)",
            Box::new(AuctionSettlementHandler::new(store.clone()))
        );
        RustRuntimeHost {
            handlers
        }
    }
}

impl RuntimeHostTrait for RustRuntimeHost {
    fn matches_log(&self, _log: &Log) -> bool {
        true
    }

    fn matches_call(&self, _call: &EthereumCall) -> bool {
        unimplemented!();
    }

    /// Returns true if the RuntimeHost has a handler for an Ethereum block.
    fn matches_block(&self, _call: EthereumBlockTriggerType) -> bool {
        unimplemented!();
    }

    /// Process an Ethereum event and return a vector of entity operations.
    fn process_log(
        &self,
        logger: Logger,
        block: Arc<EthereumBlock>,
        transaction: Arc<Transaction>,
        log: Arc<Log>,
        state: BlockState,
    ) -> Box<Future<Item = BlockState, Error = Error> + Send> {
        info!(logger, "Received event");
        let mut state = state;
        if let Some(handler) = self.handlers.get(&log.topics[0]) {
            match handler.process_event(logger, block, transaction, log) {
                Ok(mut ops) => state.entity_operations.append(&mut ops),
                Err(e) => return Box::new(err(e)),
            }
        } else {
            warn!(logger, "Unhandled event with topic {}", &log.topics[0]);
        };
        Box::new(ok(state))
    }

    /// Process an Ethereum call and return a vector of entity operations
    fn process_call(
        &self,
        _logger: Logger,
        _block: Arc<EthereumBlock>,
        _transaction: Arc<Transaction>,
        _call: Arc<EthereumCall>,
        _state: BlockState,
    ) -> Box<Future<Item = BlockState, Error = Error> + Send> {
        unimplemented!();
    }

    /// Process an Ethereum block and return a vector of entity operations
    fn process_block(
        &self,
        _logger: Logger,
        _block: Arc<EthereumBlock>,
        _trigger_type: EthereumBlockTriggerType,
        _state: BlockState,
    ) -> Box<Future<Item = BlockState, Error = Error> + Send> {
        unimplemented!();
    }
}<|MERGE_RESOLUTION|>--- conflicted
+++ resolved
@@ -15,27 +15,24 @@
 
 use web3::types::{Log, Transaction, H256};
 
-<<<<<<< HEAD
 use crate::event_handler::{
     EventHandler,
     DepositHandler,
     InitializationHandler,
     FluxTransitionHandler,
+    WithdrawHandler,
+    StandingOrderHandler,
     SellOrderHandler,
-    WithdrawHandler,
     AuctionSettlementHandler
 };
-=======
-use crate::event_handler::{EventHandler, DepositHandler, InitializationHandler, FluxTransitionHandler, WithdrawHandler, StandingOrderHandler, SellOrderHandler };
->>>>>>> e984a522
 
 type HandlerMap = HashMap<H256, Box<dyn EventHandler>>;
 
-fn register_event(handlers: &mut HandlerMap, name: &str, handler: Box<dyn EventHandler>) 
+fn register_event(handlers: &mut HandlerMap, name: &str, handler: Box<dyn EventHandler>)
 {
     handlers.insert(
         H256::from(keccak256(name.as_bytes())),
-        handler
+        handler,
     );
 }
 
@@ -75,37 +72,37 @@
         register_event(
             &mut handlers,
             "Deposit(uint16,uint8,uint128,uint256,uint16)",
-            Box::new(DepositHandler {})
+            Box::new(DepositHandler {}),
         );
         register_event(
             &mut handlers,
             "SnappInitialization(bytes32,uint8,uint16)",
-            Box::new(InitializationHandler {})
+            Box::new(InitializationHandler {}),
         );
         register_event(
             &mut handlers,
             "StateTransition(uint8,uint256,bytes32,uint256)",
-            Box::new(FluxTransitionHandler::new(store.clone()))
+            Box::new(FluxTransitionHandler::new(store.clone())),
         );
         register_event(
             &mut handlers,
             "WithdrawRequest(uint16,uint8,uint128,uint256,uint16)",
-            Box::new(WithdrawHandler {})
+            Box::new(WithdrawHandler {}),
         );
         register_event(
             &mut handlers,
             "StandingSellOrderBatch(uint256,uint256,uint16,bytes)",
-            Box::new(StandingOrderHandler {})
+            Box::new(StandingOrderHandler {}),
         );
         register_event(
             &mut handlers,
             "SellOrder(uint256,uint16,uint16,uint8,uint8,uint96,uint96)",
-            Box::new(SellOrderHandler {})
+            Box::new(SellOrderHandler {}),
         );
         register_event(
             &mut handlers,
             "AuctionSettlement(uint256,uint256,bytes32,bytes)",
-            Box::new(AuctionSettlementHandler::new(store.clone()))
+            Box::new(AuctionSettlementHandler::new(store.clone())),
         );
         RustRuntimeHost {
             handlers
@@ -135,7 +132,7 @@
         transaction: Arc<Transaction>,
         log: Arc<Log>,
         state: BlockState,
-    ) -> Box<Future<Item = BlockState, Error = Error> + Send> {
+    ) -> Box<Future<Item=BlockState, Error=Error> + Send> {
         info!(logger, "Received event");
         let mut state = state;
         if let Some(handler) = self.handlers.get(&log.topics[0]) {
@@ -157,7 +154,7 @@
         _transaction: Arc<Transaction>,
         _call: Arc<EthereumCall>,
         _state: BlockState,
-    ) -> Box<Future<Item = BlockState, Error = Error> + Send> {
+    ) -> Box<Future<Item=BlockState, Error=Error> + Send> {
         unimplemented!();
     }
 
@@ -168,7 +165,7 @@
         _block: Arc<EthereumBlock>,
         _trigger_type: EthereumBlockTriggerType,
         _state: BlockState,
-    ) -> Box<Future<Item = BlockState, Error = Error> + Send> {
+    ) -> Box<Future<Item=BlockState, Error=Error> + Send> {
         unimplemented!();
     }
 }