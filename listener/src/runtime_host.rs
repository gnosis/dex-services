use failure::Error;
use futures::future::*;
use slog::Logger;
use std::collections::HashMap;
use std::sync::Arc;

use graph::components::ethereum::{EthereumCall, EthereumBlockTriggerType, EthereumBlock};
use graph::components::subgraph::{RuntimeHost as RuntimeHostTrait, RuntimeHostBuilder, BlockState};
use graph::components::store::Store;

use graph::data::subgraph::{DataSource, SubgraphDeploymentId};

use tiny_keccak::keccak256;

use web3::types::{Log, Transaction, H256};

<<<<<<< HEAD
use crate::event_handler::{EventHandler, DepositHandler, InitializationHandler, FluxTransitionHandler, WithdrawHandler, StandingOrderHandler };
=======
use crate::event_handler::{EventHandler, DepositHandler, InitializationHandler, FluxTransitionHandler, SellOrderHandler, WithdrawHandler};
>>>>>>> e017863e

type HandlerMap = HashMap<H256, Box<dyn EventHandler>>;

fn register_event(handlers: &mut HandlerMap, name: &str, handler: Box<dyn EventHandler>) 
{
    handlers.insert(
        H256::from(keccak256(name.as_bytes())),
        handler
    );
}

#[derive(Clone)]
pub struct RustRuntimeHostBuilder {
    store: Arc<Store>
}

impl RustRuntimeHostBuilder {
    pub fn new(store: Arc<Store>) -> Self {
        RustRuntimeHostBuilder {
            store
        }
    }
}

impl RuntimeHostBuilder for RustRuntimeHostBuilder {
    type Host = RustRuntimeHost;
    fn build(
        &self,
        _logger: &Logger,
        _subgraph_id: SubgraphDeploymentId,
        _data_source: DataSource,
    ) -> Result<Self::Host, Error> {
        Ok(RustRuntimeHost::new(self.store.clone()))
    }
}

#[derive(Debug)]
pub struct RustRuntimeHost {
    handlers: HashMap<H256, Box<dyn EventHandler>>
}

impl RustRuntimeHost {
    fn new(store: Arc<Store>) -> Self {
        let mut handlers = HashMap::new();
        register_event(
            &mut handlers,
            "Deposit(uint16,uint8,uint128,uint256,uint16)",
            Box::new(DepositHandler {})
        );
        register_event(
            &mut handlers,
            "SnappInitialization(bytes32,uint8,uint16)",
            Box::new(InitializationHandler {})
        );
        register_event(
            &mut handlers,
            "StateTransition(uint8,uint256,bytes32,uint256)",
            Box::new(FluxTransitionHandler::new(store))
        );
        register_event(
            &mut handlers,
            "WithdrawRequest(uint16,uint8,uint128,uint256,uint16)",
            Box::new(WithdrawHandler {})
        );
        register_event(
            &mut handlers,
<<<<<<< HEAD
            "StandingSellOrderBatch(uint256,uint256,uint16,bytes)",
            Box::new(StandingOrderHandler {})
        );


        // event StandingSellOrderBatch(
        //     uint currentBatchIndex,
        //     uint validFromAuctionId,
        //     uint16 accountId,
        //     bytes packedOrders
        // );

=======
            "SellOrder(uint256,uint16,uint16,uint8,uint8,uint96,uint96)",
            Box::new(SellOrderHandler {})
        );
>>>>>>> e017863e
        RustRuntimeHost {
            handlers
        }
    }
}

impl RuntimeHostTrait for RustRuntimeHost {
    fn matches_log(&self, _log: &Log) -> bool {
        true
    }

    fn matches_call(&self, _call: &EthereumCall) -> bool {
        unimplemented!();
    }

    /// Returns true if the RuntimeHost has a handler for an Ethereum block.
    fn matches_block(&self, _call: EthereumBlockTriggerType) -> bool {
        unimplemented!();
    }

    /// Process an Ethereum event and return a vector of entity operations.
    fn process_log(
        &self,
        logger: Logger,
        block: Arc<EthereumBlock>,
        transaction: Arc<Transaction>,
        log: Arc<Log>,
        state: BlockState,
    ) -> Box<Future<Item = BlockState, Error = Error> + Send> {
        info!(logger, "Received event");
        let mut state = state;
        if let Some(handler) = self.handlers.get(&log.topics[0]) {
            match handler.process_event(logger, block, transaction, log) {
                Ok(mut ops) => state.entity_operations.append(&mut ops),
                Err(e) => return Box::new(err(e)),
            }
        } else {
            warn!(logger, "Unhandled event with topic {}", &log.topics[0]);
        };
        Box::new(ok(state))
    }

    /// Process an Ethereum call and return a vector of entity operations
    fn process_call(
        &self,
        _logger: Logger,
        _block: Arc<EthereumBlock>,
        _transaction: Arc<Transaction>,
        _call: Arc<EthereumCall>,
        _state: BlockState,
    ) -> Box<Future<Item = BlockState, Error = Error> + Send> {
        unimplemented!();
    }

    /// Process an Ethereum block and return a vector of entity operations
    fn process_block(
        &self,
        _logger: Logger,
        _block: Arc<EthereumBlock>,
        _trigger_type: EthereumBlockTriggerType,
        _state: BlockState,
    ) -> Box<Future<Item = BlockState, Error = Error> + Send> {
        unimplemented!();
    }
}<|MERGE_RESOLUTION|>--- conflicted
+++ resolved
@@ -14,11 +14,7 @@
 
 use web3::types::{Log, Transaction, H256};
 
-<<<<<<< HEAD
-use crate::event_handler::{EventHandler, DepositHandler, InitializationHandler, FluxTransitionHandler, WithdrawHandler, StandingOrderHandler };
-=======
-use crate::event_handler::{EventHandler, DepositHandler, InitializationHandler, FluxTransitionHandler, SellOrderHandler, WithdrawHandler};
->>>>>>> e017863e
+use crate::event_handler::{EventHandler, DepositHandler, InitializationHandler, FluxTransitionHandler, WithdrawHandler, StandingOrderHandler, SellOrderHandler };
 
 type HandlerMap = HashMap<H256, Box<dyn EventHandler>>;
 
@@ -85,24 +81,14 @@
         );
         register_event(
             &mut handlers,
-<<<<<<< HEAD
             "StandingSellOrderBatch(uint256,uint256,uint16,bytes)",
             Box::new(StandingOrderHandler {})
         );
-
-
-        // event StandingSellOrderBatch(
-        //     uint currentBatchIndex,
-        //     uint validFromAuctionId,
-        //     uint16 accountId,
-        //     bytes packedOrders
-        // );
-
-=======
+        register_event(
+            &mut handlers,
             "SellOrder(uint256,uint16,uint16,uint8,uint8,uint96,uint96)",
             Box::new(SellOrderHandler {})
         );
->>>>>>> e017863e
         RustRuntimeHost {
             handlers
         }
