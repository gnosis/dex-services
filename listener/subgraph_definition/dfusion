--- conflicted
+++ resolved
@@ -24,11 +24,9 @@
           handler: rust
         - event: WithdrawRequest(uint16,uint8,uint128,uint256,uint16)
           handler: rust
-<<<<<<< HEAD
         - event: StandingSellOrderBatch(uint256,uint256,uint16,bytes)
-=======
+          handler: rust
         - event: SellOrder(uint256,uint16,uint16,uint8,uint8,uint96,uint96)
->>>>>>> e017863e
           handler: rust
       file: 
         /: rustHandler.wasm