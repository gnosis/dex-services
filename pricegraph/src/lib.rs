--- conflicted
+++ resolved
@@ -46,18 +46,6 @@
 }
 
 impl TransitiveOrder {
-<<<<<<< HEAD
-    /// Retrieves the exchange price for this order.
-    pub fn price(&self) -> f64 {
-        self.buy / self.sell
-    }
-
-    /// Retrieves the effective price for this order after fees are condidered.
-    ///
-    /// Note that `effective_price > price`.
-    pub fn effective_price(&self) -> f64 {
-        self.price() * FEE_FACTOR
-=======
     /// Retrieves the exchange rate for this order.
     pub fn exchange_rate(&self) -> f64 {
         self.buy / self.sell
@@ -69,7 +57,6 @@
     /// Note that `effective_exchange_rate > exchange_rate`.
     pub fn effective_exchange_rate(&self) -> f64 {
         self.exchange_rate() * FEE_FACTOR
->>>>>>> c776a97a
     }
 }
 
@@ -104,47 +91,26 @@
         }
     }
 
-<<<<<<< HEAD
-    /// Gets a copy of the full orderbook for operations that need to contain
-    /// the existing overlapping transitive orders for accuracy.
-    ///
-    /// This method returns a clone of the reduced orderbook because orderbook
-    /// operations are destructive (as they require filling orders).
-=======
     /// Gets a clone of the full orderbook for operations that need to contain
     /// the existing overlapping transitive orders for accuracy. A clone is
     /// returned because orderbook operations are destructive.
->>>>>>> c776a97a
     pub fn full_orderbook(&self) -> Orderbook {
         self.full_orderbook.clone()
     }
 
-<<<<<<< HEAD
-    /// Gets a copy of the reduced orderbook for operations that prefer there to
-    /// be no overlapping transitive orders.
-    ///
-    /// This method returns a clone of the reduced orderbook because orderbook
-    /// operations are destructive (as they require filling orders).
-=======
     /// Gets a clone of the reduced orderbook for operations that prefer there
     /// to be no overlapping transitive orders. A clone is returned because
     /// orderbook operations are destructive.
->>>>>>> c776a97a
     pub fn reduced_orderbook(&self) -> Orderbook {
         self.reduced_orderbook.clone()
     }
 
     /// Estimates an exchange rate for the specified token pair and sell volume.
-<<<<<<< HEAD
-    /// Returns `None` if the volume cannot be fully filled because there are
-    /// not enough liquidity in the current batch.
-=======
     /// Returns `None` if no combination of orders is able to trade this amount
     /// of the sell token into the buy token. This usually occurs if there is
     /// not enough buy token liquidity in the exchange or if there is no inverse
     /// transitive orders buying the specified sell token for the specified buy
     /// token.
->>>>>>> c776a97a
     ///
     /// Note that this price is in exchange format, that is, it is expressed as
     /// the ratio between buy and sell amounts, with implicit fees.
@@ -154,11 +120,7 @@
     }
 
     /// Returns a transitive order with a buy amount calculated such that there
-<<<<<<< HEAD
-    /// exists overlapping transitive orders to completely fill the speicified
-=======
     /// exists overlapping transitive orders to completely fill the specified
->>>>>>> c776a97a
     /// `sell_amount`. As such, this is an estimated order that is *likely* to
     /// be matched given the **current** state of the batch.
     pub fn order_for_sell_amount(
@@ -172,7 +134,6 @@
             sell: sell_amount,
         })
     }
-<<<<<<< HEAD
 
     /// Computes a transitive orderbook for the given market specified by the
     /// base and quote tokens.
@@ -226,8 +187,6 @@
 
         transitive_orderbook
     }
-=======
->>>>>>> c776a97a
 }
 
 #[cfg(test)]
@@ -245,17 +204,11 @@
 
         let dai_weth = TokenPair { buy: 7, sell: 1 };
         let volume = 1.0 * base_unit;
-<<<<<<< HEAD
         let spread = 0.05;
 
         for (batch_id, raw_orderbook) in data::ORDERBOOKS.iter() {
             let pricegraph = Pricegraph::from_orderbook(Orderbook::read(raw_orderbook).unwrap());
 
-=======
-
-        for (batch_id, raw_orderbook) in data::ORDERBOOKS.iter() {
-            let pricegraph = Pricegraph::from_orderbook(Orderbook::read(raw_orderbook).unwrap());
->>>>>>> c776a97a
             let order = pricegraph.order_for_sell_amount(dai_weth, volume).unwrap();
             println!(
                 "#{}: estimated order for buying {} DAI for {} WETH",
@@ -263,7 +216,6 @@
                 order.buy / base_unit,
                 order.sell / base_unit,
             );
-<<<<<<< HEAD
 
             let TransitiveOrderbook { asks, bids } =
                 pricegraph.transitive_orderbook(dai_weth.buy, dai_weth.sell, Some(spread));
@@ -280,10 +232,10 @@
             {
                 println!(" - {} orders", name);
 
-                let mut last_price = orders[0].price();
+                let mut last_xrate = orders[0].exchange_rate();
                 for order in orders {
-                    assert!(last_price <= order.price());
-                    last_price = order.price();
+                    assert!(last_xrate <= order.exchange_rate());
+                    last_xrate = order.exchange_rate();
 
                     println!(
                         "    buy {} {} for {} {}",
@@ -294,8 +246,6 @@
                     );
                 }
             }
-=======
->>>>>>> c776a97a
         }
     }
 }