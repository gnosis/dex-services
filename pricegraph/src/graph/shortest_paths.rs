//! The module contains a slightly modified version of the `petgraph`
//! implementation of the Bellman-Ford graph search algorigthm that returns the
//! detected negative cycle on error.

use super::path::{NegativeCycle, Path};
use bounded::Bounded;
use petgraph::algo::FloatMeasure;
use petgraph::visit::{
    Data, EdgeRef, GraphBase, IntoEdges, IntoNodeIdentifiers, NodeCount, NodeIndexable,
};
use std::hash::Hash;
use unbounded::Unbounded;

mod bounded;
mod unbounded;

/// A vector associating to each node index a distance from the source.
type Distances<G> = Vec<<G as Data>::EdgeWeight>;
<<<<<<< HEAD

/// A Vector associating to each node index the preceding node on the shortest path
type PredecessorVec<G> = Vec<Option<<G as GraphBase>::NodeId>>;

pub trait PredecessorStoring<G: GraphBase + Data> {
    /// Returns the current distance of a node from the source.
    fn distance(&self, node_index: usize) -> G::EdgeWeight;

    /// Updates the distance of a node from the source.
    fn update_distance(&mut self, node_index: usize, updated_distance: G::EdgeWeight);

    /// Updates the predecessor of a node.
    fn update_predecessor(&mut self, node_index: usize, updated_predecessor: Option<G::NodeId>);

    /// Returns shortest path from source to destination node, if a path exists.
    fn path_to(&self, source: G::NodeId, dest: G::NodeId, graph: G) -> Option<Path<G::NodeId>>;

    /// Lists all nodes that can be reached from the source (excluding the source itself).
    fn connected_nodes(&self, graph: G) -> Vec<G::NodeId>;

    /// Callback for any work that needs to be done before each pass of the bellman-ford algorithm
    fn prepare_next_relaxation_step(&mut self);

    /// Checks for negative weight cycle and, if any is found, creates loop in
    /// the predecessor store
    fn mark_cycle(&mut self, graph: G) -> Option<G::NodeId>;

    /// Returns a negative cycle from the starting node, if it exists.
    fn find_cycle(&mut self, search_start: G::NodeId, graph: G)
        -> Option<NegativeCycle<G::NodeId>>;
}

pub trait ShortestPathGraph<G: GraphBase + IntoEdges> {
    /// Returns the current distance of a node from the source.
    fn distance(&self, node: G::NodeId) -> G::EdgeWeight;

    /// Updates the distance of a node from the source.
    fn update_distance(&mut self, node: G::NodeId, updated_distance: G::EdgeWeight);

    /// Updates the predecessor of a node.
    fn update_predecessor(&mut self, node: G::NodeId, updated_predecessor: Option<G::NodeId>);

    /// Returns shortest path from source to destination node, if a path exists.
    fn path_to(&self, dest: G::NodeId) -> Option<Path<G::NodeId>>;

    /// Lists all nodes that can be reached from the source (including the source itself).
    fn connected_nodes(&self) -> Vec<G::NodeId>;
=======

/// A Vector associating to each node index the preceding node on the shortest path
type PredecessorVec<G> = Vec<Option<<G as GraphBase>::NodeId>>;

trait PredecessorStoring<G: GraphBase + Data> {
    /// Returns the current distance of a node from the source.
    fn distance(&self, node_index: usize) -> G::EdgeWeight;

    /// Updates the distance of a node from the source.
    fn update_distance(&mut self, node_index: usize, updated_distance: G::EdgeWeight);

    /// Updates the predecessor of a node.
    fn update_predecessor(&mut self, node_index: usize, updated_predecessor: Option<G::NodeId>);

    /// Returns shortest path from source to destination node, if a path exists.
    fn path_to(&self, source: G::NodeId, dest: G::NodeId, graph: G) -> Option<Path<G::NodeId>>;

    /// Lists all nodes that can be reached from the source (excluding the source itself).
    fn connected_nodes(&self, graph: G) -> Vec<G::NodeId>;
>>>>>>> 98d2727e

    /// Callback for any work that needs to be done before each pass of the bellman-ford algorithm
    fn prepare_next_relaxation_step(&mut self);

<<<<<<< HEAD
    /// Returns a negative cycle, if it exists.
    fn find_cycle(&mut self) -> Option<NegativeCycle<G::NodeId>>;
=======
    /// Checks for negative weight cycle and, if any is found, creates loop in
    /// the predecessor store
    fn mark_cycle(&mut self, graph: G) -> Option<G::NodeId>;

    /// Returns a negative cycle from the starting node, if it exists.
    fn find_cycle(&mut self, search_start: G::NodeId, graph: G)
        -> Option<NegativeCycle<G::NodeId>>;
>>>>>>> 98d2727e
}

/// Structure that can be used to derive the shorthest path from a source to any
/// reachable destination in the graph.
<<<<<<< HEAD
pub struct ShortestPathGraphImpl<G: Data, P> {
    graph: G,
    predecessor_store: P,
    source: G::NodeId,
}

impl<G, P> ShortestPathGraph<G> for ShortestPathGraphImpl<G, P>
where
    G: IntoNodeIdentifiers + IntoEdges + NodeIndexable + NodeCount,
    G::NodeId: Ord + Hash,
    G::EdgeWeight: FloatMeasure,
    P: PredecessorStoring<G>,
=======
pub struct ShortestPathGraph<'a, G: Data> {
    graph: G,
    predecessor_store: Box<dyn PredecessorStoring<G> + 'a>,
    source: G::NodeId,
}

impl<'a, G> ShortestPathGraph<'a, G>
where
    G: 'a + IntoNodeIdentifiers + IntoEdges + NodeIndexable + NodeCount,
    G::NodeId: Ord + Hash,
    G::EdgeWeight: FloatMeasure,
>>>>>>> 98d2727e
{
    /// Returns the current distance of a node from the source.
    fn distance(&self, node: G::NodeId) -> G::EdgeWeight {
        self.predecessor_store.distance(self.graph.to_index(node))
    }

    /// Updates the distance of a node from the source.
    fn update_distance(&mut self, node: G::NodeId, updated_distance: G::EdgeWeight) {
        self.predecessor_store
            .update_distance(self.graph.to_index(node), updated_distance);
    }

    /// Updates the predecessor of a node.
    fn update_predecessor(&mut self, node: G::NodeId, updated_predecessor: Option<G::NodeId>) {
        self.predecessor_store
            .update_predecessor(self.graph.to_index(node), updated_predecessor);
    }

    /// Returns shortest path from source to destination node, if a path exists.
<<<<<<< HEAD
    fn path_to(&self, dest: G::NodeId) -> Option<Path<G::NodeId>> {
=======
    pub fn path_to(&self, dest: G::NodeId) -> Option<Path<G::NodeId>> {
>>>>>>> 98d2727e
        self.predecessor_store
            .path_to(self.source, dest, self.graph)
    }

    /// Lists all nodes that can be reached from the source (including the source itself).
<<<<<<< HEAD
    fn connected_nodes(&self) -> Vec<G::NodeId> {
=======
    pub fn connected_nodes(&self) -> Vec<G::NodeId> {
>>>>>>> 98d2727e
        let mut node_indices = self.predecessor_store.connected_nodes(self.graph);
        debug_assert!(!node_indices.contains(&self.source));
        node_indices.push(self.source);
        node_indices
    }
<<<<<<< HEAD

    fn prepare_next_relaxation_step(&mut self) {
        self.predecessor_store.prepare_next_relaxation_step();
=======

    /// Initializes a shortest path graph that will be later built with the
    /// Bellman-Ford algorithm.
    fn empty(g: G, source: G::NodeId, hops: Option<usize>) -> Self {
        let predecessors = vec![None; g.node_bound()];
        let mut distances = vec![<_>::infinite(); g.node_bound()];
        distances[g.to_index(source)] = <_>::zero();

        let predecessor_store: Box<dyn PredecessorStoring<G>> = match hops {
            None => Box::new(Unbounded::new(predecessors, distances)),
            Some(h) => Box::new(Bounded::new(predecessors, distances, h)),
        };

        ShortestPathGraph {
            graph: g,
            predecessor_store,
            source,
        }
    }

    fn prepare_next_relaxation_step(&mut self) {
        self.predecessor_store.prepare_next_relaxation_step();
    }

    /// Checks for negative weight cycle and, if any is found, creates loop in
    /// the predecessor store
    fn mark_cycle(&mut self) -> Option<G::NodeId> {
        self.predecessor_store.mark_cycle(self.graph)
>>>>>>> 98d2727e
    }

    /// Returns a negative cycle, if it exists.
    fn find_cycle(&mut self) -> Option<NegativeCycle<G::NodeId>> {
        let search_start = match self.predecessor_store.mark_cycle(self.graph) {
            Some(node) => node,
            None => return None,
        };
        self.predecessor_store.find_cycle(search_start, self.graph)
    }

<<<<<<< HEAD
/// Creates a representation of all shortest paths from the given source
/// to any other node in the graph.
///
/// Shortest paths are well defined if and only if the graph does not
/// contain any negative weight cycle reachabe from the source. If a
/// negative weight cycle is detected, it is returned as an error.
pub fn new_shortest_path_graph<'a, G>(
    g: G,
    source: G::NodeId,
    hops: Option<usize>,
) -> Result<Box<dyn ShortestPathGraph<G> + 'a>, NegativeCycle<G::NodeId>>
where
    G: 'a + IntoNodeIdentifiers + IntoEdges + NodeIndexable + NodeCount,
    G::NodeId: Ord + Hash,
    G::EdgeWeight: FloatMeasure,
{
    let predecessors = vec![None; g.node_bound()];
    let mut distances = vec![<_>::infinite(); g.node_bound()];
    distances[g.to_index(source)] = <_>::zero();

    match hops {
        None => {
            let graph = ShortestPathGraphImpl {
                graph: g,
                predecessor_store: Unbounded::new(predecessors, distances),
                source,
            };
            Ok(Box::new(bellman_ford(g, hops, graph)?))
        }
        Some(h) => {
            let graph = ShortestPathGraphImpl {
                graph: g,
                predecessor_store: Bounded::new(predecessors, distances, h),
                source,
            };
            Ok(Box::new(bellman_ford(g, hops, graph)?))
        }
=======
    /// Creates a representation of all shortest paths from the given source
    /// to any other node in the graph.
    ///
    /// Shortest paths are well defined if and only if the graph does not
    /// contain any negative weight cycle reachabe from the source. If a
    /// negative weight cycle is detected, it is returned as an error.
    pub fn new(
        g: G,
        source: G::NodeId,
        hops: Option<usize>,
    ) -> Result<Self, NegativeCycle<G::NodeId>> {
        bellman_ford(g, source, hops)
>>>>>>> 98d2727e
    }
}

/// This implementation follows closely the one that can be found in the
/// `petgraph` crate, but it has customized output types.
///
/// The orginal source can be found here:
/// https://docs.rs/petgraph/0.5.0/src/petgraph/algo/mod.rs.html#745-792
<<<<<<< HEAD
fn bellman_ford<G, P>(
    g: G,
    hops: Option<usize>,
    mut shortest_path_graph: P,
) -> Result<P, NegativeCycle<G::NodeId>>
where
    G: NodeCount + IntoNodeIdentifiers + IntoEdges + NodeIndexable,
=======
fn bellman_ford<'a, G>(
    g: G,
    source: G::NodeId,
    hops: Option<usize>,
) -> Result<ShortestPathGraph<'a, G>, NegativeCycle<G::NodeId>>
where
    G: 'a + NodeCount + IntoNodeIdentifiers + IntoEdges + NodeIndexable,
>>>>>>> 98d2727e
    G::NodeId: Ord + Hash,
    G::EdgeWeight: FloatMeasure,
    P: ShortestPathGraph<G>,
{
<<<<<<< HEAD
=======
    let mut shortest_path_graph = ShortestPathGraph::empty(g, source, hops);

>>>>>>> 98d2727e
    // scan up to |V| - 1 times.
    for _ in 1..=hops.unwrap_or(g.node_count() - 1) {
        let mut did_update = false;
        for i in g.node_identifiers() {
            for edge in g.edges(i) {
                let i = edge.source();
                let j = edge.target();
                let w = *edge.weight();
                if shortest_path_graph.distance(i) + w < shortest_path_graph.distance(j) {
                    shortest_path_graph.update_distance(j, shortest_path_graph.distance(i) + w);
                    shortest_path_graph.update_predecessor(j, Some(i));
                    did_update = true;
                }
            }
        }
        shortest_path_graph.prepare_next_relaxation_step();
        if !did_update {
            break;
        }
    }

    match shortest_path_graph.find_cycle() {
        Some(negative_cycle) => Err(negative_cycle),
        None => Ok(shortest_path_graph),
    }
}

fn nodes_from_predecessors<G: NodeIndexable>(
    graph: G,
    predecessors: &[Option<<G as GraphBase>::NodeId>],
) -> Vec<G::NodeId> {
    predecessors
        .iter()
        .enumerate()
        .filter_map(|(i, &pre)| pre.map(|_| graph.from_index(i)))
        .collect::<Vec<_>>()
}

#[cfg(test)]
pub mod tests {
    use super::*;
    use petgraph::Graph;

    #[test]
    fn search_finds_negative_cycle() {
        // NOTE: There is a negative cycle from 1 -> 2 -> 3 -> 1 with a
        // transient weight of -1.
        let graph = Graph::<(), f64>::from_edges(&[
            (0, 1, 1.0),
            (1, 2, 2.0),
            (1, 4, -100.0),
            (2, 3, 3.0),
            (3, 1, -6.0),
            (4, 3, 200.0),
        ]);

<<<<<<< HEAD
        let negative_cycle = new_shortest_path_graph(&graph, 0.into(), None)
=======
        let negative_cycle = ShortestPathGraph::new(&graph, 0.into(), None)
>>>>>>> 98d2727e
            .err()
            .unwrap();

        assert_eq!(
            negative_cycle.0,
            vec![1.into(), 2.into(), 3.into(), 1.into()]
        );

        let negative_cycle = negative_cycle.with_starting_node(2.into()).unwrap();
        assert_eq!(
            negative_cycle.0,
            vec![2.into(), 3.into(), 1.into(), 2.into()]
        );

        // NOTE: if `origin` is provided, but not part of the cycle, then the
        // original cycle is returned as part of the error.
        let negative_cycle = negative_cycle.with_starting_node(4.into()).unwrap_err();
        assert_eq!(
            negative_cycle.0,
            vec![2.into(), 3.into(), 1.into(), 2.into()]
        );
    }

    #[test]
    fn search_finds_shortest_path() {
        //  0 --2.0-> 1 --1.0-> 2
        //  |         |         |
        // 4.0       7.0        |
        //  v         v         |
        //  3         5        5.0
        //  |         ^         |
        // 1.0       1.0        |
        //  |         |         |
        //  \-------> 4 <-------/
        let graph = Graph::<(), f64>::from_edges(&[
            (0, 1, 2.0),
            (0, 3, 4.0),
            (1, 2, 1.0),
            (1, 5, 7.0),
            (2, 4, 5.0),
            (4, 5, 1.0),
            (3, 4, 1.0),
        ]);

<<<<<<< HEAD
        let shortest_path_graph = new_shortest_path_graph(&graph, 0.into(), None).unwrap();
=======
        let shortest_path_graph = ShortestPathGraph::new(&graph, 0.into(), None).unwrap();
        let path = shortest_path_graph.path_to(5.into()).unwrap();

        assert_eq!(path, Path(vec![0.into(), 3.into(), 4.into(), 5.into()]));
    }

    #[test]
    fn bounded_search_finds_shortest_path() {
        //  0 --2.0-> 1 --1.0-> 2
        //  |         |         |
        // 4.0       7.0        |
        //  v         v         |
        //  3         5        5.0
        //  |         ^         |
        // 1.0       1.0        |
        //  |         |         |
        //  \-------> 4 <-------/
        let graph = Graph::<(), f64>::from_edges(&[
            (0, 1, 2.0),
            (0, 3, 4.0),
            (1, 2, 1.0),
            (1, 5, 7.0),
            (2, 4, 5.0),
            (4, 5, 1.0),
            (3, 4, 1.0),
        ]);

        let shortest_path_graph = ShortestPathGraph::new(&graph, 0.into(), Some(0)).unwrap();
        assert_eq!(shortest_path_graph.path_to(5.into()), None);

        let shortest_path_graph = ShortestPathGraph::new(&graph, 0.into(), Some(1)).unwrap();
        assert_eq!(shortest_path_graph.path_to(5.into()), None);

        let shortest_path_graph = ShortestPathGraph::new(&graph, 0.into(), Some(2)).unwrap();
        let path = shortest_path_graph.path_to(5.into()).unwrap();
        assert_eq!(path, Path(vec![0.into(), 1.into(), 5.into()]));

        let shortest_path_graph = ShortestPathGraph::new(&graph, 0.into(), Some(3)).unwrap();
>>>>>>> 98d2727e
        let path = shortest_path_graph.path_to(5.into()).unwrap();
        assert_eq!(path, Path(vec![0.into(), 3.into(), 4.into(), 5.into()]));

        let shortest_path_graph = ShortestPathGraph::new(&graph, 0.into(), Some(1000)).unwrap();
        let path = shortest_path_graph.path_to(5.into()).unwrap();
        // The four-step path [0, 1, 2, 4, 5] has larger weight than [0, 3, 4, 5].
        assert_eq!(path, Path(vec![0.into(), 3.into(), 4.into(), 5.into()]));
    }

    #[test]
<<<<<<< HEAD
    fn bounded_search_finds_shortest_path() {
        //  0 --2.0-> 1 --1.0-> 2
        //  |         |         |
        // 4.0       7.0        |
        //  v         v         |
        //  3         5        5.0
        //  |         ^         |
        // 1.0       1.0        |
        //  |         |         |
        //  \-------> 4 <-------/
        let graph = Graph::<(), f64>::from_edges(&[
            (0, 1, 2.0),
            (0, 3, 4.0),
            (1, 2, 1.0),
            (1, 5, 7.0),
            (2, 4, 5.0),
            (4, 5, 1.0),
            (3, 4, 1.0),
        ]);

        let shortest_path_graph = new_shortest_path_graph(&graph, 0.into(), Some(0)).unwrap();
        assert_eq!(shortest_path_graph.path_to(5.into()), None);

        let shortest_path_graph = new_shortest_path_graph(&graph, 0.into(), Some(1)).unwrap();
        assert_eq!(shortest_path_graph.path_to(5.into()), None);

        let shortest_path_graph = new_shortest_path_graph(&graph, 0.into(), Some(2)).unwrap();
        let path = shortest_path_graph.path_to(5.into()).unwrap();
        assert_eq!(path, Path(vec![0.into(), 1.into(), 5.into()]));

        let shortest_path_graph = new_shortest_path_graph(&graph, 0.into(), Some(3)).unwrap();
        let path = shortest_path_graph.path_to(5.into()).unwrap();
        assert_eq!(path, Path(vec![0.into(), 3.into(), 4.into(), 5.into()]));

        let shortest_path_graph = new_shortest_path_graph(&graph, 0.into(), Some(1000)).unwrap();
        let path = shortest_path_graph.path_to(5.into()).unwrap();
        // The four-step path [0, 1, 2, 4, 5] has larger weight than [0, 3, 4, 5].
        assert_eq!(path, Path(vec![0.into(), 3.into(), 4.into(), 5.into()]));
    }

    #[test]
=======
>>>>>>> 98d2727e
    fn bounded_search_with_negative_cycle_through_origin() {
        //    0 --1.0-> 1
        //    ∧         |
        // -100.0      1.0
        //    |         v
        //    3 <-1.0-- 2
        let graph =
            Graph::<(), f64>::from_edges(&[(0, 1, 1.0), (1, 2, 1.0), (2, 3, 1.0), (3, 0, -100.0)]);
<<<<<<< HEAD
        let shortest_path_graph = new_shortest_path_graph(&graph, 0.into(), Some(3)).unwrap();
        let path = shortest_path_graph.path_to(3.into()).unwrap();
        assert_eq!(path, Path(vec![0.into(), 1.into(), 2.into(), 3.into()]));

        let negative_cycle = new_shortest_path_graph(&graph, 0.into(), Some(4))
=======
        let shortest_path_graph = ShortestPathGraph::new(&graph, 0.into(), Some(3)).unwrap();
        let path = shortest_path_graph.path_to(3.into()).unwrap();
        assert_eq!(path, Path(vec![0.into(), 1.into(), 2.into(), 3.into()]));

        let negative_cycle = ShortestPathGraph::new(&graph, 0.into(), Some(4))
>>>>>>> 98d2727e
            .err()
            .unwrap();
        assert_eq!(
            negative_cycle.0,
            vec![0.into(), 1.into(), 2.into(), 3.into(), 0.into()]
        );
    }

    #[test]
    fn bounded_search_with_negative_cycle_not_involving_origin() {
        //   0 --1.0-> 1 --1.0-> 2
        //             ∧         |
        //          -100.0      1.0
        //             |         v
        //             4 <-1.0-- 3
        let graph = Graph::<(), f64>::from_edges(&[
            (0, 1, 1.0),
            (1, 2, 1.0),
            (2, 3, 1.0),
            (3, 4, 1.0),
            (4, 1, -100.0),
        ]);
<<<<<<< HEAD
        let shortest_path_graph = new_shortest_path_graph(&graph, 0.into(), Some(4)).unwrap();
=======
        let shortest_path_graph = ShortestPathGraph::new(&graph, 0.into(), Some(4)).unwrap();
>>>>>>> 98d2727e
        let path = shortest_path_graph.path_to(4.into()).unwrap();
        assert_eq!(
            path,
            Path(vec![0.into(), 1.into(), 2.into(), 3.into(), 4.into()])
        );

<<<<<<< HEAD
        let negative_cycle = new_shortest_path_graph(&graph, 0.into(), Some(5))
=======
        let negative_cycle = ShortestPathGraph::new(&graph, 0.into(), Some(5))
>>>>>>> 98d2727e
            .err()
            .unwrap();
        assert_eq!(
            negative_cycle.0,
            vec![1.into(), 2.into(), 3.into(), 4.into(), 1.into()]
        );
    }

    #[test]
<<<<<<< HEAD
=======
    fn bounded_search_finds_shortest_path_respecting_bound() {
        //   A -- 1 --> B --1--> C --1-->D
        //   |                   ^
        //    \-------3----------/
        // Shortest path from A to D (via B) violates 2 hop bound
        let graph =
            Graph::<(), f64>::from_edges(&[(0, 1, 1.0), (1, 2, 1.0), (2, 3, 1.0), (0, 2, 3.0)]);
        let shortest_path_graph = ShortestPathGraph::new(&graph, 0.into(), Some(2)).unwrap();
        let path = shortest_path_graph.path_to(3.into()).unwrap();
        assert_eq!(path, Path(vec![0.into(), 2.into(), 3.into()]));
    }

    #[test]
>>>>>>> 98d2727e
    fn shortest_path_graph_finds_connected_nodes() {
        //           2 <-1.0-- 3
        //           ∧
        //          1.0
        //           |
        // 1 --1.0-> 0 <-1.0-- 7 <---- -4.0
        //           |         ∧         |
        //          1.0       1.0        |
        //           v         |         |
        //           4 --1.0-> 5 --1.0-> 6
        let graph = Graph::<(), f64>::from_edges(&[
            (1, 0, 1.0),
            (0, 2, 1.0),
            (3, 2, 1.0),
            (0, 4, 1.0),
            (4, 5, 1.0),
            (5, 6, 1.0),
            (5, 7, 1.0),
            (6, 7, -4.0),
            (7, 0, 1.0),
        ]);

<<<<<<< HEAD
        let shortest_path_graph = new_shortest_path_graph(&graph, 0.into(), None).unwrap();
=======
        let shortest_path_graph = ShortestPathGraph::new(&graph, 0.into(), None).unwrap();
>>>>>>> 98d2727e
        let mut connected_nodes = shortest_path_graph.connected_nodes();
        connected_nodes.sort();

        assert_eq!(
            connected_nodes,
            vec![0.into(), 2.into(), 4.into(), 5.into(), 6.into(), 7.into()]
        );
    }

    #[test]
    fn bounded_shortest_path_graph_finds_connected_nodes() {
        //           2 <-1.0-- 3
        //           ∧
        //          1.0
        //           |
        // 1 --1.0-> 0 <-1.0-- 7 <---- -4.0
        //           |         ∧         |
        //          1.0       1.0        |
        //           v         |         |
        //           4 --1.0-> 5 --1.0-> 6
        let graph = Graph::<(), f64>::from_edges(&[
            (1, 0, 1.0),
            (0, 2, 1.0),
            (3, 2, 1.0),
            (0, 4, 1.0),
            (4, 5, 1.0),
            (5, 6, 1.0),
            (5, 7, 1.0),
            (6, 7, -4.0),
            (7, 0, 1.0),
        ]);

<<<<<<< HEAD
        let shortest_path_graph = new_shortest_path_graph(&graph, 0.into(), Some(0)).unwrap();
        let connected_nodes = shortest_path_graph.connected_nodes();
        assert_eq!(connected_nodes, vec![0.into()]);

        let shortest_path_graph = new_shortest_path_graph(&graph, 0.into(), Some(1)).unwrap();
=======
        let shortest_path_graph = ShortestPathGraph::new(&graph, 0.into(), Some(0)).unwrap();
        let connected_nodes = shortest_path_graph.connected_nodes();
        assert_eq!(connected_nodes, vec![0.into()]);

        let shortest_path_graph = ShortestPathGraph::new(&graph, 0.into(), Some(1)).unwrap();
>>>>>>> 98d2727e
        let mut connected_nodes = shortest_path_graph.connected_nodes();
        connected_nodes.sort();
        assert_eq!(connected_nodes, vec![0.into(), 2.into(), 4.into()]);

<<<<<<< HEAD
        let shortest_path_graph = new_shortest_path_graph(&graph, 0.into(), Some(2)).unwrap();
=======
        let shortest_path_graph = ShortestPathGraph::new(&graph, 0.into(), Some(2)).unwrap();
>>>>>>> 98d2727e
        let mut connected_nodes = shortest_path_graph.connected_nodes();
        connected_nodes.sort();
        assert_eq!(
            connected_nodes,
            vec![0.into(), 2.into(), 4.into(), 5.into()]
        );

<<<<<<< HEAD
        let shortest_path_graph = new_shortest_path_graph(&graph, 0.into(), Some(3)).unwrap();
=======
        let shortest_path_graph = ShortestPathGraph::new(&graph, 0.into(), Some(3)).unwrap();
>>>>>>> 98d2727e
        let mut connected_nodes = shortest_path_graph.connected_nodes();
        connected_nodes.sort();
        assert_eq!(
            connected_nodes,
            vec![0.into(), 2.into(), 4.into(), 5.into(), 6.into(), 7.into()]
        );

<<<<<<< HEAD
        let shortest_path_graph = new_shortest_path_graph(&graph, 0.into(), Some(1000)).unwrap();
=======
        let shortest_path_graph = ShortestPathGraph::new(&graph, 0.into(), Some(1000)).unwrap();
>>>>>>> 98d2727e
        let mut connected_nodes = shortest_path_graph.connected_nodes();
        connected_nodes.sort();
        assert_eq!(
            connected_nodes,
            vec![0.into(), 2.into(), 4.into(), 5.into(), 6.into(), 7.into()]
        )
    }
}<|MERGE_RESOLUTION|>--- conflicted
+++ resolved
@@ -16,7 +16,6 @@
 
 /// A vector associating to each node index a distance from the source.
 type Distances<G> = Vec<<G as Data>::EdgeWeight>;
-<<<<<<< HEAD
 
 /// A Vector associating to each node index the preceding node on the shortest path
 type PredecessorVec<G> = Vec<Option<<G as GraphBase>::NodeId>>;
@@ -64,48 +63,16 @@
 
     /// Lists all nodes that can be reached from the source (including the source itself).
     fn connected_nodes(&self) -> Vec<G::NodeId>;
-=======
-
-/// A Vector associating to each node index the preceding node on the shortest path
-type PredecessorVec<G> = Vec<Option<<G as GraphBase>::NodeId>>;
-
-trait PredecessorStoring<G: GraphBase + Data> {
-    /// Returns the current distance of a node from the source.
-    fn distance(&self, node_index: usize) -> G::EdgeWeight;
-
-    /// Updates the distance of a node from the source.
-    fn update_distance(&mut self, node_index: usize, updated_distance: G::EdgeWeight);
-
-    /// Updates the predecessor of a node.
-    fn update_predecessor(&mut self, node_index: usize, updated_predecessor: Option<G::NodeId>);
-
-    /// Returns shortest path from source to destination node, if a path exists.
-    fn path_to(&self, source: G::NodeId, dest: G::NodeId, graph: G) -> Option<Path<G::NodeId>>;
-
-    /// Lists all nodes that can be reached from the source (excluding the source itself).
-    fn connected_nodes(&self, graph: G) -> Vec<G::NodeId>;
->>>>>>> 98d2727e
 
     /// Callback for any work that needs to be done before each pass of the bellman-ford algorithm
     fn prepare_next_relaxation_step(&mut self);
 
-<<<<<<< HEAD
     /// Returns a negative cycle, if it exists.
     fn find_cycle(&mut self) -> Option<NegativeCycle<G::NodeId>>;
-=======
-    /// Checks for negative weight cycle and, if any is found, creates loop in
-    /// the predecessor store
-    fn mark_cycle(&mut self, graph: G) -> Option<G::NodeId>;
-
-    /// Returns a negative cycle from the starting node, if it exists.
-    fn find_cycle(&mut self, search_start: G::NodeId, graph: G)
-        -> Option<NegativeCycle<G::NodeId>>;
->>>>>>> 98d2727e
 }
 
 /// Structure that can be used to derive the shorthest path from a source to any
 /// reachable destination in the graph.
-<<<<<<< HEAD
 pub struct ShortestPathGraphImpl<G: Data, P> {
     graph: G,
     predecessor_store: P,
@@ -118,19 +85,6 @@
     G::NodeId: Ord + Hash,
     G::EdgeWeight: FloatMeasure,
     P: PredecessorStoring<G>,
-=======
-pub struct ShortestPathGraph<'a, G: Data> {
-    graph: G,
-    predecessor_store: Box<dyn PredecessorStoring<G> + 'a>,
-    source: G::NodeId,
-}
-
-impl<'a, G> ShortestPathGraph<'a, G>
-where
-    G: 'a + IntoNodeIdentifiers + IntoEdges + NodeIndexable + NodeCount,
-    G::NodeId: Ord + Hash,
-    G::EdgeWeight: FloatMeasure,
->>>>>>> 98d2727e
 {
     /// Returns the current distance of a node from the source.
     fn distance(&self, node: G::NodeId) -> G::EdgeWeight {
@@ -150,60 +104,21 @@
     }
 
     /// Returns shortest path from source to destination node, if a path exists.
-<<<<<<< HEAD
     fn path_to(&self, dest: G::NodeId) -> Option<Path<G::NodeId>> {
-=======
-    pub fn path_to(&self, dest: G::NodeId) -> Option<Path<G::NodeId>> {
->>>>>>> 98d2727e
         self.predecessor_store
             .path_to(self.source, dest, self.graph)
     }
 
     /// Lists all nodes that can be reached from the source (including the source itself).
-<<<<<<< HEAD
     fn connected_nodes(&self) -> Vec<G::NodeId> {
-=======
-    pub fn connected_nodes(&self) -> Vec<G::NodeId> {
->>>>>>> 98d2727e
         let mut node_indices = self.predecessor_store.connected_nodes(self.graph);
         debug_assert!(!node_indices.contains(&self.source));
         node_indices.push(self.source);
         node_indices
     }
-<<<<<<< HEAD
 
     fn prepare_next_relaxation_step(&mut self) {
         self.predecessor_store.prepare_next_relaxation_step();
-=======
-
-    /// Initializes a shortest path graph that will be later built with the
-    /// Bellman-Ford algorithm.
-    fn empty(g: G, source: G::NodeId, hops: Option<usize>) -> Self {
-        let predecessors = vec![None; g.node_bound()];
-        let mut distances = vec![<_>::infinite(); g.node_bound()];
-        distances[g.to_index(source)] = <_>::zero();
-
-        let predecessor_store: Box<dyn PredecessorStoring<G>> = match hops {
-            None => Box::new(Unbounded::new(predecessors, distances)),
-            Some(h) => Box::new(Bounded::new(predecessors, distances, h)),
-        };
-
-        ShortestPathGraph {
-            graph: g,
-            predecessor_store,
-            source,
-        }
-    }
-
-    fn prepare_next_relaxation_step(&mut self) {
-        self.predecessor_store.prepare_next_relaxation_step();
-    }
-
-    /// Checks for negative weight cycle and, if any is found, creates loop in
-    /// the predecessor store
-    fn mark_cycle(&mut self) -> Option<G::NodeId> {
-        self.predecessor_store.mark_cycle(self.graph)
->>>>>>> 98d2727e
     }
 
     /// Returns a negative cycle, if it exists.
@@ -214,15 +129,15 @@
         };
         self.predecessor_store.find_cycle(search_start, self.graph)
     }
-
-<<<<<<< HEAD
+}
+
 /// Creates a representation of all shortest paths from the given source
 /// to any other node in the graph.
 ///
 /// Shortest paths are well defined if and only if the graph does not
 /// contain any negative weight cycle reachabe from the source. If a
 /// negative weight cycle is detected, it is returned as an error.
-pub fn new_shortest_path_graph<'a, G>(
+pub fn shortest_path<'a, G>(
     g: G,
     source: G::NodeId,
     hops: Option<usize>,
@@ -253,20 +168,6 @@
             };
             Ok(Box::new(bellman_ford(g, hops, graph)?))
         }
-=======
-    /// Creates a representation of all shortest paths from the given source
-    /// to any other node in the graph.
-    ///
-    /// Shortest paths are well defined if and only if the graph does not
-    /// contain any negative weight cycle reachabe from the source. If a
-    /// negative weight cycle is detected, it is returned as an error.
-    pub fn new(
-        g: G,
-        source: G::NodeId,
-        hops: Option<usize>,
-    ) -> Result<Self, NegativeCycle<G::NodeId>> {
-        bellman_ford(g, source, hops)
->>>>>>> 98d2727e
     }
 }
 
@@ -275,7 +176,6 @@
 ///
 /// The orginal source can be found here:
 /// https://docs.rs/petgraph/0.5.0/src/petgraph/algo/mod.rs.html#745-792
-<<<<<<< HEAD
 fn bellman_ford<G, P>(
     g: G,
     hops: Option<usize>,
@@ -283,24 +183,10 @@
 ) -> Result<P, NegativeCycle<G::NodeId>>
 where
     G: NodeCount + IntoNodeIdentifiers + IntoEdges + NodeIndexable,
-=======
-fn bellman_ford<'a, G>(
-    g: G,
-    source: G::NodeId,
-    hops: Option<usize>,
-) -> Result<ShortestPathGraph<'a, G>, NegativeCycle<G::NodeId>>
-where
-    G: 'a + NodeCount + IntoNodeIdentifiers + IntoEdges + NodeIndexable,
->>>>>>> 98d2727e
     G::NodeId: Ord + Hash,
     G::EdgeWeight: FloatMeasure,
     P: ShortestPathGraph<G>,
 {
-<<<<<<< HEAD
-=======
-    let mut shortest_path_graph = ShortestPathGraph::empty(g, source, hops);
-
->>>>>>> 98d2727e
     // scan up to |V| - 1 times.
     for _ in 1..=hops.unwrap_or(g.node_count() - 1) {
         let mut did_update = false;
@@ -357,13 +243,7 @@
             (4, 3, 200.0),
         ]);
 
-<<<<<<< HEAD
-        let negative_cycle = new_shortest_path_graph(&graph, 0.into(), None)
-=======
-        let negative_cycle = ShortestPathGraph::new(&graph, 0.into(), None)
->>>>>>> 98d2727e
-            .err()
-            .unwrap();
+        let negative_cycle = shortest_path(&graph, 0.into(), None).err().unwrap();
 
         assert_eq!(
             negative_cycle.0,
@@ -406,12 +286,13 @@
             (3, 4, 1.0),
         ]);
 
-<<<<<<< HEAD
-        let shortest_path_graph = new_shortest_path_graph(&graph, 0.into(), None).unwrap();
-=======
-        let shortest_path_graph = ShortestPathGraph::new(&graph, 0.into(), None).unwrap();
+        let shortest_path_graph = shortest_path(&graph, 0.into(), None).unwrap();
         let path = shortest_path_graph.path_to(5.into()).unwrap();
-
+        assert_eq!(path, Path(vec![0.into(), 3.into(), 4.into(), 5.into()]));
+
+        let shortest_path_graph = shortest_path(&graph, 0.into(), Some(1000)).unwrap();
+        let path = shortest_path_graph.path_to(5.into()).unwrap();
+        // The four-step path [0, 1, 2, 4, 5] has larger weight than [0, 3, 4, 5].
         assert_eq!(path, Path(vec![0.into(), 3.into(), 4.into(), 5.into()]));
     }
 
@@ -436,72 +317,27 @@
             (3, 4, 1.0),
         ]);
 
-        let shortest_path_graph = ShortestPathGraph::new(&graph, 0.into(), Some(0)).unwrap();
+        let shortest_path_graph = shortest_path(&graph, 0.into(), Some(0)).unwrap();
         assert_eq!(shortest_path_graph.path_to(5.into()), None);
 
-        let shortest_path_graph = ShortestPathGraph::new(&graph, 0.into(), Some(1)).unwrap();
+        let shortest_path_graph = shortest_path(&graph, 0.into(), Some(1)).unwrap();
         assert_eq!(shortest_path_graph.path_to(5.into()), None);
 
-        let shortest_path_graph = ShortestPathGraph::new(&graph, 0.into(), Some(2)).unwrap();
+        let shortest_path_graph = shortest_path(&graph, 0.into(), Some(2)).unwrap();
         let path = shortest_path_graph.path_to(5.into()).unwrap();
         assert_eq!(path, Path(vec![0.into(), 1.into(), 5.into()]));
 
-        let shortest_path_graph = ShortestPathGraph::new(&graph, 0.into(), Some(3)).unwrap();
->>>>>>> 98d2727e
+        let shortest_path_graph = shortest_path(&graph, 0.into(), Some(3)).unwrap();
         let path = shortest_path_graph.path_to(5.into()).unwrap();
         assert_eq!(path, Path(vec![0.into(), 3.into(), 4.into(), 5.into()]));
 
-        let shortest_path_graph = ShortestPathGraph::new(&graph, 0.into(), Some(1000)).unwrap();
+        let shortest_path_graph = shortest_path(&graph, 0.into(), Some(1000)).unwrap();
         let path = shortest_path_graph.path_to(5.into()).unwrap();
         // The four-step path [0, 1, 2, 4, 5] has larger weight than [0, 3, 4, 5].
         assert_eq!(path, Path(vec![0.into(), 3.into(), 4.into(), 5.into()]));
     }
 
     #[test]
-<<<<<<< HEAD
-    fn bounded_search_finds_shortest_path() {
-        //  0 --2.0-> 1 --1.0-> 2
-        //  |         |         |
-        // 4.0       7.0        |
-        //  v         v         |
-        //  3         5        5.0
-        //  |         ^         |
-        // 1.0       1.0        |
-        //  |         |         |
-        //  \-------> 4 <-------/
-        let graph = Graph::<(), f64>::from_edges(&[
-            (0, 1, 2.0),
-            (0, 3, 4.0),
-            (1, 2, 1.0),
-            (1, 5, 7.0),
-            (2, 4, 5.0),
-            (4, 5, 1.0),
-            (3, 4, 1.0),
-        ]);
-
-        let shortest_path_graph = new_shortest_path_graph(&graph, 0.into(), Some(0)).unwrap();
-        assert_eq!(shortest_path_graph.path_to(5.into()), None);
-
-        let shortest_path_graph = new_shortest_path_graph(&graph, 0.into(), Some(1)).unwrap();
-        assert_eq!(shortest_path_graph.path_to(5.into()), None);
-
-        let shortest_path_graph = new_shortest_path_graph(&graph, 0.into(), Some(2)).unwrap();
-        let path = shortest_path_graph.path_to(5.into()).unwrap();
-        assert_eq!(path, Path(vec![0.into(), 1.into(), 5.into()]));
-
-        let shortest_path_graph = new_shortest_path_graph(&graph, 0.into(), Some(3)).unwrap();
-        let path = shortest_path_graph.path_to(5.into()).unwrap();
-        assert_eq!(path, Path(vec![0.into(), 3.into(), 4.into(), 5.into()]));
-
-        let shortest_path_graph = new_shortest_path_graph(&graph, 0.into(), Some(1000)).unwrap();
-        let path = shortest_path_graph.path_to(5.into()).unwrap();
-        // The four-step path [0, 1, 2, 4, 5] has larger weight than [0, 3, 4, 5].
-        assert_eq!(path, Path(vec![0.into(), 3.into(), 4.into(), 5.into()]));
-    }
-
-    #[test]
-=======
->>>>>>> 98d2727e
     fn bounded_search_with_negative_cycle_through_origin() {
         //    0 --1.0-> 1
         //    ∧         |
@@ -510,21 +346,11 @@
         //    3 <-1.0-- 2
         let graph =
             Graph::<(), f64>::from_edges(&[(0, 1, 1.0), (1, 2, 1.0), (2, 3, 1.0), (3, 0, -100.0)]);
-<<<<<<< HEAD
-        let shortest_path_graph = new_shortest_path_graph(&graph, 0.into(), Some(3)).unwrap();
+        let shortest_path_graph = shortest_path(&graph, 0.into(), Some(3)).unwrap();
         let path = shortest_path_graph.path_to(3.into()).unwrap();
         assert_eq!(path, Path(vec![0.into(), 1.into(), 2.into(), 3.into()]));
 
-        let negative_cycle = new_shortest_path_graph(&graph, 0.into(), Some(4))
-=======
-        let shortest_path_graph = ShortestPathGraph::new(&graph, 0.into(), Some(3)).unwrap();
-        let path = shortest_path_graph.path_to(3.into()).unwrap();
-        assert_eq!(path, Path(vec![0.into(), 1.into(), 2.into(), 3.into()]));
-
-        let negative_cycle = ShortestPathGraph::new(&graph, 0.into(), Some(4))
->>>>>>> 98d2727e
-            .err()
-            .unwrap();
+        let negative_cycle = shortest_path(&graph, 0.into(), Some(4)).err().unwrap();
         assert_eq!(
             negative_cycle.0,
             vec![0.into(), 1.into(), 2.into(), 3.into(), 0.into()]
@@ -545,24 +371,14 @@
             (3, 4, 1.0),
             (4, 1, -100.0),
         ]);
-<<<<<<< HEAD
-        let shortest_path_graph = new_shortest_path_graph(&graph, 0.into(), Some(4)).unwrap();
-=======
-        let shortest_path_graph = ShortestPathGraph::new(&graph, 0.into(), Some(4)).unwrap();
->>>>>>> 98d2727e
+        let shortest_path_graph = shortest_path(&graph, 0.into(), Some(4)).unwrap();
         let path = shortest_path_graph.path_to(4.into()).unwrap();
         assert_eq!(
             path,
             Path(vec![0.into(), 1.into(), 2.into(), 3.into(), 4.into()])
         );
 
-<<<<<<< HEAD
-        let negative_cycle = new_shortest_path_graph(&graph, 0.into(), Some(5))
-=======
-        let negative_cycle = ShortestPathGraph::new(&graph, 0.into(), Some(5))
->>>>>>> 98d2727e
-            .err()
-            .unwrap();
+        let negative_cycle = shortest_path(&graph, 0.into(), Some(5)).err().unwrap();
         assert_eq!(
             negative_cycle.0,
             vec![1.into(), 2.into(), 3.into(), 4.into(), 1.into()]
@@ -570,22 +386,6 @@
     }
 
     #[test]
-<<<<<<< HEAD
-=======
-    fn bounded_search_finds_shortest_path_respecting_bound() {
-        //   A -- 1 --> B --1--> C --1-->D
-        //   |                   ^
-        //    \-------3----------/
-        // Shortest path from A to D (via B) violates 2 hop bound
-        let graph =
-            Graph::<(), f64>::from_edges(&[(0, 1, 1.0), (1, 2, 1.0), (2, 3, 1.0), (0, 2, 3.0)]);
-        let shortest_path_graph = ShortestPathGraph::new(&graph, 0.into(), Some(2)).unwrap();
-        let path = shortest_path_graph.path_to(3.into()).unwrap();
-        assert_eq!(path, Path(vec![0.into(), 2.into(), 3.into()]));
-    }
-
-    #[test]
->>>>>>> 98d2727e
     fn shortest_path_graph_finds_connected_nodes() {
         //           2 <-1.0-- 3
         //           ∧
@@ -608,11 +408,7 @@
             (7, 0, 1.0),
         ]);
 
-<<<<<<< HEAD
-        let shortest_path_graph = new_shortest_path_graph(&graph, 0.into(), None).unwrap();
-=======
-        let shortest_path_graph = ShortestPathGraph::new(&graph, 0.into(), None).unwrap();
->>>>>>> 98d2727e
+        let shortest_path_graph = shortest_path(&graph, 0.into(), None).unwrap();
         let mut connected_nodes = shortest_path_graph.connected_nodes();
         connected_nodes.sort();
 
@@ -645,28 +441,16 @@
             (7, 0, 1.0),
         ]);
 
-<<<<<<< HEAD
-        let shortest_path_graph = new_shortest_path_graph(&graph, 0.into(), Some(0)).unwrap();
+        let shortest_path_graph = shortest_path(&graph, 0.into(), Some(0)).unwrap();
         let connected_nodes = shortest_path_graph.connected_nodes();
         assert_eq!(connected_nodes, vec![0.into()]);
 
-        let shortest_path_graph = new_shortest_path_graph(&graph, 0.into(), Some(1)).unwrap();
-=======
-        let shortest_path_graph = ShortestPathGraph::new(&graph, 0.into(), Some(0)).unwrap();
-        let connected_nodes = shortest_path_graph.connected_nodes();
-        assert_eq!(connected_nodes, vec![0.into()]);
-
-        let shortest_path_graph = ShortestPathGraph::new(&graph, 0.into(), Some(1)).unwrap();
->>>>>>> 98d2727e
+        let shortest_path_graph = shortest_path(&graph, 0.into(), Some(1)).unwrap();
         let mut connected_nodes = shortest_path_graph.connected_nodes();
         connected_nodes.sort();
         assert_eq!(connected_nodes, vec![0.into(), 2.into(), 4.into()]);
 
-<<<<<<< HEAD
-        let shortest_path_graph = new_shortest_path_graph(&graph, 0.into(), Some(2)).unwrap();
-=======
-        let shortest_path_graph = ShortestPathGraph::new(&graph, 0.into(), Some(2)).unwrap();
->>>>>>> 98d2727e
+        let shortest_path_graph = shortest_path(&graph, 0.into(), Some(2)).unwrap();
         let mut connected_nodes = shortest_path_graph.connected_nodes();
         connected_nodes.sort();
         assert_eq!(
@@ -674,11 +458,7 @@
             vec![0.into(), 2.into(), 4.into(), 5.into()]
         );
 
-<<<<<<< HEAD
-        let shortest_path_graph = new_shortest_path_graph(&graph, 0.into(), Some(3)).unwrap();
-=======
-        let shortest_path_graph = ShortestPathGraph::new(&graph, 0.into(), Some(3)).unwrap();
->>>>>>> 98d2727e
+        let shortest_path_graph = shortest_path(&graph, 0.into(), Some(3)).unwrap();
         let mut connected_nodes = shortest_path_graph.connected_nodes();
         connected_nodes.sort();
         assert_eq!(
@@ -686,11 +466,7 @@
             vec![0.into(), 2.into(), 4.into(), 5.into(), 6.into(), 7.into()]
         );
 
-<<<<<<< HEAD
-        let shortest_path_graph = new_shortest_path_graph(&graph, 0.into(), Some(1000)).unwrap();
-=======
-        let shortest_path_graph = ShortestPathGraph::new(&graph, 0.into(), Some(1000)).unwrap();
->>>>>>> 98d2727e
+        let shortest_path_graph = shortest_path(&graph, 0.into(), Some(1000)).unwrap();
         let mut connected_nodes = shortest_path_graph.connected_nodes();
         connected_nodes.sort();
         assert_eq!(
