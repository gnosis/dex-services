//! The module contains a slightly modified version of the `petgraph`
//! implementation of the Bellman-Ford graph search algorigthm that returns the
//! detected negative cycle on error.

use super::path::{NegativeCycle, Path};
use petgraph::algo::FloatMeasure;
use petgraph::visit::{
    Data, EdgeRef, GraphBase, IntoEdges, IntoNodeIdentifiers, NodeCount, NodeIndexable,
};
use unbounded::Unbounded;

mod unbounded;

<<<<<<< HEAD
use bounded::Bounded;
use unbounded::Unbounded;

mod bounded;
mod unbounded;

/// A vector associating to each node index a distance from the source.
type Distances<G> = Vec<<G as Data>::EdgeWeight>;
type PredecessorVec<G> = Vec<Option<<G as GraphBase>::NodeId>>;

trait PredecessorStoring<G: GraphBase + Data> {
    fn distance(&self, node_index: usize) -> G::EdgeWeight;
    fn update_distance(&mut self, node_index: usize, updated_distance: G::EdgeWeight);
    fn update_predecessor(&mut self, node_index: usize, updated_predecessor: Option<G::NodeId>);

    fn path_to(&self, source: G::NodeId, dest: G::NodeId, graph: G) -> Option<Path<G::NodeId>>;
    fn connected_nodes(&self, graph: G) -> Vec<G::NodeId>;
    fn prepare_next_relaxation_step(&mut self);
    fn mark_cycle(&mut self, graph: G) -> Option<G::NodeId>;
    fn find_cycle(&mut self, search_start: G::NodeId, graph: G) -> Option<NegativeCycle<G::NodeId>>;
=======
/// A vector associating to each node index a distance from the source.
type Distances<G> = Vec<<G as Data>::EdgeWeight>;

/// A Vector associating to each node index the preceding node on the shortest path
type PredecessorVec<G> = Vec<Option<<G as GraphBase>::NodeId>>;

trait PredecessorStoring<G: GraphBase + Data> {
    /// Returns the current distance of a node from the source.
    fn distance(&self, node_index: usize) -> G::EdgeWeight;

    /// Updates the distance of a node from the source.
    fn update_distance(&mut self, node_index: usize, updated_distance: G::EdgeWeight);

    /// Updates the predecessor of a node.
    fn update_predecessor(&mut self, node_index: usize, updated_predecessor: Option<G::NodeId>);

    /// Returns shortest path from source to destination node, if a path exists.
    fn path_to(&self, source: G::NodeId, dest: G::NodeId, graph: G) -> Option<Path<G::NodeId>>;

    /// Lists all nodes that can be reached from the source (excluding the source itself).
    fn connected_nodes(&self, graph: G) -> Vec<G::NodeId>;

    /// Callback for any work that needs to be done before each pass of the bellman-ford algorithm
    fn prepare_next_relaxation_step(&mut self);

    /// Checks for negative weight cycle and, if any is found, creates loop in
    /// the predecessor store
    fn mark_cycle(&mut self, graph: G) -> Option<G::NodeId>;

    /// Returns a negative cycle from the starting node, if it exists.
    fn find_cycle(&mut self, search_start: G::NodeId, graph: G)
        -> Option<NegativeCycle<G::NodeId>>;
>>>>>>> 95323eea
}


/// Structure that can be used to derive the shorthest path from a source to any
/// reachable destination in the graph.
pub struct ShortestPathGraph<'a, G: Data> {
    graph: G,
    predecessor_store: Box<dyn PredecessorStoring<G> + 'a>,
    source: G::NodeId,
}

impl<'a, G> ShortestPathGraph<'a, G>
where
<<<<<<< HEAD
    G: 'a + IntoEdges + NodeIndexable,
    G::NodeId: Ord,
=======
    G: 'a + IntoNodeIdentifiers + IntoEdges + NodeIndexable + NodeCount,
    G::NodeId: Ord,
    G::EdgeWeight: FloatMeasure,
>>>>>>> 95323eea
{
    /// Returns the current distance of a node from the source.
    fn distance(&self, node: G::NodeId) -> G::EdgeWeight {
        self.predecessor_store.distance(self.graph.to_index(node))
    }

    /// Updates the distance of a node from the source.
    fn update_distance(&mut self, node: G::NodeId, updated_distance: G::EdgeWeight) {
        self.predecessor_store
            .update_distance(self.graph.to_index(node), updated_distance);
    }

    /// Updates the predecessor of a node.
    fn update_predecessor(&mut self, node: G::NodeId, updated_predecessor: Option<G::NodeId>) {
        self.predecessor_store
            .update_predecessor(self.graph.to_index(node), updated_predecessor);
    }

    /// Returns shortest path from source to destination node, if a path exists.
    pub fn path_to(&self, dest: G::NodeId) -> Option<Path<G::NodeId>> {
<<<<<<< HEAD
        self.predecessor_store.path_to(self.source, dest, self.graph)
=======
        self.predecessor_store
            .path_to(self.source, dest, self.graph)
>>>>>>> 95323eea
    }

    /// Lists all nodes that can be reached from the source (including the source itself).
    pub fn connected_nodes(&self) -> Vec<G::NodeId> {
        let mut node_indices = self.predecessor_store.connected_nodes(self.graph);
        debug_assert!(!node_indices.contains(&self.source));
        node_indices.push(self.source);
        node_indices
    }

<<<<<<< HEAD
fn nodes_from_predecessors<G: NodeIndexable>(
    graph: G,
    predecessors: &[Option<<G as GraphBase>::NodeId>],
) -> Vec<G::NodeId> {
    predecessors
        .iter()
        .enumerate()
        .filter_map(|(i, &pre)| pre.map(|_| graph.from_index(i)))
        .collect::<Vec<_>>()
}

impl<'a, G> ShortestPathGraph<'a, G>
where
    G: 'a + IntoNodeIdentifiers + IntoEdges + NodeIndexable,
    G::NodeId: Ord,
    G::EdgeWeight: FloatMeasure,
{
=======
>>>>>>> 95323eea
    /// Initializes a shortest path graph that will be later built with the
    /// Bellman-Ford algorithm.
    fn empty(g: G, source: G::NodeId, hops: Option<usize>) -> Self {
        let predecessors = vec![None; g.node_bound()];
        let mut distances = vec![<_>::infinite(); g.node_bound()];
        distances[g.to_index(source)] = <_>::zero();
<<<<<<< HEAD

        let predecessor_store: Box<dyn PredecessorStoring<G>> = match hops {
            None => Box::new(Unbounded::new(predecessors, distances)),
            Some(h) => Box::new(Bounded::new(predecessors, distances, h))
        };
=======
>>>>>>> 95323eea

        ShortestPathGraph {
            graph: g,
            predecessor_store: Box::new(Unbounded::new(predecessors, distances)),
            source,
        }
    }

    fn prepare_next_relaxation_step(&mut self) {
        self.predecessor_store.prepare_next_relaxation_step();
    }

    /// Checks for negative weight cycle and, if any is found, creates loop in
    /// the predecessor store
    fn mark_cycle(&mut self) -> Option<G::NodeId> {
        self.predecessor_store.mark_cycle(self.graph)
    }

    /// Returns a negative cycle, if it exists.
    fn find_cycle(&mut self) -> Option<NegativeCycle<G::NodeId>> {
        let search_start = match self.mark_cycle() {
            Some(node) => node,
            None => return None,
        };
        self.predecessor_store.find_cycle(search_start, self.graph)
    }

<<<<<<< HEAD
impl<'a, G> ShortestPathGraph<'a, G>
where
    G: 'a + NodeCount + IntoNodeIdentifiers + IntoEdges + NodeIndexable,
    G::NodeId: Ord,
    G::EdgeWeight: FloatMeasure,
{
=======
>>>>>>> 95323eea
    /// Creates a representation of all shortest paths from the given source
    /// to any other node in the graph.
    ///
    /// Shortest paths are well defined if and only if the graph does not
    /// contain any negative weight cycle reachabe from the source. If a
    /// negative weight cycle is detected, it is returned as an error.
    pub fn new(
        g: G,
        source: G::NodeId,
        hops: Option<usize>,
    ) -> Result<Self, NegativeCycle<G::NodeId>> {
        bellman_ford(g, source, hops)
    }
}

/// This implementation follows closely the one that can be found in the
/// `petgraph` crate, but it has customized output types.
///
/// The orginal source can be found here:
/// https://docs.rs/petgraph/0.5.0/src/petgraph/algo/mod.rs.html#745-792
fn bellman_ford<'a, G>(
    g: G,
    source: G::NodeId,
<<<<<<< HEAD
    hops: Option<usize>,
=======
>>>>>>> 95323eea
) -> Result<ShortestPathGraph<'a, G>, NegativeCycle<G::NodeId>>
where
    G: 'a + NodeCount + IntoNodeIdentifiers + IntoEdges + NodeIndexable,
    G::NodeId: Ord,
    G::EdgeWeight: FloatMeasure,
{
    let mut shortest_path_graph = ShortestPathGraph::empty(g, source, hops);

    // scan up to |V| - 1 times.
<<<<<<< HEAD
    for _ in 1..=hops.unwrap_or(g.node_count() - 1) {
=======
    for _ in 1..=g.node_count() - 1 {
>>>>>>> 95323eea
        let mut did_update = false;
        for i in g.node_identifiers() {
            for edge in g.edges(i) {
                let i = edge.source();
                let j = edge.target();
                let w = *edge.weight();
                if shortest_path_graph.distance(i) + w < shortest_path_graph.distance(j) {
                    shortest_path_graph.update_distance(j, shortest_path_graph.distance(i) + w);
                    shortest_path_graph.update_predecessor(j, Some(i));
                    did_update = true;
                }
            }
        }
        shortest_path_graph.prepare_next_relaxation_step();
        if !did_update {
            break;
        }
    }

    match shortest_path_graph.find_cycle() {
        Some(negative_cycle) => Err(negative_cycle),
        None => Ok(shortest_path_graph),
    }
}

fn nodes_from_predecessors<G: NodeIndexable>(
    graph: G,
    predecessors: &[Option<<G as GraphBase>::NodeId>],
) -> Vec<G::NodeId> {
    predecessors
        .iter()
        .enumerate()
        .filter_map(|(i, &pre)| pre.map(|_| graph.from_index(i)))
        .collect::<Vec<_>>()
}

#[cfg(test)]
pub mod tests {
    use super::*;
    use petgraph::Graph;

    #[test]
    fn search_finds_negative_cycle() {
        // NOTE: There is a negative cycle from 1 -> 2 -> 3 -> 1 with a
        // transient weight of -1.
        let graph = Graph::<(), f64>::from_edges(&[
            (0, 1, 1.0),
            (1, 2, 2.0),
            (1, 4, -100.0),
            (2, 3, 3.0),
            (3, 1, -6.0),
            (4, 3, 200.0),
        ]);

        let negative_cycle = ShortestPathGraph::new(&graph, 0.into(), None)
            .err()
            .unwrap();

        assert_eq!(
            negative_cycle.0,
            vec![1.into(), 2.into(), 3.into(), 1.into()]
        );

        let negative_cycle = negative_cycle.with_starting_node(2.into()).unwrap();
        assert_eq!(
            negative_cycle.0,
            vec![2.into(), 3.into(), 1.into(), 2.into()]
        );

        // NOTE: if `origin` is provided, but not part of the cycle, then the
        // original cycle is returned as part of the error.
        let negative_cycle = negative_cycle.with_starting_node(4.into()).unwrap_err();
        assert_eq!(
            negative_cycle.0,
            vec![2.into(), 3.into(), 1.into(), 2.into()]
        );
    }

    #[test]
    fn search_finds_shortest_path() {
        //  0 --2.0-> 1 --1.0-> 2
        //  |         |         |
        // 4.0       7.0        |
        //  v         v         |
        //  3         5        5.0
        //  |         ^         |
        // 1.0       1.0        |
        //  |         |         |
        //  \-------> 4 <-------/
        let graph = Graph::<(), f64>::from_edges(&[
            (0, 1, 2.0),
            (0, 3, 4.0),
            (1, 2, 1.0),
            (1, 5, 7.0),
            (2, 4, 5.0),
            (4, 5, 1.0),
            (3, 4, 1.0),
        ]);

        let shortest_path_graph = ShortestPathGraph::new(&graph, 0.into(), None).unwrap();
        let path = shortest_path_graph.path_to(5.into()).unwrap();

        assert_eq!(path, Path(vec![0.into(), 3.into(), 4.into(), 5.into()]));
    }

    #[test]
    fn bounded_search_finds_shortest_path() {
        //  0 --2.0-> 1 --1.0-> 2
        //  |         |         |
        // 4.0       7.0        |
        //  v         v         |
        //  3         5        5.0
        //  |         ^         |
        // 1.0       1.0        |
        //  |         |         |
        //  \-------> 4 <-------/
        let graph = Graph::<(), f64>::from_edges(&[
            (0, 1, 2.0),
            (0, 3, 4.0),
            (1, 2, 1.0),
            (1, 5, 7.0),
            (2, 4, 5.0),
            (4, 5, 1.0),
            (3, 4, 1.0),
        ]);

        let shortest_path_graph = ShortestPathGraph::new(&graph, 0.into(), Some(0)).unwrap();
        assert_eq!(shortest_path_graph.path_to(5.into()), None);

        let shortest_path_graph = ShortestPathGraph::new(&graph, 0.into(), Some(1)).unwrap();
        assert_eq!(shortest_path_graph.path_to(5.into()), None);

        let shortest_path_graph = ShortestPathGraph::new(&graph, 0.into(), Some(2)).unwrap();
        let path = shortest_path_graph.path_to(5.into()).unwrap();
        assert_eq!(path, Path(vec![0.into(), 1.into(), 5.into()]));

        let shortest_path_graph = ShortestPathGraph::new(&graph, 0.into(), Some(3)).unwrap();
        let path = shortest_path_graph.path_to(5.into()).unwrap();
        assert_eq!(path, Path(vec![0.into(), 3.into(), 4.into(), 5.into()]));

        let shortest_path_graph = ShortestPathGraph::new(&graph, 0.into(), Some(1000)).unwrap();
        let path = shortest_path_graph.path_to(5.into()).unwrap();
        // The four-step path [0, 1, 2, 4, 5] has larger weight than [0, 3, 4, 5].
        assert_eq!(path, Path(vec![0.into(), 3.into(), 4.into(), 5.into()]));
    }

    #[test]
    fn bounded_search_with_negative_cycle_through_origin() {
        //    0 --1.0-> 1
        //    ∧         |
        // -100.0      1.0
        //    |         v
        //    3 <-1.0-- 2
        let graph =
            Graph::<(), f64>::from_edges(&[(0, 1, 1.0), (1, 2, 1.0), (2, 3, 1.0), (3, 0, -100.0)]);
        let shortest_path_graph = ShortestPathGraph::new(&graph, 0.into(), Some(3)).unwrap();
        let path = shortest_path_graph.path_to(3.into()).unwrap();
        assert_eq!(path, Path(vec![0.into(), 1.into(), 2.into(), 3.into()]));

        let negative_cycle = ShortestPathGraph::new(&graph, 0.into(), Some(4))
            .err()
            .unwrap();
        assert_eq!(
            negative_cycle.0,
            vec![0.into(), 1.into(), 2.into(), 3.into(), 0.into()]
        );
    }

    #[test]
    fn bounded_search_with_negative_cycle_not_involving_origin() {
        //   0 --1.0-> 1 --1.0-> 2
        //             ∧         |
        //          -100.0      1.0
        //             |         v
        //             4 <-1.0-- 3
        let graph = Graph::<(), f64>::from_edges(&[
            (0, 1, 1.0),
            (1, 2, 1.0),
            (2, 3, 1.0),
            (3, 4, 1.0),
            (4, 1, -100.0),
        ]);
        let shortest_path_graph = ShortestPathGraph::new(&graph, 0.into(), Some(4)).unwrap();
        let path = shortest_path_graph.path_to(4.into()).unwrap();
        assert_eq!(
            path,
            Path(vec![0.into(), 1.into(), 2.into(), 3.into(), 4.into()])
        );

        let negative_cycle = ShortestPathGraph::new(&graph, 0.into(), Some(5))
            .err()
            .unwrap();
        assert_eq!(
            negative_cycle.0,
            vec![1.into(), 2.into(), 3.into(), 4.into(), 1.into()]
        );
    }

    #[test]
    fn shortest_path_graph_finds_connected_nodes() {
        //           2 <-1.0-- 3
        //           ∧
        //          1.0
        //           |
        // 1 --1.0-> 0 <-1.0-- 7 <---- -4.0
        //           |         ∧         |
        //          1.0       1.0        |
        //           v         |         |
        //           4 --1.0-> 5 --1.0-> 6
        let graph = Graph::<(), f64>::from_edges(&[
            (1, 0, 1.0),
            (0, 2, 1.0),
            (3, 2, 1.0),
            (0, 4, 1.0),
            (4, 5, 1.0),
            (5, 6, 1.0),
            (5, 7, 1.0),
            (6, 7, -4.0),
            (7, 0, 1.0),
        ]);

        let shortest_path_graph = ShortestPathGraph::new(&graph, 0.into(), None).unwrap();
        let mut connected_nodes = shortest_path_graph.connected_nodes();
        connected_nodes.sort();

        assert_eq!(
            connected_nodes,
            vec![0.into(), 2.into(), 4.into(), 5.into(), 6.into(), 7.into()]
        );
    }

    #[test]
    fn bounded_shortest_path_graph_finds_connected_nodes() {
        //           2 <-1.0-- 3
        //           ∧
        //          1.0
        //           |
        // 1 --1.0-> 0 <-1.0-- 7 <---- -4.0
        //           |         ∧         |
        //          1.0       1.0        |
        //           v         |         |
        //           4 --1.0-> 5 --1.0-> 6
        let graph = Graph::<(), f64>::from_edges(&[
            (1, 0, 1.0),
            (0, 2, 1.0),
            (3, 2, 1.0),
            (0, 4, 1.0),
            (4, 5, 1.0),
            (5, 6, 1.0),
            (5, 7, 1.0),
            (6, 7, -4.0),
            (7, 0, 1.0),
        ]);

        let shortest_path_graph = ShortestPathGraph::new(&graph, 0.into(), Some(0)).unwrap();
        let connected_nodes = shortest_path_graph.connected_nodes();
        assert_eq!(connected_nodes, vec![0.into()]);

        let shortest_path_graph = ShortestPathGraph::new(&graph, 0.into(), Some(1)).unwrap();
        let mut connected_nodes = shortest_path_graph.connected_nodes();
        connected_nodes.sort();
        assert_eq!(connected_nodes, vec![0.into(), 2.into(), 4.into()]);

        let shortest_path_graph = ShortestPathGraph::new(&graph, 0.into(), Some(2)).unwrap();
        let mut connected_nodes = shortest_path_graph.connected_nodes();
        connected_nodes.sort();
        assert_eq!(
            connected_nodes,
            vec![0.into(), 2.into(), 4.into(), 5.into()]
        );

        let shortest_path_graph = ShortestPathGraph::new(&graph, 0.into(), Some(3)).unwrap();
        let mut connected_nodes = shortest_path_graph.connected_nodes();
        connected_nodes.sort();
        assert_eq!(
            connected_nodes,
            vec![0.into(), 2.into(), 4.into(), 5.into(), 6.into(), 7.into()]
        );

        let shortest_path_graph = ShortestPathGraph::new(&graph, 0.into(), Some(1000)).unwrap();
        let mut connected_nodes = shortest_path_graph.connected_nodes();
        connected_nodes.sort();
        assert_eq!(
            connected_nodes,
            vec![0.into(), 2.into(), 4.into(), 5.into(), 6.into(), 7.into()]
        )
    }
}<|MERGE_RESOLUTION|>--- conflicted
+++ resolved
@@ -7,32 +7,12 @@
 use petgraph::visit::{
     Data, EdgeRef, GraphBase, IntoEdges, IntoNodeIdentifiers, NodeCount, NodeIndexable,
 };
-use unbounded::Unbounded;
-
-mod unbounded;
-
-<<<<<<< HEAD
 use bounded::Bounded;
 use unbounded::Unbounded;
 
 mod bounded;
 mod unbounded;
 
-/// A vector associating to each node index a distance from the source.
-type Distances<G> = Vec<<G as Data>::EdgeWeight>;
-type PredecessorVec<G> = Vec<Option<<G as GraphBase>::NodeId>>;
-
-trait PredecessorStoring<G: GraphBase + Data> {
-    fn distance(&self, node_index: usize) -> G::EdgeWeight;
-    fn update_distance(&mut self, node_index: usize, updated_distance: G::EdgeWeight);
-    fn update_predecessor(&mut self, node_index: usize, updated_predecessor: Option<G::NodeId>);
-
-    fn path_to(&self, source: G::NodeId, dest: G::NodeId, graph: G) -> Option<Path<G::NodeId>>;
-    fn connected_nodes(&self, graph: G) -> Vec<G::NodeId>;
-    fn prepare_next_relaxation_step(&mut self);
-    fn mark_cycle(&mut self, graph: G) -> Option<G::NodeId>;
-    fn find_cycle(&mut self, search_start: G::NodeId, graph: G) -> Option<NegativeCycle<G::NodeId>>;
-=======
 /// A vector associating to each node index a distance from the source.
 type Distances<G> = Vec<<G as Data>::EdgeWeight>;
 
@@ -65,7 +45,6 @@
     /// Returns a negative cycle from the starting node, if it exists.
     fn find_cycle(&mut self, search_start: G::NodeId, graph: G)
         -> Option<NegativeCycle<G::NodeId>>;
->>>>>>> 95323eea
 }
 
 
@@ -79,14 +58,9 @@
 
 impl<'a, G> ShortestPathGraph<'a, G>
 where
-<<<<<<< HEAD
-    G: 'a + IntoEdges + NodeIndexable,
-    G::NodeId: Ord,
-=======
     G: 'a + IntoNodeIdentifiers + IntoEdges + NodeIndexable + NodeCount,
     G::NodeId: Ord,
     G::EdgeWeight: FloatMeasure,
->>>>>>> 95323eea
 {
     /// Returns the current distance of a node from the source.
     fn distance(&self, node: G::NodeId) -> G::EdgeWeight {
@@ -107,12 +81,8 @@
 
     /// Returns shortest path from source to destination node, if a path exists.
     pub fn path_to(&self, dest: G::NodeId) -> Option<Path<G::NodeId>> {
-<<<<<<< HEAD
-        self.predecessor_store.path_to(self.source, dest, self.graph)
-=======
         self.predecessor_store
             .path_to(self.source, dest, self.graph)
->>>>>>> 95323eea
     }
 
     /// Lists all nodes that can be reached from the source (including the source itself).
@@ -123,44 +93,21 @@
         node_indices
     }
 
-<<<<<<< HEAD
-fn nodes_from_predecessors<G: NodeIndexable>(
-    graph: G,
-    predecessors: &[Option<<G as GraphBase>::NodeId>],
-) -> Vec<G::NodeId> {
-    predecessors
-        .iter()
-        .enumerate()
-        .filter_map(|(i, &pre)| pre.map(|_| graph.from_index(i)))
-        .collect::<Vec<_>>()
-}
-
-impl<'a, G> ShortestPathGraph<'a, G>
-where
-    G: 'a + IntoNodeIdentifiers + IntoEdges + NodeIndexable,
-    G::NodeId: Ord,
-    G::EdgeWeight: FloatMeasure,
-{
-=======
->>>>>>> 95323eea
     /// Initializes a shortest path graph that will be later built with the
     /// Bellman-Ford algorithm.
     fn empty(g: G, source: G::NodeId, hops: Option<usize>) -> Self {
         let predecessors = vec![None; g.node_bound()];
         let mut distances = vec![<_>::infinite(); g.node_bound()];
         distances[g.to_index(source)] = <_>::zero();
-<<<<<<< HEAD
 
         let predecessor_store: Box<dyn PredecessorStoring<G>> = match hops {
             None => Box::new(Unbounded::new(predecessors, distances)),
             Some(h) => Box::new(Bounded::new(predecessors, distances, h))
         };
-=======
->>>>>>> 95323eea
 
         ShortestPathGraph {
             graph: g,
-            predecessor_store: Box::new(Unbounded::new(predecessors, distances)),
+            predecessor_store,
             source,
         }
     }
@@ -184,15 +131,6 @@
         self.predecessor_store.find_cycle(search_start, self.graph)
     }
 
-<<<<<<< HEAD
-impl<'a, G> ShortestPathGraph<'a, G>
-where
-    G: 'a + NodeCount + IntoNodeIdentifiers + IntoEdges + NodeIndexable,
-    G::NodeId: Ord,
-    G::EdgeWeight: FloatMeasure,
-{
-=======
->>>>>>> 95323eea
     /// Creates a representation of all shortest paths from the given source
     /// to any other node in the graph.
     ///
@@ -216,10 +154,7 @@
 fn bellman_ford<'a, G>(
     g: G,
     source: G::NodeId,
-<<<<<<< HEAD
     hops: Option<usize>,
-=======
->>>>>>> 95323eea
 ) -> Result<ShortestPathGraph<'a, G>, NegativeCycle<G::NodeId>>
 where
     G: 'a + NodeCount + IntoNodeIdentifiers + IntoEdges + NodeIndexable,
@@ -229,11 +164,7 @@
     let mut shortest_path_graph = ShortestPathGraph::empty(g, source, hops);
 
     // scan up to |V| - 1 times.
-<<<<<<< HEAD
     for _ in 1..=hops.unwrap_or(g.node_count() - 1) {
-=======
-    for _ in 1..=g.node_count() - 1 {
->>>>>>> 95323eea
         let mut did_update = false;
         for i in g.node_identifiers() {
             for edge in g.edges(i) {
