--- conflicted
+++ resolved
@@ -3,23 +3,15 @@
 //! detected negative cycle on error.
 
 use super::path::{NegativeCycle, Path};
-<<<<<<< HEAD
 use bounded::Bounded;
-=======
->>>>>>> 10e4d15d
 use petgraph::algo::FloatMeasure;
 use petgraph::visit::{
     Data, EdgeRef, GraphBase, IntoEdges, IntoNodeIdentifiers, NodeCount, NodeIndexable,
 };
-<<<<<<< HEAD
 use std::hash::Hash;
 use unbounded::Unbounded;
 
 mod bounded;
-=======
-use unbounded::Unbounded;
-
->>>>>>> 10e4d15d
 mod unbounded;
 
 /// A vector associating to each node index a distance from the source.
@@ -67,11 +59,7 @@
 impl<'a, G> ShortestPathGraph<'a, G>
 where
     G: 'a + IntoNodeIdentifiers + IntoEdges + NodeIndexable + NodeCount,
-<<<<<<< HEAD
     G::NodeId: Ord + Hash,
-=======
-    G::NodeId: Ord,
->>>>>>> 10e4d15d
     G::EdgeWeight: FloatMeasure,
 {
     /// Returns the current distance of a node from the source.
@@ -111,14 +99,11 @@
         let predecessors = vec![None; g.node_bound()];
         let mut distances = vec![<_>::infinite(); g.node_bound()];
         distances[g.to_index(source)] = <_>::zero();
-<<<<<<< HEAD
 
         let predecessor_store: Box<dyn PredecessorStoring<G>> = match hops {
             None => Box::new(Unbounded::new(predecessors, distances)),
             Some(h) => Box::new(Bounded::new(predecessors, distances, h)),
         };
-=======
->>>>>>> 10e4d15d
 
         ShortestPathGraph {
             graph: g,
@@ -169,28 +154,17 @@
 fn bellman_ford<'a, G>(
     g: G,
     source: G::NodeId,
-<<<<<<< HEAD
     hops: Option<usize>,
 ) -> Result<ShortestPathGraph<'a, G>, NegativeCycle<G::NodeId>>
 where
     G: 'a + NodeCount + IntoNodeIdentifiers + IntoEdges + NodeIndexable,
     G::NodeId: Ord + Hash,
-=======
-) -> Result<ShortestPathGraph<'a, G>, NegativeCycle<G::NodeId>>
-where
-    G: 'a + NodeCount + IntoNodeIdentifiers + IntoEdges + NodeIndexable,
-    G::NodeId: Ord,
->>>>>>> 10e4d15d
     G::EdgeWeight: FloatMeasure,
 {
     let mut shortest_path_graph = ShortestPathGraph::empty(g, source, hops);
 
     // scan up to |V| - 1 times.
-<<<<<<< HEAD
     for _ in 1..=hops.unwrap_or(g.node_count() - 1) {
-=======
-    for _ in 1..=g.node_count() - 1 {
->>>>>>> 10e4d15d
         let mut did_update = false;
         for i in g.node_identifiers() {
             for edge in g.edges(i) {
