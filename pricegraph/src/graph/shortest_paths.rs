--- conflicted
+++ resolved
@@ -93,13 +93,14 @@
 
     /// Returns shortest path from source to destination node, if a path exists.
     pub fn path_to(&self, dest: G::NodeId) -> Option<Path<G::NodeId>> {
-<<<<<<< HEAD
         let mut path;
         let mut current = dest;
         path = match &self.predecessor_store {
             PredecessorStore::Unbounded(predecessors, _) => {
-                path = Vec::with_capacity(predecessors.len());
+                let max_path_len = predecessors.len();
+                path = Vec::with_capacity(max_path_len);
                 while current != self.source {
+                    assert!(path.len() <= max_path_len, "undetected negative cycle");
                     path.push(current);
                     current = predecessors[self.graph.to_index(current)]?;
                 }
@@ -124,17 +125,6 @@
                 }
             }
         };
-=======
-        let max_path_len = self.predecessor_store.predecessors.len();
-        let mut path = Vec::with_capacity(max_path_len);
-        let mut current = dest;
-        while current != self.source {
-            assert!(path.len() <= max_path_len, "undetected negative cycle");
-            path.push(current);
-            current = self.predecessor_store.predecessors[self.graph.to_index(current)]?;
-        }
-        path.push(self.source);
->>>>>>> 48c420fb
 
         path.push(self.source);
         // NOTE: `path` is in reverse order, since it was built by walking the path
