//! Implementation of a graph representation of an orderbook where tokens are
//! vertices and orders are edges (with users and balances as auxiliary data
//! to these edges).
//!
//! Storage is optimized for graph-related operations such as listing the edges
//! (i.e. orders) connecting a token pair.

mod flow;
mod iter;
mod map;
mod order;
mod reduced;
mod scalar;
mod user;
mod weight;

pub use self::flow::{Flow, Ring};
pub use self::iter::TransitiveOrders;
use self::order::{Amount, Order, OrderCollector, OrderMap};
pub use self::reduced::ReducedOrderbook;
pub use self::scalar::{ExchangeRate, LimitPrice};
use self::user::{User, UserMap};
pub use self::weight::Weight;
use crate::api::Market;
use crate::encoding::{Element, TokenId, TokenPair};
use crate::graph::path::{NegativeCycle, Path};
use crate::graph::shortest_paths::new_shortest_path_graph;
use crate::graph::subgraph::{ControlFlow, Subgraphs};
use crate::num;
use petgraph::graph::{DiGraph, EdgeIndex, NodeIndex};
use petgraph::visit::NodeIndexable;
use primitive_types::U256;
use std::cmp;
use std::f64;
use thiserror::Error;

type OrderbookGraph = DiGraph<TokenId, Weight>;

/// A graph representation of a complete orderbook.
#[derive(Clone, Debug)]
pub struct Orderbook {
    /// A map of sell tokens to a mapping of buy tokens to orders such that
    /// `orders[sell][buy]` is a vector of orders selling token `sell` and
    /// buying token `buy`.
    orders: OrderMap,
    /// Auxiliary user data containing user balances and order counts. Balances
    /// are important as they affect the capacity of an edge between two tokens.
    users: UserMap,
    /// A projection of the orderbook onto a graph with nodes as tokens and
    /// edges as the lowest order exchange rate between token pairs.
    projection: OrderbookGraph,
}

impl Orderbook {
    /// Creates an orderbook from an iterator over decoded auction elements.
    pub fn from_elements(elements: impl IntoIterator<Item = Element>) -> Self {
        let mut max_token = 0;
        let mut orders = OrderCollector::default();
        let mut users = UserMap::default();

        for (order, element) in elements
            .into_iter()
            .filter(|element| !is_dust_order(element))
            .filter(|element| element.pair.buy != element.pair.sell)
            .filter_map(|element| Order::new(&element).map(move |order| (order, element)))
        {
            let TokenPair { buy, sell } = element.pair;
            max_token = cmp::max(max_token, cmp::max(buy, sell));
            users.entry(element.user).or_default().set_balance(&element);
            orders.insert_order(order);
        }

        let orders = orders.collect();
        let mut projection = DiGraph::new();
        for token_id in 0..=max_token {
            let token_node = projection.add_node(token_id);

            // NOTE: Tokens are added in order such that token_id == token_node
            // index, assert that the node index is indeed what we expect it to
            // be.
            debug_assert_eq!(token_node, node_index(token_id));
        }
        projection.extend_with_edges(orders.all_pairs().map({
            |(pair, orders)| {
                let cheapest_order = orders
                    .last()
                    .expect("unexpected token pair in orders map without any orders");
                (
                    node_index(pair.buy),
                    node_index(pair.sell),
                    cheapest_order.exchange_rate.weight(),
                )
            }
        }));

        Orderbook {
            orders,
            users,
            projection,
        }
    }

    /// Returns the number of orders in the orderbook.
    pub fn num_orders(&self) -> usize {
        self.orders.all_pairs().map(|(_, o)| o.len()).sum()
    }

    /// Detects whether the orderbook is overlapping, that is if the orderbook's
    /// projection graph contains any negative cycles.
    ///
    /// Conceptually, a negative cycle is a trading path starting and ending at
    /// a token (going through an arbitrary number of other distinct tokens)
    /// where the total weight is less than `0`, i.e. the transitive exchange
    /// rate is less than `1`. This means that there is a price overlap along
    /// this ring trade.
    pub fn is_overlapping(&self) -> bool {
        // NOTE: We detect negative cycles from each disconnected subgraph.
        Subgraphs::new(self.projection.node_indices().skip(1))
            .for_each_until(
<<<<<<< HEAD
                |token| match new_shortest_path_graph(&self.projection, token, None) {
=======
                |token| match ShortestPathGraph::new(&self.projection, token, None) {
>>>>>>> 98d2727e
                    Ok(shortest_path_graph) => {
                        ControlFlow::Continue(shortest_path_graph.connected_nodes())
                    }
                    Err(_) => ControlFlow::Break(true),
                },
            )
            .unwrap_or(false)
    }

    /// Reduces the orderbook by matching all overlapping ring trades.
    pub fn reduce_overlapping_orders(mut self) -> ReducedOrderbook {
        Subgraphs::new(self.projection.node_indices()).for_each(|token| loop {
<<<<<<< HEAD
            let cycle = match new_shortest_path_graph(&self.projection, token, None) {
=======
            let cycle = match ShortestPathGraph::new(&self.projection, token, None) {
>>>>>>> 98d2727e
                Ok(shortest_path_graph) => break shortest_path_graph.connected_nodes(),
                Err(cycle) => cycle,
            };
            self.fill_path(&cycle).unwrap_or_else(|| {
                panic!(
                    "failed to fill path along detected negative cycle {}",
                    format_path(&cycle),
                )
            });
        });

        debug_assert!(!self.is_overlapping());
        ReducedOrderbook(self)
    }

    /// Fills a ring trade over the specified market, and returns the flow
    /// corresponding to both ask and bid segments of the ring. Returns `None`
    /// if there are no overlapping ring trades over the specified market.
    ///
    /// Note that if this method returns `None`, then the orderbook is
    /// **partially** reduced. Specifically, the subgraph containing the market
    /// `quote` token is fully reduced, however, other not connected subgraphs,
    /// specifically the market `base`'s subgraph in the case where the `quote`
    /// and `base` token are not part of the same subgraph, may still contain
    /// negative cycles.
    pub fn fill_market_ring_trade(&mut self, market: Market) -> Option<Ring> {
        if !self.is_token_pair_valid(market.bid_pair()) {
            return None;
        }

        let (base, quote) = (node_index(market.base), node_index(market.quote));

        loop {
<<<<<<< HEAD
            let cycle = match new_shortest_path_graph(&self.projection, quote, None) {
=======
            let cycle = match ShortestPathGraph::new(&self.projection, quote, None) {
>>>>>>> 98d2727e
                Ok(_) => break,
                Err(cycle) => cycle,
            };
            let paths_base_quote = cycle
                .with_starting_node(quote)
                .and_then(|cycle| cycle.split_at(base));
            match paths_base_quote {
                Ok((ask, bid)) => {
                    let ask = self
                        .fill_path(&ask)
                        .expect("ask transitive path not found after being detected");
                    let bid = self
                        .fill_path(&bid)
                        .expect("bid transitive path not found after being detected");

                    return Some(Ring { ask, bid });
                }
                Err(cycle) => {
                    // NOTE: Skip negative cycles that are not along the
                    // specified market.
                    self.fill_path(&cycle).unwrap_or_else(|| {
                        panic!(
                            "failed to fill path along detected negative cycle {}",
                            format_path(&cycle),
                        )
                    });
                }
            };
        }

        None
    }

    /// Returns an iterator over all transitive orders from lowest to highest
    /// limit price for the orderbook.
    ///
    /// Returns an error if the orderbook is not reduced in the subgraph
    /// containing the token pair's buy token, i.e. one or more negative cycles
    /// were found when searching for the shortest path starting from the buy
    /// token and ending at the sell token.
    pub fn transitive_orders(self, pair: TokenPair) -> Result<TransitiveOrders, OverlapError> {
        TransitiveOrders::new(self, pair)
    }

    /// Finds and returns the optimal transitive order for the specified token
    /// pair without filling it. Returns `None` if no such transitive order
    /// exists.
    ///
    /// This method returns an error if the orderbook graph is not reduced.
    pub fn find_optimal_transitive_order(
        &self,
        pair: TokenPair,
    ) -> Result<Option<Flow>, OverlapError> {
        if !self.is_token_pair_valid(pair) {
            return Ok(None);
        }

        let (start, end) = (node_index(pair.buy), node_index(pair.sell));
        let flow = match self.find_path_and_flow(start, end)? {
            Some((_, flow)) => flow,
            None => return Ok(None),
        };

        Ok(Some(flow))
    }

    /// Updates all projection graph edges that enter a token.
    fn update_projection_graph_node(&mut self, sell: TokenId) {
        let pairs = self
            .orders
            .pairs_and_orders_for_sell_token(sell)
            .map(|(pair, _)| pair)
            .collect::<Vec<_>>();
        for pair in pairs {
            self.update_projection_graph_edge(pair);
        }
    }

    /// Updates the projection graph edge between a token pair.
    ///
    /// This is done by removing all filled orders, i.e. orders whose remaining
    /// amount or whose users remaining balance is zero, and then either
    /// updating the projection graph edge with the weight of the new cheapest
    /// order or removing the edge entirely if no orders remain for the given
    /// token pair.
    fn update_projection_graph_edge(&mut self, pair: TokenPair) {
        while let Some(true) = self.orders.best_order_for_pair(pair).map(|order| {
            num::is_dust_amount(num::u256_to_u128_saturating(
                order.get_effective_amount(&self.users),
            ))
        }) {
            self.orders.remove_pair_order(pair);
        }

        let edge = self.get_pair_edge(pair).unwrap_or_else(|| {
            panic!(
                "missing edge between token pair {}->{} with orders",
                pair.buy, pair.sell
            )
        });
        if let Some(order) = self.orders.best_order_for_pair(pair) {
            self.projection[edge] = order.exchange_rate.weight();
        } else {
            self.projection.remove_edge(edge);
        }
    }

    /// Retrieve the edge index in the projection graph for a token pair,
    /// returning `None` when the edge does not exist.
    fn get_pair_edge(&self, pair: TokenPair) -> Option<EdgeIndex> {
        let (buy, sell) = (node_index(pair.buy), node_index(pair.sell));
        self.projection.find_edge(buy, sell)
    }

    /// Finds and fills a trading path through the orderbook between the
    /// specified tokens and computes the flow for the path.
    fn find_path_and_flow(
        &self,
        start: NodeIndex,
        end: NodeIndex,
    ) -> Result<Option<(Path<NodeIndex>, Flow)>, OverlapError> {
<<<<<<< HEAD
        let shortest_path_graph = new_shortest_path_graph(&self.projection, start, None)?;
=======
        let shortest_path_graph = ShortestPathGraph::new(&self.projection, start, None)?;
>>>>>>> 98d2727e
        let path = match shortest_path_graph.path_to(end) {
            Some(path) => path,
            None => return Ok(None),
        };

        let flow = self.find_path_flow(&path).unwrap_or_else(|| {
            panic!(
                "failed to fill detected shortest path {}",
                format_path(&path),
            )
        });

        Ok(Some((path, flow)))
    }

    /// Fills a trading path through the orderbook to maximum capacity, reducing
    /// the remaining order amounts and user balances along the way, returning
    /// the flow along the trading path or `None` if the path was invalid.
    ///
    /// Note that currently, user buy token balances are not incremented as a
    /// result of filling orders along a path.
    fn fill_path(&mut self, path: &[NodeIndex]) -> Option<Flow> {
        let flow = self.find_path_flow(path)?;
        self.fill_path_with_flow(path, &flow).unwrap_or_else(|| {
            panic!(
                "failed to fill with capacity along detected path {}",
                format_path(path),
            )
        });

        Some(flow)
    }

    /// Finds a transitive trade along a path and returns the corresponding flow
    /// for that path or `None` if the path doesn't exist.
    fn find_path_flow(&self, path: &[NodeIndex]) -> Option<Flow> {
        // NOTE: Capacity is expressed in the starting token, which is the buy
        // token for the transitive order along the specified path.
        let mut capacity = f64::INFINITY;
        let mut transitive_xrate = ExchangeRate::IDENTITY;
        let mut max_xrate = ExchangeRate::IDENTITY;
        for pair in pairs_on_path(path) {
            let order = self.orders.best_order_for_pair(pair)?;
            transitive_xrate *= order.exchange_rate;
            max_xrate = cmp::max(max_xrate, transitive_xrate);

            let sell_amount = num::u256_to_f64(order.get_effective_amount(&self.users));
            capacity = num::min(capacity, sell_amount * transitive_xrate.value());
        }

        Some(Flow {
            exchange_rate: transitive_xrate,
            capacity,
            min_trade: capacity / max_xrate.value(),
        })
    }

    /// Pushes flow through a path of orders reducing order amounts and user
    /// balances as well as updating the projection graph by updating the
    /// weights to reflect the new graph. Returns `None` if the path does not
    /// exist.
    ///
    /// Note that currently, user buy token balances are not incremented as a
    /// result of filling orders along a path.
    fn fill_path_with_flow(&mut self, path: &[NodeIndex], flow: &Flow) -> Option<()> {
        let mut transitive_xrate = ExchangeRate::IDENTITY;
        for pair in pairs_on_path(path) {
            let (order, user) = self.best_order_with_user_for_pair_mut(pair)?;

            transitive_xrate *= order.exchange_rate;

            // NOTE: `capacity` is expressed in the buy token, so we need to
            // divide by the exchange rate to get the sell amount being filled.
            let fill_amount = num::f64_to_u256(flow.capacity / transitive_xrate.value());
            let new_balance = user.deduct_from_balance(pair.sell, fill_amount);

            if num::is_dust_amount(num::u256_to_u128_saturating(new_balance)) {
                user.clear_balance(pair.sell);
                self.update_projection_graph_node(pair.sell);
            } else if let Amount::Remaining(amount) = &mut order.amount {
                // TODO: add a debug assert to see that we are not over filling orders.
                // Will do this when we use BigRational.
                *amount = amount.saturating_sub(num::u256_to_u128_saturating(fill_amount));
                if num::is_dust_amount(*amount) {
                    self.update_projection_graph_edge(pair);
                }
            }
        }

        Some(())
    }

    /// Gets a mutable reference to the cheapest order for a given token pair
    /// along with the user that placed the order. Returns `None` if there are
    /// no orders for that token pair.
    fn best_order_with_user_for_pair_mut(
        &mut self,
        pair: TokenPair,
    ) -> Option<(&'_ mut Order, &'_ mut User)> {
        let Self { orders, users, .. } = self;

        let order = orders.best_order_for_pair_mut(pair)?;
        let user = users
            .get_mut(&order.user)
            .unwrap_or_else(|| panic!("missing user {:?} for existing order", order.user));

        Some((order, user))
    }

    /// Returns whether the specified token pair is valid.
    ///
    /// A token pair is considered valid if both the buy and sell token
    /// exist in the current orderbook and are unequal.
    fn is_token_pair_valid(&self, pair: TokenPair) -> bool {
        let node_bound = self.projection.node_bound();
        pair.buy != pair.sell
            && (pair.buy as usize) < node_bound
            && (pair.sell as usize) < node_bound
    }
}

/// Create a node index from a token ID.
fn node_index(token: TokenId) -> NodeIndex {
    NodeIndex::new(token as _)
}

/// Create a token ID from a node index.
fn token_id(node: NodeIndex) -> TokenId {
    node.index() as _
}

/// Returns an iterator with all pairs on a path.
fn pairs_on_path(path: &[NodeIndex]) -> impl Iterator<Item = TokenPair> + '_ {
    path.windows(2).map(|segment| TokenPair {
        buy: token_id(segment[0]),
        sell: token_id(segment[1]),
    })
}

/// Formats a token path into a string.
fn format_path(path: &[NodeIndex]) -> String {
    path.iter()
        .map(|segment| segment.index().to_string())
        .collect::<Vec<_>>()
        .join("->")
}

/// Returns true if an auction element is a "dust" order, i.e. their remaining
/// amount or balance is less than the minimum amount that the exchange allows
/// for trades
fn is_dust_order(element: &Element) -> bool {
    num::is_dust_amount(element.remaining_sell_amount as _)
        || (num::is_dust_amount(element.balance.low_u128())
            && element.balance < U256::from(u128::MAX))
}

/// An error indicating an invalid operation was performed on an overlapping
/// orderbook.
#[derive(Debug, Error)]
#[error("invalid operation on an overlapping orderbook")]
pub struct OverlapError(pub NegativeCycle<NodeIndex>);

impl From<NegativeCycle<NodeIndex>> for OverlapError {
    fn from(cycle: NegativeCycle<NodeIndex>) -> Self {
        OverlapError(cycle)
    }
}

#[cfg(test)]
mod tests {
    use super::*;
    use crate::test::prelude::*;
    use crate::FEE_FACTOR;
    use petgraph::algo::FloatMeasure;

    impl Orderbook {
        /// Retrieve the weight of an edge in the projection graph. This is used for
        /// testing that the projection graph is in sync with the order map.
        fn get_projected_pair_weight(&self, pair: TokenPair) -> Weight {
            let edge = match self.get_pair_edge(pair) {
                Some(edge) => edge,
                None => return Weight::infinite(),
            };
            self.projection[edge]
        }
    }

    #[test]
    fn reduces_overlapping_orders() {
        //             /---0.5---v
        // 0 <--1.0-- 1          2 --1.0--> 3 --1.0--> 4 --1.0--> 5
        //            ^---1.0---/           ^                    /
        //                                   \--------0.5-------/
        //             /---0.1---v
        //            6          7
        //            ^---1.0---/
        let orderbook = orderbook! {
            users {
                @0 {
                    token 0 => 10_000_000,
                }
                @1 {
                    token 1 => 20_000_000,
                    token 3 => 10_000_000,
                    token 4 => 10_000_000,
                    token 5 => 20_000_000,
                }
                @2 {
                    token 2 => 1_000_000_000,
                    token 3 => 1_000_000_000,
                }

                @3 {
                    token 6 => 1_000_000,
                }
                @4 {
                    token 7 => 1_000_000,
                }
            }
            orders {
                owner @0 buying 1 [10_000_000] selling 0 [10_000_000],

                owner @1 buying 2 [10_000_000] selling 1 [10_000_000] (1_000_000),
                owner @1 buying 2 [10_000_000] selling 3 [10_000_000],
                owner @1 buying 3 [10_000_000] selling 4 [10_000_000],
                owner @1 buying 4 [10_000_000] selling 5 [10_000_000],

                owner @2 buying 1 [5_000_000] selling 2 [10_000_000],
                owner @2 buying 5 [5_000_000] selling 3 [10_000_000],

                owner @3 buying 7 [10_000_000] selling 6 [10_000_000],
                owner @4 buying 6 [1_000_000] selling 7 [10_000_000],
            }
        };

        let ReducedOrderbook(orderbook) = orderbook.reduce_overlapping_orders();
        // NOTE: We expect user 1's 2->1 order to be completely filled as well
        // as user 2's 5->3 order and user 4's 6->7 order.
        // User 3's 7->6 order may be filled or not depending on the order in
        // which the loop {6, 7} is cleared:
        // 6->7->6: 100_000 T6 -> 1_000_000 T7 -> 1_000_000 T6, both orders cleared
        // 7->6->7: 100_000 T7 -> 100_000 T6 -> 1_000_000 T7, only 6->7 cleared
        assert!(orderbook.num_orders() == 5 || orderbook.num_orders() == 6);
        assert!(!orderbook.is_overlapping());
    }

    #[test]
    fn path_finding_operations_fail_on_overlapping_orders() {
        //  /---0.5---v
        // 0          1
        //  ^---0.5---/
        let orderbook = orderbook! {
            users {
                @0 {
                    token 0 => 10_000_000,
                }
                @1 {
                    token 1 => 10_000_000,
                }
            }
            orders {
                owner @0 buying 1 [5_000_000] selling 0 [10_000_000],
                owner @1 buying 0 [5_000_000] selling 1 [10_000_000],
            }
        };
        let pair = TokenPair { buy: 1, sell: 0 };

        assert!(orderbook.is_overlapping());
        assert!(orderbook.find_optimal_transitive_order(pair).is_err());
    }

    #[test]
    fn removes_dust_orders() {
        let orderbook = orderbook! {
            users {
                @1 {
                    token 0 => 1_000_000_000,
                }
                @2 {
                    token 1 => 4_999_000,
                }
                @3 {
                    token 0 => 9_000,
                    token 1 => 1_000_000_000,
                }
            }
            orders {
                owner @1 buying 1 [1_000_000_000] selling 0 [1_000_000_000],
                owner @2 buying 0 [1_000_000_000] selling 1 [2_000_000_000],
                owner @3 buying 1 [1_000_000_000] selling 0 [3_000_000_000],
                owner @3 buying 0 [1_000_000_000] selling 1 [3_000_000_000] (0),
            }
        };

        let pair = TokenPair { buy: 0, sell: 1 };

        let order = orderbook.orders.best_order_for_pair(pair).unwrap();
        assert_eq!(orderbook.num_orders(), 2);
        assert_eq!(order.user, user_id(2));
        assert_eq!(
            order.exchange_rate.weight(),
            orderbook.get_projected_pair_weight(pair)
        );

        let ReducedOrderbook(orderbook) = orderbook.reduce_overlapping_orders();
        let order = orderbook.orders.best_order_for_pair(pair);
        assert_eq!(orderbook.num_orders(), 1);
        assert!(order.is_none());
        assert_eq!(
            orderbook.get_projected_pair_weight(pair),
            Weight::infinite()
        );
    }

    #[test]
    fn ignores_orders_with_invalid_prices() {
        let orderbook = orderbook! {
            users {
                @1 {
                    token 0 => 1_000_000_000,
                }
            }
            orders {
                owner @1 buying 1 [1_000_000_000] selling 0 [0],
                owner @1 buying 1 [0] selling 0 [1_000_000_000],
            }
        };

        assert_eq!(orderbook.num_orders(), 0);
    }

    #[test]
    fn ignores_orders_with_invalid_market() {
        let orderbook = orderbook! {
            users {
                @1 {
                    token 0 => 1_000_000_000,
                }
            }
            orders {
                owner @1 buying 0 [1_000_000_000] selling 0 [1_000_000_000],
            }
        };

        assert_eq!(orderbook.num_orders(), 0);
    }

    #[test]
    fn fills_path_and_updates_projection() {
        //             /---1.0---v
        // 0 --1.0--> 1          2 --1.0--> 3 --0.5--> 4
        //             \---2.0---^                    /
        //                        \--------1.0-------/
        let mut orderbook = orderbook! {
            users {
                @1 {
                    token 1 => 1_000_000,
                }
                @2 {
                    token 2 => 500_000,
                }
                @3 {
                    token 3 => 1_000_000,
                }
                @4 {
                    token 4 => 10_000_000,
                }
                @5 {
                    token 2 => 1_000_000,
                }
            }
            orders {
                owner @1 buying 0 [1_000_000] selling 1 [1_000_000],
                owner @2 buying 1 [1_000_000] selling 2 [1_000_000],
                owner @2 buying 4 [1_000_000] selling 2 [1_000_000],
                owner @3 buying 2 [1_000_000] selling 3 [1_000_000] (500_000),
                owner @4 buying 3 [1_000_000] selling 4 [2_000_000],
                owner @5 buying 1 [2_000_000] selling 2 [1_000_000],
            }
        };

        let path = [0, 1, 2, 3, 4]
            .iter()
            .copied()
            .map(node_index)
            .collect::<Vec<_>>();

        let flow = orderbook.find_path_flow(&path).unwrap();
        assert_approx_eq!(
            flow.capacity,
            // NOTE: We can send a little more than the balance limit of user 2
            // because some of it gets eaten up by the fees along the way.
            500_000.0 * FEE_FACTOR.powi(2)
        );
        assert_approx_eq!(flow.exchange_rate.value(), 0.5 * FEE_FACTOR.powi(4));

        let filled = orderbook.fill_path(&path).unwrap();
        assert_eq!(filled, flow);

        // NOTE: The expected fill amounts are:
        //  Order | buy amt | sell amt | xrate
        // -------+---------+----------+-------
        // 0 -> 1 | 501_000 |  500_500 |   1.0
        // 1 -> 2 | 500_500 |  500_000 |   1.0
        // 2 -> 3 | 500_000 |  499_500 |   1.0
        // 3 -> 4 | 499_500 |  998_000 |   0.5

        assert_eq!(
            orderbook.get_projected_pair_weight(TokenPair { buy: 1, sell: 2 }),
            // NOTE: user 2's order has no more balance so expect the new weight
            // between tokens 1 and 2 to be user 5's order with the worse price
            // of 2:1 (meaning it needs twice as much token 1 to get the same
            // amount of token 2 when pushing flow through that edge).
            Weight::new(2.0 * FEE_FACTOR),
        );
        // NOTE: User 2's other order selling token 2 for 4 also has no more
        // balance so check that it was also removed from the order map and from
        // the projection graph.
        assert!(orderbook
            .orders
            .best_order_for_pair(TokenPair { buy: 4, sell: 2 })
            .is_none());
        assert_eq!(
            orderbook.get_projected_pair_weight(TokenPair { buy: 4, sell: 2 }),
            Weight::infinite(),
        );
        // NOTE: User 3's order selling token 3 for 2 has become a dust order
        // (since it has a remaining amount of about 500), check that it was
        // removed.
        assert!(orderbook
            .orders
            .best_order_for_pair(TokenPair { buy: 2, sell: 3 })
            .is_none());
        assert_eq!(
            orderbook.get_projected_pair_weight(TokenPair { buy: 2, sell: 3 }),
            Weight::infinite(),
        );

        assert_eq!(orderbook.num_orders(), 3);

        let transitive_xrate_0_1 = FEE_FACTOR;
        assert_eq!(
            orderbook
                .orders
                .best_order_for_pair(TokenPair { buy: 0, sell: 1 })
                .unwrap()
                .amount,
            Amount::Remaining(1_000_000 - (flow.capacity / transitive_xrate_0_1) as u128)
        );
        assert_eq!(
            orderbook.users[&user_id(1)].balance_of(1),
            U256::from(1_000_000 - (flow.capacity / transitive_xrate_0_1) as u128)
        );

        assert_eq!(
            orderbook
                .orders
                .best_order_for_pair(TokenPair { buy: 1, sell: 2 })
                .unwrap()
                .amount,
            Amount::Remaining(1_000_000),
        );
        assert_eq!(
            orderbook.users[&user_id(5)].balance_of(2),
            U256::from(1_000_000)
        );

        assert_eq!(
            orderbook
                .orders
                .best_order_for_pair(TokenPair { buy: 3, sell: 4 })
                .unwrap()
                .amount,
            Amount::Remaining(2_000_000 - (flow.capacity / flow.exchange_rate.value()) as u128)
        );
        assert_eq!(
            orderbook.users[&user_id(4)].balance_of(4),
            U256::from(10_000_000 - (flow.capacity / flow.exchange_rate.value()) as u128)
        );
    }

    #[test]
    fn search_panics_on_undetected_negative_cycle_due_to_rounding_errors() {
        //              /---250---v
        // 0 --1.11--> 1          2
        //             ^--0.004--/
        let orderbook = orderbook! {
            users {
                @1 {
                    token 1 => 10_000_000_000,
                }
                @2 {
                    token 2 => 10_000_000_000,
                }
            }
            orders {
                owner @1 buying 0 [1_000_000_000] selling 1 [1_000_000_000],
                owner @1 buying 2 [1_000_000] selling 1 [250_000_000],
                owner @2 buying 1 [249_500_250] selling 2 [1_000_000],
            }
        };

        assert!(orderbook
            .find_optimal_transitive_order(TokenPair { buy: 0, sell: 1 })
            .is_ok())
    }
}<|MERGE_RESOLUTION|>--- conflicted
+++ resolved
@@ -24,7 +24,7 @@
 use crate::api::Market;
 use crate::encoding::{Element, TokenId, TokenPair};
 use crate::graph::path::{NegativeCycle, Path};
-use crate::graph::shortest_paths::new_shortest_path_graph;
+use crate::graph::shortest_paths::shortest_path;
 use crate::graph::subgraph::{ControlFlow, Subgraphs};
 use crate::num;
 use petgraph::graph::{DiGraph, EdgeIndex, NodeIndex};
@@ -116,29 +116,19 @@
     pub fn is_overlapping(&self) -> bool {
         // NOTE: We detect negative cycles from each disconnected subgraph.
         Subgraphs::new(self.projection.node_indices().skip(1))
-            .for_each_until(
-<<<<<<< HEAD
-                |token| match new_shortest_path_graph(&self.projection, token, None) {
-=======
-                |token| match ShortestPathGraph::new(&self.projection, token, None) {
->>>>>>> 98d2727e
-                    Ok(shortest_path_graph) => {
-                        ControlFlow::Continue(shortest_path_graph.connected_nodes())
-                    }
-                    Err(_) => ControlFlow::Break(true),
-                },
-            )
+            .for_each_until(|token| match shortest_path(&self.projection, token, None) {
+                Ok(shortest_path_graph) => {
+                    ControlFlow::Continue(shortest_path_graph.connected_nodes())
+                }
+                Err(_) => ControlFlow::Break(true),
+            })
             .unwrap_or(false)
     }
 
     /// Reduces the orderbook by matching all overlapping ring trades.
     pub fn reduce_overlapping_orders(mut self) -> ReducedOrderbook {
         Subgraphs::new(self.projection.node_indices()).for_each(|token| loop {
-<<<<<<< HEAD
-            let cycle = match new_shortest_path_graph(&self.projection, token, None) {
-=======
-            let cycle = match ShortestPathGraph::new(&self.projection, token, None) {
->>>>>>> 98d2727e
+            let cycle = match shortest_path(&self.projection, token, None) {
                 Ok(shortest_path_graph) => break shortest_path_graph.connected_nodes(),
                 Err(cycle) => cycle,
             };
@@ -172,11 +162,7 @@
         let (base, quote) = (node_index(market.base), node_index(market.quote));
 
         loop {
-<<<<<<< HEAD
-            let cycle = match new_shortest_path_graph(&self.projection, quote, None) {
-=======
-            let cycle = match ShortestPathGraph::new(&self.projection, quote, None) {
->>>>>>> 98d2727e
+            let cycle = match shortest_path(&self.projection, quote, None) {
                 Ok(_) => break,
                 Err(cycle) => cycle,
             };
@@ -298,11 +284,7 @@
         start: NodeIndex,
         end: NodeIndex,
     ) -> Result<Option<(Path<NodeIndex>, Flow)>, OverlapError> {
-<<<<<<< HEAD
-        let shortest_path_graph = new_shortest_path_graph(&self.projection, start, None)?;
-=======
-        let shortest_path_graph = ShortestPathGraph::new(&self.projection, start, None)?;
->>>>>>> 98d2727e
+        let shortest_path_graph = shortest_path(&self.projection, start, None)?;
         let path = match shortest_path_graph.path_to(end) {
             Some(path) => path,
             None => return Ok(None),
