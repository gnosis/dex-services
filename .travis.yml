if: (branch = master) OR (type = pull_request) OR (tag IS present)
language: rust
rust: 1.39.0
cache:
  directories:
    - $HOME/.cache/sccache
    - $HOME/.cargo
    - $HOME/.rustup
before_cache:
  - rm -rf "$TRAVIS_HOME/.cargo/registry/src"
env:
  global:
    - CARGO_INCREMENTAL=0
    - SCCACHE_VERSION=0.2.12
    - SCCACHE=$HOME/.sccache/bin/sccache
    - RUSTC_WRAPPER=$SCCACHE
matrix:
  include:
    - stage: "Warm Up"
      name: "Build"
      cache:
        directories:
          - dex-contracts/node_modules/
          - $HOME/.npm
      before_install:
        - sudo apt-get update && sudo apt-get install -y python-pip && sudo pip install awscli
        - $(aws ecr get-login --no-include-email --region $AWS_REGION)
<<<<<<< HEAD
      install:
        - (cd dex-contracts && npm ci && npm run prepack)
        - ./test/setup_contracts.sh
=======
        - |
          mkdir -p $HOME/.sccache/bin
          pushd $HOME/.sccache
          curl -LO https://github.com/mozilla/sccache/releases/download/$SCCACHE_VERSION/sccache-$SCCACHE_VERSION-x86_64-unknown-linux-musl.tar.gz
          tar -C bin -xvf sccache-$SCCACHE_VERSION-x86_64-unknown-linux-musl.tar.gz --wildcards '*/sccache' --strip 1
          popd
>>>>>>> 4ba94dd6
      script:
        - cargo build
        # Build and publish compact image with compiled binary
        - docker build --tag stablex-binary --build-arg SOLVER_BASE=163030813197.dkr.ecr.us-east-1.amazonaws.com/dex-solver --build-arg RUST_BASE=rust-binary -f docker/rust/Dockerfile .
        - docker tag stablex-binary $REGISTRY_URI:$TRAVIS_COMMIT
        - docker push $REGISTRY_URI:$TRAVIS_COMMIT
    - stage: "Tests"
      name: "Unit Tests"
      language: rust
      cache:
        directories:
          - $HOME/.npm
      install:
        - (cd dex-contracts && npm ci && npm run prepack)
        - ./test/setup_contracts.sh
      before_script:
        - |
          mkdir -p $HOME/.sccache/bin
          pushd $HOME/.sccache
          curl -LO https://github.com/mozilla/sccache/releases/download/$SCCACHE_VERSION/sccache-$SCCACHE_VERSION-x86_64-unknown-linux-musl.tar.gz
          tar -C bin -xvf sccache-$SCCACHE_VERSION-x86_64-unknown-linux-musl.tar.gz --wildcards '*/sccache' --strip 1
          popd
        - rustup component add clippy rustfmt
      script:
        - cargo test --all
        - cargo clippy --all --all-targets -- -D warnings
        - cargo fmt --all -- --check
    - language: generic
      name: "dƒusion e2e Tests"
      cache:
        directories:
          - dex-contracts/node_modules/
      install:
        - sudo apt-get update && sudo apt-get install -y python-pip && sudo pip install awscli
        - $(aws ecr get-login --no-include-email --region $AWS_REGION)
        - docker pull $REGISTRY_URI:$TRAVIS_COMMIT
        - docker tag $REGISTRY_URI:$TRAVIS_COMMIT stablex-binary
        - ./test/setup_contracts.sh
      script:
        - docker-compose -f docker-compose.yml -f docker-compose.binary.yml up -d driver graph-listener
        - ./test/e2e-tests-deposit-withdraw.sh
        - ./test/restart-containers.sh
        - ./test/e2e-tests-auction.sh
        - ./test/restart-containers.sh
        - ./test/e2e-tests-standing-order.sh
      after_failure:
        - docker-compose logs
    - language: generic
      name: "StableX e2e Tests (Ganache)"
      cache:
        directories:
          - dex-contracts/node_modules/
      install:
        - sudo apt-get update && sudo apt-get install -y python-pip && sudo pip install awscli
        - $(aws ecr get-login --no-include-email --region $AWS_REGION)
        - docker pull $REGISTRY_URI:$TRAVIS_COMMIT
        - docker tag $REGISTRY_URI:$TRAVIS_COMMIT stablex-binary
        - ./test/setup_contracts.sh
      script:
        - docker-compose -f docker-compose.yml -f docker-compose.binary.yml up -d stablex
        - ./test/e2e-tests-stablex-ganache.sh
      after_failure:
        - docker-compose logs
    - language: generic
      name: "StableX e2e Tests (Rinkeby)"
      cache:
        directories:
          - dex-contracts/node_modules/
      install:
        - sudo apt-get update && sudo apt-get install -y python-pip && sudo pip install awscli
        - $(aws ecr get-login --no-include-email --region $AWS_REGION)
        - docker pull $REGISTRY_URI:$TRAVIS_COMMIT
        - docker tag $REGISTRY_URI:$TRAVIS_COMMIT stablex-binary
        - (cd dex-contracts && npm run prepack)
      script:
        - docker-compose -f docker-compose.yml -f docker-compose.rinkeby.yml -f docker-compose.binary.yml up -d stablex
        - ./test/e2e-tests-stablex-rinkeby.sh
      after_failure:
        - docker-compose logs
      deploy:
        - provider: script
          script: ./docker/deploy.sh $TRAVIS_BRANCH
          on:
            branch: master
        - provider: script
          script: ./docker/deploy.sh $TRAVIS_TAG
          on:
            tags: true<|MERGE_RESOLUTION|>--- conflicted
+++ resolved
@@ -25,18 +25,15 @@
       before_install:
         - sudo apt-get update && sudo apt-get install -y python-pip && sudo pip install awscli
         - $(aws ecr get-login --no-include-email --region $AWS_REGION)
-<<<<<<< HEAD
-      install:
-        - (cd dex-contracts && npm ci && npm run prepack)
-        - ./test/setup_contracts.sh
-=======
         - |
           mkdir -p $HOME/.sccache/bin
           pushd $HOME/.sccache
           curl -LO https://github.com/mozilla/sccache/releases/download/$SCCACHE_VERSION/sccache-$SCCACHE_VERSION-x86_64-unknown-linux-musl.tar.gz
           tar -C bin -xvf sccache-$SCCACHE_VERSION-x86_64-unknown-linux-musl.tar.gz --wildcards '*/sccache' --strip 1
           popd
->>>>>>> 4ba94dd6
+      install:
+        - (cd dex-contracts && npm ci && npm run prepack)
+        - ./test/setup_contracts.sh
       script:
         - cargo build
         # Build and publish compact image with compiled binary
