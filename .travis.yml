notifications:
  email:
    - oncall-dfusion@gnosis.io
  if: (branch = master) OR (tag IS present)
if: (branch = master) OR (type = pull_request) OR (tag IS present)

os: linux
dist: bionic
language: rust
env:
  global:
    - OPEN_SOLVER_VERSION=v0.0.10
    - PRIVATE_SOLVER_VERSION=v0.7.0

install:
  - nvm install 12 && nvm alias default 12 && npm install -g yarn@latest && yarn --version
  - (cd dex-contracts && yarn --frozen-lockfile && yarn run prepack)

jobs:
  fast_finish: true
  allow_failures:
    - rust: nightly

  include:
    - name: "Build and Local Testing"
      if: type = pull_request
      rust: stable
      cache:
        directories:
          - $HOME/.cache/yarn
          - $HOME/.cargo/bin
      before_cache:
        - rm -rf "$TRAVIS_HOME/.cargo/registry/src"
      env: CARGO_INCREMENTAL=0
      before_script:
        - rustup component add clippy rustfmt
        - sudo apt-get update && sudo apt-get install -y python3-pip python3-setuptools && pip3 install --upgrade --user awscli
        - $(aws ecr get-login --no-include-email --region $AWS_REGION)
        - ./scripts/setup_contracts.sh
      script:
        - cargo fmt --all -- --check
        - cargo clippy --locked --workspace --all-targets --all-features -- -D warnings
        - cargo build --locked --workspace --all-targets
        # Unit Tests and Linting
        - cargo test
        # Build image with compiled binary
        - docker build --tag stablex-binary-public --build-arg SOLVER_BASE=gnosispm/dex-open-solver:$OPEN_SOLVER_VERSION --build-arg RUST_BASE=rust-binary -f docker/rust/Dockerfile .
        # StableX e2e Tests (Ganache) - open solver
        - docker-compose -f docker-compose.yml -f docker-compose.open-solver.yml  up -d stablex
        - cargo test -p e2e ganache -- --nocapture
        - docker-compose logs
        # Build image with compiled binary
        - docker build --tag stablex-binary-private --build-arg SOLVER_BASE=163030813197.dkr.ecr.eu-central-1.amazonaws.com/dex-solver:$PRIVATE_SOLVER_VERSION --build-arg RUST_BASE=rust-binary -f docker/rust/Dockerfile .
        # StableX e2e Tests (Ganache) - private solver
        - docker-compose down
        - ./scripts/setup_contracts.sh
        - docker-compose -f docker-compose.yml -f docker-compose.private-solver.yml up -d stablex
        - cargo test -p e2e ganache -- --nocapture
        - docker-compose logs

    - name: Coverage
      rust: nightly
      before_script: 
        - ./scripts/setup_contracts.sh
      script:
        - curl --location https://github.com/mozilla/grcov/releases/latest/download/grcov-linux-x86_64.tar.bz2 | tar jxf -
        # These flags are recommended by https://github.com/mozilla/grcov#grcov-with-travis .
        # vk: I had to remove `-Zpanic_abort_tests -Cpanic=abort` because this would cause compilation
        # to fail but I haven't investigated more into why.
        # I added `-Awarnings` which allows all warnings. This was necessary because nightly can
        # introduce some new warnings and when testing one such warning appeared in the ethcontract
        # generated contract code which caused the whole file to be printed as part of the warning
        # message which made the build fail (probably travis related).
<<<<<<< HEAD
        - env CARGO_INCREMENTAL=0 RUSTFLAGS="-Zprofile -Ccodegen-units=1 -Copt-level=0 -Clink-dead-code -Coverflow-checks=off -Awarnings" cargo +nightly test
        - ./grcov --branch --ignore-not-existing --llvm --ignore "target/debug/build/**" target/debug/ --output-path coveralls.json --output-type "coveralls+" --source-dir . --service-name travis-pro --service-job-id $TRAVIS_JOB_ID
        - curl --form json_file=@coveralls.json https://coveralls.io/api/v1/jobs
=======
        - env CARGO_INCREMENTAL=0 RUSTFLAGS="-Zprofile -Ccodegen-units=1 -Copt-level=0 -Clink-dead-code -Coverflow-checks=off -Awarnings" cargo test
        - ./grcov --branch --ignore-not-existing --llvm --ignore "/*" target/debug/ --output-path coveralls.json --output-type "coveralls+" --source-dir . --service-name travis-pro --service-job-id $TRAVIS_JOB_ID
        - curl --form json_file=@coveralls.json https://coveralls.io/api/v1/jobs
    
    - name: Deploy
      if: (type != pull_request) AND (tag is present OR branch = master)
      before_install:
        - sudo apt-get update && sudo apt-get install -y python3-pip python3-setuptools && pip3 install --upgrade --user awscli
        - $(aws ecr get-login --no-include-email --region $AWS_REGION)
      script:
        - cargo build --locked -p driver
        - docker build --tag stablex-binary-public --build-arg SOLVER_BASE=gnosispm/dex-open-solver:$OPEN_SOLVER_VERSION --build-arg RUST_BASE=rust-binary -f docker/rust/Dockerfile .
        - docker build --tag stablex-binary-private --build-arg SOLVER_BASE=163030813197.dkr.ecr.eu-central-1.amazonaws.com/dex-solver:$PRIVATE_SOLVER_VERSION --build-arg RUST_BASE=rust-binary -f docker/rust/Dockerfile .        
      deploy:
      - provider: script
        script: ./docker/deploy.sh $TRAVIS_BRANCH
        on:
          branch: master
      - provider: script
        script: ./docker/deploy.sh $TRAVIS_TAG
        on:
          tags: true
>>>>>>> e3be9b13
<|MERGE_RESOLUTION|>--- conflicted
+++ resolved
@@ -71,13 +71,8 @@
         # introduce some new warnings and when testing one such warning appeared in the ethcontract
         # generated contract code which caused the whole file to be printed as part of the warning
         # message which made the build fail (probably travis related).
-<<<<<<< HEAD
         - env CARGO_INCREMENTAL=0 RUSTFLAGS="-Zprofile -Ccodegen-units=1 -Copt-level=0 -Clink-dead-code -Coverflow-checks=off -Awarnings" cargo +nightly test
         - ./grcov --branch --ignore-not-existing --llvm --ignore "target/debug/build/**" target/debug/ --output-path coveralls.json --output-type "coveralls+" --source-dir . --service-name travis-pro --service-job-id $TRAVIS_JOB_ID
-        - curl --form json_file=@coveralls.json https://coveralls.io/api/v1/jobs
-=======
-        - env CARGO_INCREMENTAL=0 RUSTFLAGS="-Zprofile -Ccodegen-units=1 -Copt-level=0 -Clink-dead-code -Coverflow-checks=off -Awarnings" cargo test
-        - ./grcov --branch --ignore-not-existing --llvm --ignore "/*" target/debug/ --output-path coveralls.json --output-type "coveralls+" --source-dir . --service-name travis-pro --service-job-id $TRAVIS_JOB_ID
         - curl --form json_file=@coveralls.json https://coveralls.io/api/v1/jobs
     
     - name: Deploy
@@ -98,4 +93,3 @@
         script: ./docker/deploy.sh $TRAVIS_TAG
         on:
           tags: true
->>>>>>> e3be9b13
