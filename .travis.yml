if: (branch = master) OR (type = pull_request) OR (tag IS present)
matrix:
  include:
    - language: rust
      rust: 1.33.0
      cache: 
        cargo: true
        directories:
          - driver/target
      before_script:
        - rustup component add clippy
      script:
        - cd driver/
        - cargo clippy -- -D warnings
        - cargo build --verbose --all
        - cargo test --verbose --all
    - language: python
      python: 3.6
      cache: pip
      install:
        - pip install -U -r event_listener/requirements.txt
      script:
        - pytest --cov=event_listener/dfusion_db/ --cov-report term-missing
        - mypy event_listener/dfusion_db/ --ignore-missing-imports --strict
        - pep8 --config .pep8 event_listener/dfusion_db/
        - pylint --errors-only event_listener/dfusion_db/
    - language: generic
      dist: xenial
      sudo: required
      cache: 
        directories:
          - $HOME/.nvm/versions/node/v8.12.0/lib/node_modules
          - dex-contracts/node_modules/
      before_install:
        - npm install -g truffle
        - sudo sh -c "curl https://raw.githubusercontent.com/kadwanev/retry/a1b1826bdb0a78189d5c70c858dc676f5133b1d7/retry -o /usr/local/bin/retry && chmod +x /usr/local/bin/retry"
      install:
        - git submodule update --init
        - npm install -C dex-contracts
        # driver/listener require compiled contracts
        - cd dex-contracts && truffle compile && cd -
        - docker-compose up -d ganache-cli driver listener | while read line ; do echo "$(date)| $line"; done; # prints timestamps for profiling
      script:
<<<<<<< HEAD
        - set -e # make this script fail as soon as any individual command fail
        - cd dex-contracts && retry truffle migrate && cd -
=======
        - sh ./test/restart-containers.sh
>>>>>>> 3a48a730
        - sh ./test/e2e-tests-deposit-withdraw.sh
        - sh ./test/restart-containers.sh
        - sh ./test/e2e-tests-auction.sh
        - sh ./test/restart-containers.sh
        - sh ./test/e2e-tests-standing-order.sh
      after_script:
        - docker-compose logs<|MERGE_RESOLUTION|>--- conflicted
+++ resolved
@@ -41,12 +41,8 @@
         - cd dex-contracts && truffle compile && cd -
         - docker-compose up -d ganache-cli driver listener | while read line ; do echo "$(date)| $line"; done; # prints timestamps for profiling
       script:
-<<<<<<< HEAD
         - set -e # make this script fail as soon as any individual command fail
-        - cd dex-contracts && retry truffle migrate && cd -
-=======
         - sh ./test/restart-containers.sh
->>>>>>> 3a48a730
         - sh ./test/e2e-tests-deposit-withdraw.sh
         - sh ./test/restart-containers.sh
         - sh ./test/e2e-tests-auction.sh
