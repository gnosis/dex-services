notifications:
  email:
    - oncall-dfusion@gnosis.io
  if: (branch = master) OR (tag IS present)
if: (branch = master) OR (type = pull_request) OR (tag IS present)

os: linux
dist: bionic
language: rust
env:
  global:
    - OPEN_SOLVER_VERSION=v0.0.10
<<<<<<< HEAD
    - PRIVATE_SOLVER_VERSION=v0.7.1
=======
    - PRIVATE_SOLVER_VERSION=v0.7.2
>>>>>>> 60221fed

install:
  - nvm install 12 && nvm alias default 12 && npm install -g yarn@latest && yarn --version
  - (cd dex-contracts && yarn --frozen-lockfile && yarn run prepack)

jobs:
  fast_finish: true
  allow_failures:
    - rust: nightly

  include:
    - name: "Build and Local Testing"
      if: type = pull_request
      rust: stable
      cache:
        directories:
          - $HOME/.cache/yarn
          - $HOME/.cargo/bin
      before_cache:
        - rm -rf "$TRAVIS_HOME/.cargo/registry/src"
      env: CARGO_INCREMENTAL=0
      before_script:
        - rustup component add clippy rustfmt
        - sudo apt-get update && sudo apt-get install -y python3-pip python3-setuptools && pip3 install --upgrade --user awscli
        - $(aws ecr get-login --no-include-email --region $AWS_REGION)
        - ./scripts/setup_contracts.sh
      script:
        - cargo fmt --all -- --check
        - cargo clippy --locked --workspace --all-targets --all-features -- -D warnings
        - cargo build --locked --workspace --all-targets
        # Unit Tests and Linting
        - cargo test
        # Build image with compiled binary
        - docker build --tag stablex-binary-public --build-arg SOLVER_BASE=gnosispm/dex-open-solver:$OPEN_SOLVER_VERSION --build-arg RUST_BASE=rust-binary -f docker/rust/Dockerfile .
        # StableX e2e Tests (Ganache) - open solver
        - docker-compose -f docker-compose.yml -f docker-compose.open-solver.yml  up -d stablex
        - cargo test -p e2e ganache -- --nocapture
        - docker-compose logs
        # Build image with compiled binary
        - docker build --tag stablex-binary-private --build-arg SOLVER_BASE=163030813197.dkr.ecr.eu-central-1.amazonaws.com/dex-solver:$PRIVATE_SOLVER_VERSION --build-arg RUST_BASE=rust-binary -f docker/rust/Dockerfile .
        # StableX e2e Tests (Ganache) - private solver
        - docker-compose down
        - ./scripts/setup_contracts.sh
        - docker-compose -f docker-compose.yml -f docker-compose.private-solver.yml up -d stablex
        - cargo test -p e2e ganache -- --nocapture
        - docker-compose logs
        # StableX e2e Tests (Ganache) - private best-ring solver
        - docker-compose down
        - ./scripts/setup_contracts.sh
        - docker-compose -f docker-compose.yml -f docker-compose.best-ring-solver.yml up -d stablex
        - cargo test -p e2e ganache -- --nocapture
        - docker-compose logs

    - name: Coverage
      rust: nightly
      before_script:
        - ./scripts/setup_contracts.sh
      script:
        - curl --location https://github.com/mozilla/grcov/releases/latest/download/grcov-linux-x86_64.tar.bz2 | tar jxf -
        # These flags are recommended by https://github.com/mozilla/grcov#grcov-with-travis .
        # vk: I had to remove `-Zpanic_abort_tests -Cpanic=abort` because this would cause compilation
        # to fail but I haven't investigated more into why.
        # I added `-Awarnings` which allows all warnings. This was necessary because nightly can
        # introduce some new warnings and when testing one such warning appeared in the ethcontract
        # generated contract code which caused the whole file to be printed as part of the warning
        # message which made the build fail (probably travis related).
        - env CARGO_INCREMENTAL=0 RUSTFLAGS="-Zprofile -Ccodegen-units=1 -Copt-level=0 -Clink-dead-code -Coverflow-checks=off -Awarnings" cargo +nightly test
        # Ignore untested cargo files in travis root and auto-generated eth-contract code
        - ./grcov --branch --ignore-not-existing --llvm --excl-start "mod test" --excl-line "#\[cfg_attr\(test, mockall::automock\)\]|#\[derive" --ignore "/*" --ignore "target/debug/build/**" target/debug/ --output-path coveralls.json --output-type "coveralls+" --source-dir . --service-name travis-pro --service-job-id $TRAVIS_JOB_ID
        - curl --form json_file=@coveralls.json https://coveralls.io/api/v1/jobs

    - name: Deploy
      if: (type != pull_request) AND (tag is present OR branch = master)
      before_install:
        - sudo apt-get update && sudo apt-get install -y python3-pip python3-setuptools && pip3 install --upgrade --user awscli
        - $(aws ecr get-login --no-include-email --region $AWS_REGION)
      script:
        - cargo build --locked -p driver
        - docker build --tag stablex-binary-public --build-arg SOLVER_BASE=gnosispm/dex-open-solver:$OPEN_SOLVER_VERSION --build-arg RUST_BASE=rust-binary -f docker/rust/Dockerfile .
        - docker build --tag stablex-binary-private --build-arg SOLVER_BASE=163030813197.dkr.ecr.eu-central-1.amazonaws.com/dex-solver:$PRIVATE_SOLVER_VERSION --build-arg RUST_BASE=rust-binary -f docker/rust/Dockerfile .
      deploy:
        - provider: script
          script: ./docker/deploy.sh $TRAVIS_BRANCH
          on:
            branch: master
        - provider: script
          script: ./docker/deploy.sh $TRAVIS_TAG
          on:
            tags: true<|MERGE_RESOLUTION|>--- conflicted
+++ resolved
@@ -10,11 +10,7 @@
 env:
   global:
     - OPEN_SOLVER_VERSION=v0.0.10
-<<<<<<< HEAD
-    - PRIVATE_SOLVER_VERSION=v0.7.1
-=======
     - PRIVATE_SOLVER_VERSION=v0.7.2
->>>>>>> 60221fed
 
 install:
   - nvm install 12 && nvm alias default 12 && npm install -g yarn@latest && yarn --version
