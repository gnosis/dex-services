if: (branch = master) OR (type = pull_request) OR (tag IS present)
language: rust
rust: stable
cache:
  directories:
    - $HOME/.cache/sccache
    - $HOME/.cargo
    - $HOME/.rustup
before_cache:
  - rm -rf "$TRAVIS_HOME/.cargo/registry/src"
env:
  global:
    - CARGO_INCREMENTAL=0
    - SCCACHE_VERSION=0.2.12
    - SCCACHE=$HOME/.sccache/bin/sccache
    - RUSTC_WRAPPER=$SCCACHE
matrix:
  include:
    - stage: "Warm Up"
      name: "Build"
      cache:
        directories:
          - dex-contracts/node_modules/
          - $HOME/.npm
      before_install:
        - sudo apt-get update && sudo apt-get install -y python-pip && sudo pip install awscli
        - $(aws ecr get-login --no-include-email --region $AWS_REGION)
        - |
          mkdir -p $HOME/.sccache/bin
          pushd $HOME/.sccache
          curl -LO https://github.com/mozilla/sccache/releases/download/$SCCACHE_VERSION/sccache-$SCCACHE_VERSION-x86_64-unknown-linux-musl.tar.gz
          tar -C bin -xvf sccache-$SCCACHE_VERSION-x86_64-unknown-linux-musl.tar.gz --wildcards '*/sccache' --strip 1
          popd
      install:
        - (cd dex-contracts && npm ci && npm run prepack)
        - ./test/setup_contracts.sh
      script:
        - cargo build
        # Build and publish compact image with compiled binary
        - docker build --tag stablex-binary --build-arg SOLVER_BASE=163030813197.dkr.ecr.us-east-1.amazonaws.com/dex-solver --build-arg RUST_BASE=rust-binary -f docker/rust/Dockerfile .
        - docker tag stablex-binary $REGISTRY_URI:$TRAVIS_COMMIT
        - docker push $REGISTRY_URI:$TRAVIS_COMMIT
<<<<<<< HEAD
=======
    - name: "Node Cache"
      language: generic
      cache:
        directories:
          - dex-contracts/node_modules/
          - $HOME/.npm
      script: cd dex-contracts && yarn install --frozen-lockfile
>>>>>>> c533762d
    - stage: "Tests"
      name: "Unit Tests"
      language: rust
      cache:
        directories:
          - $HOME/.npm
      install:
        - (cd dex-contracts && npm ci && npm run prepack)
        - ./test/setup_contracts.sh
      before_script:
        - |
          mkdir -p $HOME/.sccache/bin
          pushd $HOME/.sccache
          curl -LO https://github.com/mozilla/sccache/releases/download/$SCCACHE_VERSION/sccache-$SCCACHE_VERSION-x86_64-unknown-linux-musl.tar.gz
          tar -C bin -xvf sccache-$SCCACHE_VERSION-x86_64-unknown-linux-musl.tar.gz --wildcards '*/sccache' --strip 1
          popd
        - rustup component add clippy rustfmt
      script:
        - cargo test --all
        - cargo clippy --all --all-targets -- -D warnings
        - cargo fmt --all -- --check
    - language: generic
      name: "dƒusion e2e Tests"
      cache:
        directories:
          - dex-contracts/node_modules/
      install:
        - sudo apt-get update && sudo apt-get install -y python-pip && sudo pip install awscli
        - $(aws ecr get-login --no-include-email --region $AWS_REGION)
        - docker pull $REGISTRY_URI:$TRAVIS_COMMIT
        - docker tag $REGISTRY_URI:$TRAVIS_COMMIT stablex-binary
        - ./test/setup_contracts.sh
      script:
        - docker-compose -f docker-compose.yml -f docker-compose.binary.yml up -d driver graph-listener
        - ./test/e2e-tests-deposit-withdraw.sh
        - ./test/restart-containers.sh
        - ./test/e2e-tests-auction.sh
        - ./test/restart-containers.sh
        - ./test/e2e-tests-standing-order.sh
      after_failure:
        - docker-compose logs
    - language: generic
      name: "StableX e2e Tests (Ganache)"
      cache:
        directories:
          - dex-contracts/node_modules/
      install:
        - sudo apt-get update && sudo apt-get install -y python-pip && sudo pip install awscli
        - $(aws ecr get-login --no-include-email --region $AWS_REGION)
        - docker pull $REGISTRY_URI:$TRAVIS_COMMIT
        - docker tag $REGISTRY_URI:$TRAVIS_COMMIT stablex-binary
        - ./test/setup_contracts.sh
      script:
        - docker-compose -f docker-compose.yml -f docker-compose.binary.yml up -d stablex
        - ./test/e2e-tests-stablex-ganache.sh
      after_failure:
        - docker-compose logs
    - language: generic
      name: "StableX e2e Tests (Rinkeby)"
      cache:
        directories:
          - dex-contracts/node_modules/
      install:
        - sudo apt-get update && sudo apt-get install -y python-pip && sudo pip install awscli
        - $(aws ecr get-login --no-include-email --region $AWS_REGION)
        - docker pull $REGISTRY_URI:$TRAVIS_COMMIT
        - docker tag $REGISTRY_URI:$TRAVIS_COMMIT stablex-binary
        - (cd dex-contracts && npm run prepack)
      script:
        - docker-compose -f docker-compose.yml -f docker-compose.rinkeby.yml -f docker-compose.binary.yml up -d stablex
        - ./test/e2e-tests-stablex-rinkeby.sh
      after_failure:
        - docker-compose logs
      deploy:
        - provider: script
          script: ./docker/deploy.sh $TRAVIS_BRANCH
          on:
            branch: master
        - provider: script
          script: ./docker/deploy.sh $TRAVIS_TAG
          on:
            tags: true<|MERGE_RESOLUTION|>--- conflicted
+++ resolved
@@ -21,7 +21,7 @@
       cache:
         directories:
           - dex-contracts/node_modules/
-          - $HOME/.npm
+          - $HOME/.cache/yarn
       before_install:
         - sudo apt-get update && sudo apt-get install -y python-pip && sudo pip install awscli
         - $(aws ecr get-login --no-include-email --region $AWS_REGION)
@@ -32,7 +32,7 @@
           tar -C bin -xvf sccache-$SCCACHE_VERSION-x86_64-unknown-linux-musl.tar.gz --wildcards '*/sccache' --strip 1
           popd
       install:
-        - (cd dex-contracts && npm ci && npm run prepack)
+        - (cd dex-contracts && yarn --frozen-lockfile && yarn run prepack)
         - ./test/setup_contracts.sh
       script:
         - cargo build
@@ -40,24 +40,15 @@
         - docker build --tag stablex-binary --build-arg SOLVER_BASE=163030813197.dkr.ecr.us-east-1.amazonaws.com/dex-solver --build-arg RUST_BASE=rust-binary -f docker/rust/Dockerfile .
         - docker tag stablex-binary $REGISTRY_URI:$TRAVIS_COMMIT
         - docker push $REGISTRY_URI:$TRAVIS_COMMIT
-<<<<<<< HEAD
-=======
-    - name: "Node Cache"
-      language: generic
-      cache:
-        directories:
-          - dex-contracts/node_modules/
-          - $HOME/.npm
-      script: cd dex-contracts && yarn install --frozen-lockfile
->>>>>>> c533762d
     - stage: "Tests"
       name: "Unit Tests"
       language: rust
       cache:
         directories:
-          - $HOME/.npm
+          - dex-contracts/node_modules/
+          - $HOME/.cache/yarn
       install:
-        - (cd dex-contracts && npm ci && npm run prepack)
+        - (cd dex-contracts && yarn --frozen-lockfile && yarn run prepack)
         - ./test/setup_contracts.sh
       before_script:
         - |
@@ -76,6 +67,7 @@
       cache:
         directories:
           - dex-contracts/node_modules/
+          - $HOME/.cache/yarn
       install:
         - sudo apt-get update && sudo apt-get install -y python-pip && sudo pip install awscli
         - $(aws ecr get-login --no-include-email --region $AWS_REGION)
@@ -96,6 +88,7 @@
       cache:
         directories:
           - dex-contracts/node_modules/
+          - $HOME/.cache/yarn
       install:
         - sudo apt-get update && sudo apt-get install -y python-pip && sudo pip install awscli
         - $(aws ecr get-login --no-include-email --region $AWS_REGION)
@@ -112,12 +105,13 @@
       cache:
         directories:
           - dex-contracts/node_modules/
+          - $HOME/.cache/yarn
       install:
         - sudo apt-get update && sudo apt-get install -y python-pip && sudo pip install awscli
         - $(aws ecr get-login --no-include-email --region $AWS_REGION)
         - docker pull $REGISTRY_URI:$TRAVIS_COMMIT
         - docker tag $REGISTRY_URI:$TRAVIS_COMMIT stablex-binary
-        - (cd dex-contracts && npm run prepack)
+        - (cd dex-contracts && yarn run prepack)
       script:
         - docker-compose -f docker-compose.yml -f docker-compose.rinkeby.yml -f docker-compose.binary.yml up -d stablex
         - ./test/e2e-tests-stablex-rinkeby.sh
