use crate::*;

use ethcontract::web3::api::Web3;
use ethcontract::web3::transports::Http;
use ethcontract::web3::types::{H160, U256};
use ethcontract::Account;

use crate::common::{
    approve, create_accounts_with_funded_tokens, wait_for, FutureBuilderExt, FutureWaitExt,
    MAX_GAS, TOKEN_MINTED,
};

pub fn setup_stablex(
    web3: &Web3<Http>,
    num_tokens: usize,
    num_users: usize,
) -> (BatchExchange, Vec<H160>, Vec<IERC20>) {
    // Get all tokens but OWL in a generic way
    let (accounts, mut tokens) =
        create_accounts_with_funded_tokens(&web3, num_tokens - 1, num_users);
    let mut instance =
        BatchExchange::deployed(&web3).wait_and_expect("Cannot get deployed BatchExchange");
    instance.defaults_mut().gas = Some(MAX_GAS.into());
    approve(&tokens, instance.address(), &accounts);

    // Set up OWL manually
    let owl_address = instance
        .token_id_to_address_map(0)
        .wait_and_expect("Cannot get address of OWL Token");
    let owl = TokenOWL::at(web3, owl_address);
    owl.set_minter(accounts[0]).wait_and_expect("Cannot set minter");
    for account in &accounts {
        owl.mint_owl(*account, U256::exp10(18) * TOKEN_MINTED)
            .wait_and_expect("Cannot mint OWl");
        owl.approve(instance.address(), U256::exp10(18) * TOKEN_MINTED)
            .from(Account::Local(*account, None))
            .wait_and_expect("Cannot approve OWL for burning");
    }

    // token[0] is already added in constructor
    for token in &tokens {
        instance
            .add_token(token.address())
<<<<<<< HEAD
            .gas(MAX_GAS.into())
            .wait_and_expect("Cannot add token");
=======
            .send()
            .wait()
            .expect("Cannot add token");
>>>>>>> 6f596868
    }
    tokens.insert(0, IERC20::at(&web3, owl_address));
    (instance, accounts, tokens)
}

pub fn close_auction(web3: &Web3<Http>, instance: &BatchExchange) {
    let seconds_remaining = instance
        .get_seconds_remaining_in_batch()
        .wait_and_expect("Cannot get seconds remaining in batch");
    wait_for(web3, seconds_remaining.as_u32());
}<|MERGE_RESOLUTION|>--- conflicted
+++ resolved
@@ -41,14 +41,7 @@
     for token in &tokens {
         instance
             .add_token(token.address())
-<<<<<<< HEAD
-            .gas(MAX_GAS.into())
             .wait_and_expect("Cannot add token");
-=======
-            .send()
-            .wait()
-            .expect("Cannot add token");
->>>>>>> 6f596868
     }
     tokens.insert(0, IERC20::at(&web3, owl_address));
     (instance, accounts, tokens)
