--- conflicted
+++ resolved
@@ -11,12 +11,7 @@
 use e2e::{BatchExchange, IERC20};
 
 use std::env;
-<<<<<<< HEAD
-use std::process::Command;
 use std::time::{Duration, Instant};
-=======
-use std::time::Duration;
->>>>>>> d94e404d
 
 #[test]
 fn test_with_ganache() {
