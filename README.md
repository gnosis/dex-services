[![Build Status](https://travis-ci.com/gnosis/dex-services.svg?branch=master)](https://travis-ci.com/gnosis/dex-services)


# Contents
1. [Introduction](#introduction)
2. [Getting Started](#getting-started)
    1. [Requirements](#requirements)
    2. [Installation](#installation)
3. [Batch Exchange](#batchexchange)
    1. [Running](#running-batchexchange)
4. [Testing](#tests)
    1. [End to End](#end-to-end-tests)
    2. [Unit tests](#unit-tests)
5. [Optimization Solver](#running-with-optimization-solver)
6. [Configuration](#configuration)
    1. [Orderbook Filtering](#orderbook-filter-example)
7. [Troubleshooting](#troubleshooting)
    1. [Logging](#logging)
    2. [Docker Compose](#docker-compose-build)
    3. [Different Networks](#different-networks)

---

## Introduction

This repository contains the backend logic for the dfusion exchange based on [this specification](https://github.com/gnosis/dex-research).

It contains two sub-projects that both implement the market mechanism described above in different ways. An fully on-chain solution with instant finality but limited scalability (referred to as "BatchExchange") and a preliminary version that intends to achieves scalability by offloading computation and data-storage off-chain using an [optimistic roll-up](https://medium.com/plasma-group/ethereum-smart-contracts-in-l2-optimistic-rollup-2c1cef2ec537) approach. The latter is in early development stage and not yet ready for use.

## Getting Started

### Requirements

- Rust (stable)
- NodeJS <=11.0, starting with version 12 some deprecated APIs were removed that cause `scrypt`, `keccak`, `secp256k1`, and `sha3` packages to fail to build
- Docker and Docker-compose (stable)
- libpq - the PostgreSQL library

The project may work with other versions of these tools but they are not tested.

### Installation

Clone the repository, its submodule, and run the container
```bash
git clone git@github.com:gnosis/dex-services.git
cd dex-services
git submodule update --init
docker-compose up -d ganache-cli
(cd dex-contracts && yarn && yarn prepack && npx truffle migrate)
```

## BatchExchange

The BatchExchange system only consists of a simple service that queries the relevant auction information (orders and balances) directly from the blockchain. It then tries to find and submit a valid solution as soon as the order collection phase for a given auction ends.

The repo ships with a very naive solver, that can at the moment only match two orders between the fee token (*token0*) and another token if those orders overlap. A more sophisticated solver using a mixed integer programming approach is not open sourced at the moment. In order to implement a custom solver, check the smart contract for the required constraints in the `submitSolution` method.

### Running BatchExchange

```bash
docker-compose up stablex
```

You can also run the rust binary locally (without docker). For that you will have to export the following environment variables:
- ETHEREUM_NODE_URL (for test environments this is usually http://localhost:8545. You can use an [Infura](https://infura.io/) node for rinkeby/mainnet)
- NETWORK_ID (chainId, e.g. 5777 for ganache, 4 for rinkeby, 1 for mainnet)
- PRIVATE_KEY (the hex key without leading 0x that should be used to sign transactions. Needs to be funded with eth for gas)

```bash
cargo run
```

The following commands will help you interact with a testnet instance.
In order to setup the environment (fund test users with tokens and list those on the exchange) as well as to make a first deposit/order you can run:

```
cd dex-contracts
npx truffle exec scripts/stablex/setup_environment.js
npx truffle exec scripts/stablex/deposit.js --accountId=0 --tokenId=0 --amount=3000
npx truffle exec scripts/stablex/deposit.js --accountId=1 --tokenId=1 --amount=3000
npx truffle exec scripts/stablex/place_order.js --accountId=0 --buyToken=1 --sellToken=0 --minBuy=999 --maxSell=2000 --validFor=20
npx truffle exec scripts/stablex/place_order.js --accountId=1 --buyToken=0 --sellToken=1 --minBuy=1996 --maxSell=999 --validFor=20
```

It will then take up to 5 minutes (auctions close every 00, 05, 10 ... of the hour). On ganache you can expedite this process by running:

```
npx truffle exec scripts/stablex/close_auction.js
```

You should then see the docker container computing and applying a solution to the most recent auction. In order to withdraw your proceeds you can request a withdraw, wait for one auction for it to become claimable and claim it:

```
npx truffle exec scripts/stablex/request_withdraw.js --accountId=0 --tokenId=1 --amount=999
npx truffle exec scripts/stablex/close_auction.js
npx truffle exec scripts/stablex/claim_withdraw.js --accountId=0 --tokenId=1
```

**Note:** Whenever stopping the `ganache-cli` service (e.g. by running `docker-compose down` you have to re-migrate the dex-contract before restarting `stablex`)

## Tests

### End-to-End Tests

For end-to-end tests, please consult the guide in [e2e/README](e2e/README.md).

### Unit Tests

To run unit tests:

```bash
cargo test
```

We also require `cargo clippy` and `cargo fmt` to pass for any PR to be merged.

## Running with optimization solver

For this to work, you will need to have read access to our AWS docker registry and have [awscli](https://aws.amazon.com/cli/) installed. Use this command to login:

```sh
$(aws ecr get-login --no-include-email)
```

Then specify the solver image you want to use as a build argument, e.g.:

```sh
docker-compose build --build-arg SOLVER_BASE=163030813197.dkr.ecr.us-east-1.amazonaws.com/dex-solver:master stablex
```

and add the following line to you `common.env` file:

```
OPTIMIZATION_MODEL=MIP
```

or

```
OPTIMIZATION_MODEL=NLP
```

Afterwards, when you run your environment e.g. with `docker-compose up stablex` the linear optimizer should be automatically used. Note that the e2e tests might no longer work, as their resolution depends on the naive and not the optimal solving strategy.

## Configuration

The following environment variables can be used to configure the behavior of the services:

- *AUCTION_DATA_PAGE_SIZE*: the page size with which to read orders from the smart contract
- *DFUSION_LOG*: Log-level (e.g. `info,driver=debug`)
- *ETHEREUM_NODE_URL*: Full-Node to connect to. Make sure the node allows view queries without a gas limit in order to fetch the entire orderbook at once.
- *NETWORK_ID*: Network ID (e.g. 1 for mainnet, 4 for rinkeby, 5777 for ganache)
- *OPTIMIZATION_MODEL*: Which style of solver to use (NAIVE for naive, MIP for mixed integer programming and NLP for the  non-linear programming solver)
- *ORDERBOOK_FILTER*: json encoded object of which tokens/filters to ignore. See below for example filter.
- *PRIVATE_KEY*: The key with which to sign transactions
- *WEB3_RPC_TIMEOUT*: The timeout in milliseconds of web3 JSON RPC calls, defaults to 10000ms
- *TOKEN_DATA*: Allows to set token data - i.e symbol name, decimals, a default external price and a flag for indicating whether updated external prices should be fetched.
<<<<<<< HEAD
- *TARGET_START_SOLVE_TIME*: The offset from the start of a batch in seconds at which point we should start solving.
- *LATEST_SOLVE_ATTEMPT_TIME*: The offset from the start of the batch in seconds at which point there is not enough time left to attempt to solve.
=======
- *PRICE_SOURCE_UPDATE_INTERVAL*: Time interval in seconds in which price sources should be updated.
>>>>>>> 158a37c9

### Orderbook Filter Example

```json
{
  "tokens": [1, 2],
  "users": {
    "0x7b60655Ca240AC6c76dD29c13C45BEd969Ee6F0A": { "OrderIds": [0, 1] },
    "0x7b60655Ca240AC6c76dD29c13C45BEd969Ee6F0B": "All"
  }
}
```

blacklists all orders that contain token 1 & 2, all orders of _0x...B_ and orderId 0 & 1 or _0x...A_

### Command-Line Configuration

The driver also supports configuration by directly passing in command-line arguments. Run the following to get more information on all supported command-line options:

```
cargo run -- --help
```

The command-line help output also specifies which arguments map to which of the environment variables specified above.

## Troubleshooting

### Logging

The driver uses `slog-envlogger` as a `slog` drain which means that logging filters can be controlled by the environment. To modify the logging filter, use the `DFUSION_LOG` environment variable:

```bash
# only log warnings except for 'driver::transport' module
DFUSION_LOG=warn,driver::transport=debug cargo run
```

More information on the logging filter syntax can be found in the `slog-envlogger` [documentation](https://docs.rs/slog-envlogger/2.2.0/slog_envlogger/).

### docker-compose build

If you have built the docker landscape before, and there are updates to the rust dependencies or other implementation details, you might have to rebuild your docker images (in particular if there is a new version of the dependent optimization solver).

```bash
docker-compose build
```

### Different networks:

In order to start BatchExchange for the Rinkeby network, make sure that the env variables in common-rinkeby.env are up to date and then start the specific docker:

```
docker-compose -f docker-compose.yml -f docker-compose.rinkeby.yml up stablex
```<|MERGE_RESOLUTION|>--- conflicted
+++ resolved
@@ -155,12 +155,9 @@
 - *PRIVATE_KEY*: The key with which to sign transactions
 - *WEB3_RPC_TIMEOUT*: The timeout in milliseconds of web3 JSON RPC calls, defaults to 10000ms
 - *TOKEN_DATA*: Allows to set token data - i.e symbol name, decimals, a default external price and a flag for indicating whether updated external prices should be fetched.
-<<<<<<< HEAD
 - *TARGET_START_SOLVE_TIME*: The offset from the start of a batch in seconds at which point we should start solving.
 - *LATEST_SOLVE_ATTEMPT_TIME*: The offset from the start of the batch in seconds at which point there is not enough time left to attempt to solve.
-=======
 - *PRICE_SOURCE_UPDATE_INTERVAL*: Time interval in seconds in which price sources should be updated.
->>>>>>> 158a37c9
 
 ### Orderbook Filter Example
 
